"""Tâches Celery pour le Machine Learning et les prédictions."""

import json
import logging
from collections import Counter
from datetime import date, datetime, time, timedelta
from math import ceil, sqrt, log2
from statistics import median
from pathlib import Path
from typing import Any, Dict, List, Optional, Set, Tuple

from sqlalchemy.orm import Session

from app.tasks.celery_app import celery_app
from app.core.database import SessionLocal
from app.ml.predictor import RacePredictionService
from app.ml.training import ModelTrainer
from app.models.course import Course, CourseStatus, StartType
from app.models.hippodrome import TrackType
from app.models.horse import Gender
from app.models.reunion import Reunion
from app.models.pronostic import Pronostic
from app.models.partant_prediction import PartantPrediction

try:
    from sklearn.metrics import (
        accuracy_score,
        average_precision_score,
        confusion_matrix,
        f1_score,
        log_loss,
        precision_recall_curve,
        precision_score,
        recall_score,
        roc_auc_score,
        roc_curve,
    )
except Exception:  # pragma: no cover - defensive import guard
    accuracy_score = precision_score = recall_score = f1_score = roc_auc_score = log_loss = None
    average_precision_score = precision_recall_curve = None
    roc_curve = None
    confusion_matrix = None

logger = logging.getLogger(__name__)


@celery_app.task(bind=True, max_retries=3)
def generate_daily_predictions(self, target_date: Optional[str] = None):
    """
    Génère les prédictions pour toutes les courses du jour

    Args:
        target_date: Date cible au format YYYY-MM-DD (None = aujourd'hui)

    Returns:
        Dictionnaire avec le statut et les statistiques
    """
    db = SessionLocal()

    try:
        logger.info("Starting daily predictions generation")

        # Parser la date
        if target_date:
            prediction_date = date.fromisoformat(target_date)
        else:
            prediction_date = date.today()

        logger.info(f"Generating predictions for {prediction_date}")

        # Créer le service de prédiction
        predictor = RacePredictionService(db)

        # Générer les prédictions pour tout le programme
        result = predictor.predict_daily_program(
            target_date=prediction_date,
            include_explanations=True
        )

        # Sauvegarder les prédictions dans la base de données
        saved_count = _save_predictions_to_db(db, result['races'])

        logger.info(f"Daily predictions generated successfully: {saved_count} races")

        return {
            "status": "success",
            "date": prediction_date.isoformat(),
            "races_predicted": len(result['races']),
            "predictions_saved": saved_count,
            "generated_at": result['generated_at']
        }

    except Exception as e:
        logger.error(f"Error generating daily predictions: {e}", exc_info=True)
        # Retry avec backoff exponentiel
        raise self.retry(exc=e, countdown=60 * (2 ** self.request.retries))

    finally:
        db.close()


@celery_app.task(bind=True)
def train_ml_model(
    self,
    min_date: Optional[str] = None,
    max_date: Optional[str] = None,
    n_estimators: int = 200,
    learning_rate: float = 0.1,
    max_depth: int = 5
):
    """
    Entraîne le modèle ML avec les nouvelles données

    Args:
        min_date: Date minimale (YYYY-MM-DD)
        max_date: Date maximale (YYYY-MM-DD)
        n_estimators: Nombre d'arbres
        learning_rate: Taux d'apprentissage
        max_depth: Profondeur maximale

    Returns:
        Dictionnaire avec les métriques de performance
    """
    db = SessionLocal()

    try:
        logger.info("Starting ML model training")
        logger.info(f"Date range: {min_date} to {max_date}")

        # Créer le trainer
        output_path = Path("models/horse_racing_model.pkl")
        trainer = ModelTrainer(db, model_save_path=output_path)

        # Entraîner le modèle
        metrics = trainer.train_new_model(
            min_date=min_date,
            max_date=max_date,
            test_size=0.2,
            include_odds=False,
            n_estimators=n_estimators,
            learning_rate=learning_rate,
            max_depth=max_depth
        )

        # Sauvegarder les métriques dans la base
        _save_training_metrics_to_db(db, metrics, output_path)

        logger.info("ML model training completed successfully")

        return {
            "status": "success",
            "metrics": metrics,
            "model_path": str(output_path.absolute())
        }

    except Exception as e:
        logger.error(f"Error training ML model: {e}", exc_info=True)
        return {
            "status": "error",
            "message": str(e)
        }

    finally:
        db.close()


def _safe_average(values: List[float]) -> Optional[float]:
    """Retourne la moyenne d'une liste ou ``None`` si elle est vide."""

    return sum(values) / len(values) if values else None


def _compute_matthews_correlation(
    true_negative: int,
    false_positive: int,
    false_negative: int,
    true_positive: int,
) -> Optional[float]:
    """Calcule le coefficient de corrélation de Matthews en gérant les cas dégénérés.

    Cet indicateur fournit une mesure équilibrée de la qualité de la classification
    binaire en tenant compte simultanément de la précision sur les classes positives
    et négatives. Lorsque l'un des termes du dénominateur est nul (aucun positif ou
    négatif prédit/observé), le score n'est pas défini et nous retournons ``None``
    pour éviter une division par zéro.
    """

    denominator = sqrt(
        (true_positive + false_positive)
        * (true_positive + false_negative)
        * (true_negative + false_positive)
        * (true_negative + false_negative)
    )

    if denominator == 0:
        return None

    numerator = (true_positive * true_negative) - (false_positive * false_negative)
    return numerator / denominator


def _compute_cohen_kappa(
    true_negative: int,
    false_positive: int,
    false_negative: int,
    true_positive: int,
) -> Optional[float]:
    """Calcule le coefficient kappa de Cohen pour mesurer l'accord modèle/réalité.

    Ce score mesure l'accord entre les prédictions binaires du modèle et les
    observations, tout en corrigeant l'accord attendu par hasard. Lorsque le
    dénominateur est nul (accord attendu parfait) ou qu'aucun échantillon n'est
    disponible, la fonction retourne ``None`` pour éviter toute division par
    zéro et signaler que la métrique n'est pas interprétable.
    """

    total = true_negative + false_positive + false_negative + true_positive
    if total == 0:
        return None

    observed_accuracy = (true_negative + true_positive) / total

    predicted_positive_rate = (true_positive + false_positive) / total
    actual_positive_rate = (true_positive + false_negative) / total
    predicted_negative_rate = (true_negative + false_negative) / total
    actual_negative_rate = (true_negative + false_positive) / total

    expected_accuracy = (
        predicted_positive_rate * actual_positive_rate
        + predicted_negative_rate * actual_negative_rate
    )

    denominator = 1 - expected_accuracy
    if denominator == 0:
        return None

    return (observed_accuracy - expected_accuracy) / denominator


def _compute_gini_coefficient(roc_auc: Optional[float]) -> Optional[float]:
    """Convertit l'AUC ROC en indice de Gini borné si la valeur source est fournie.

    Le coefficient de Gini est fréquemment suivi dans le monitoring des modèles
    de scoring pour exprimer la séparation entre positifs et négatifs. Il est
    obtenu en multipliant l'aire sous la courbe ROC par deux puis en retranchant
    ``1``. Lorsque l'AUC n'est pas définie (données mono-classe, librairie
    absente...), la fonction renvoie ``None`` pour maintenir la cohérence avec
    les autres diagnostics et éviter d'interpréter une valeur artificielle.
    """

    if roc_auc is None:
        return None

    gini = (2 * roc_auc) - 1
    if gini > 1:
        return 1.0
    if gini < -1:
        return -1.0
    return gini


def _compute_binary_classification_insights(
    true_negative: int,
    false_positive: int,
    false_negative: int,
    true_positive: int,
) -> Dict[str, Optional[float]]:
    """Dérive des métriques complémentaires pour équilibrer le diagnostic binaire.

    En plus du rappel (déjà exposé via ``recall``), les opérateurs ont besoin d'une
    visibilité sur la capacité du modèle à filtrer correctement les faux positifs
    et à confirmer les prédictions négatives. Cette fonction calcule donc la
    spécificité (taux de vrais négatifs), le taux de faux positifs, la valeur
    prédictive négative ainsi que la balanced accuracy qui combine rappel et
    spécificité. Tous les calculs gèrent explicitement les cas dégénérés pour
    éviter les divisions par zéro.
    """

    total_negatives = true_negative + false_positive
    total_predicted_negative = true_negative + false_negative
    total_actual_positive = true_positive + false_negative

    specificity = (
        true_negative / total_negatives if total_negatives > 0 else None
    )
    false_positive_rate = (
        false_positive / total_negatives if total_negatives > 0 else None
    )
    negative_predictive_value = (
        true_negative / total_predicted_negative
        if total_predicted_negative > 0
        else None
    )
    sensitivity = (
        true_positive / total_actual_positive if total_actual_positive > 0 else None
    )

    balanced_accuracy = (
        (specificity + sensitivity) / 2
        if specificity is not None and sensitivity is not None
        else None
    )
<<<<<<< HEAD

    return {
        "specificity": specificity,
        "false_positive_rate": false_positive_rate,
        "negative_predictive_value": negative_predictive_value,
        "balanced_accuracy": balanced_accuracy,
    }


def _compute_percentile(sorted_values: List[float], percentile: float) -> Optional[float]:
    """Calcule un percentile (0-1) par interpolation linéaire."""

    if not sorted_values:
        return None

    # On borne explicitement la valeur demandée pour éviter les dépassements.
    percentile = max(0.0, min(1.0, percentile))

    if len(sorted_values) == 1:
        return float(sorted_values[0])

    position = percentile * (len(sorted_values) - 1)
    lower_index = int(position)
    upper_index = min(lower_index + 1, len(sorted_values) - 1)
    weight = position - lower_index

    lower_value = float(sorted_values[lower_index])
    upper_value = float(sorted_values[upper_index])
    return lower_value + (upper_value - lower_value) * weight


def _summarise_probability_distribution(
    truths: List[int], scores: List[float]
) -> Dict[str, object]:
    """Analyse la distribution des probabilités prédites et leur séparation.

    L'objectif est d'offrir un diagnostic rapide de la calibration globale :
    - quelle est la dispersion des probabilités émises par le modèle ?
    - les gagnants observés reçoivent-ils des scores nettement supérieurs aux
      perdants ?
    - quelle marge existe-t-il entre les médianes positives et négatives ?

    Ces éléments complètent les métriques agrégées (précision, rappel, Brier) en
    mettant en évidence d'éventuels recouvrements entre gagnants/perdants malgré
    des taux globaux stables.
    """

    # Conversion défensive : certaines valeurs peuvent provenir de ``Decimal``.
    cleaned_scores = [float(score) for score in scores if score is not None]
    positives = [
        float(score)
        for score, truth in zip(scores, truths)
        if score is not None and int(truth) == 1
    ]
    negatives = [
        float(score)
        for score, truth in zip(scores, truths)
        if score is not None and int(truth) == 0
    ]

    def _build_stats(values: List[float]) -> Dict[str, object]:
        """Construit les statistiques descriptives pour une liste de scores."""

        if not values:
            return {
                "count": 0,
                "average": None,
                "median": None,
                "p10": None,
                "p90": None,
                "min": None,
                "max": None,
                "std": None,
            }

        ordered = sorted(values)
        mean_value = _safe_average(ordered)
        std_value: Optional[float] = None
        if mean_value is not None:
            if len(ordered) == 1:
                std_value = 0.0
            else:
                variance = sum((value - mean_value) ** 2 for value in ordered) / len(ordered)
                std_value = sqrt(variance)
=======

    return {
        "specificity": specificity,
        "false_positive_rate": false_positive_rate,
        "negative_predictive_value": negative_predictive_value,
        "balanced_accuracy": balanced_accuracy,
    }


def _compute_percentile(sorted_values: List[float], percentile: float) -> Optional[float]:
    """Calcule un percentile (0-1) par interpolation linéaire."""

    if not sorted_values:
        return None

    # On borne explicitement la valeur demandée pour éviter les dépassements.
    percentile = max(0.0, min(1.0, percentile))

    if len(sorted_values) == 1:
        return float(sorted_values[0])

    position = percentile * (len(sorted_values) - 1)
    lower_index = int(position)
    upper_index = min(lower_index + 1, len(sorted_values) - 1)
    weight = position - lower_index

    lower_value = float(sorted_values[lower_index])
    upper_value = float(sorted_values[upper_index])
    return lower_value + (upper_value - lower_value) * weight


def _summarise_probability_distribution(
    truths: List[int], scores: List[float]
) -> Dict[str, object]:
    """Analyse la distribution des probabilités prédites et leur séparation.

    L'objectif est d'offrir un diagnostic rapide de la calibration globale :
    - quelle est la dispersion des probabilités émises par le modèle ?
    - les gagnants observés reçoivent-ils des scores nettement supérieurs aux
      perdants ?
    - quelle marge existe-t-il entre les médianes positives et négatives ?

    Ces éléments complètent les métriques agrégées (précision, rappel, Brier) en
    mettant en évidence d'éventuels recouvrements entre gagnants/perdants malgré
    des taux globaux stables.
    """

    # Conversion défensive : certaines valeurs peuvent provenir de ``Decimal``.
    cleaned_scores = [float(score) for score in scores if score is not None]
    positives = [
        float(score)
        for score, truth in zip(scores, truths)
        if score is not None and int(truth) == 1
    ]
    negatives = [
        float(score)
        for score, truth in zip(scores, truths)
        if score is not None and int(truth) == 0
    ]

    def _build_stats(values: List[float]) -> Dict[str, object]:
        """Construit les statistiques descriptives pour une liste de scores."""

        if not values:
            return {
                "count": 0,
                "average": None,
                "median": None,
                "p10": None,
                "p90": None,
                "min": None,
                "max": None,
                "std": None,
            }

        ordered = sorted(values)
        mean_value = _safe_average(ordered)
        std_value: Optional[float] = None
        if mean_value is not None:
            if len(ordered) == 1:
                std_value = 0.0
            else:
                variance = sum((value - mean_value) ** 2 for value in ordered) / len(ordered)
                std_value = sqrt(variance)

def _compute_percentile(sorted_values: List[float], percentile: float) -> Optional[float]:
    """Calcule un percentile (0-1) par interpolation linéaire."""

    if not sorted_values:
        return None

    # On borne explicitement la valeur demandée pour éviter les dépassements.
    percentile = max(0.0, min(1.0, percentile))

    if len(sorted_values) == 1:
        return float(sorted_values[0])

    position = percentile * (len(sorted_values) - 1)
    lower_index = int(position)
    upper_index = min(lower_index + 1, len(sorted_values) - 1)
    weight = position - lower_index

    lower_value = float(sorted_values[lower_index])
    upper_value = float(sorted_values[upper_index])
    return lower_value + (upper_value - lower_value) * weight


def _summarise_probability_distribution(
    truths: List[int], scores: List[float]
) -> Dict[str, object]:
    """Analyse la distribution des probabilités prédites et leur séparation.

    L'objectif est d'offrir un diagnostic rapide de la calibration globale :
    - quelle est la dispersion des probabilités émises par le modèle ?
    - les gagnants observés reçoivent-ils des scores nettement supérieurs aux
      perdants ?
    - quelle marge existe-t-il entre les médianes positives et négatives ?

    Ces éléments complètent les métriques agrégées (précision, rappel, Brier) en
    mettant en évidence d'éventuels recouvrements entre gagnants/perdants malgré
    des taux globaux stables.
    """

    # Conversion défensive : certaines valeurs peuvent provenir de ``Decimal``.
    cleaned_scores = [float(score) for score in scores if score is not None]
    positives = [
        float(score)
        for score, truth in zip(scores, truths)
        if score is not None and int(truth) == 1
    ]
    negatives = [
        float(score)
        for score, truth in zip(scores, truths)
        if score is not None and int(truth) == 0
    ]

    def _build_stats(values: List[float]) -> Dict[str, object]:
        """Construit les statistiques descriptives pour une liste de scores."""

        if not values:
            return {
                "count": 0,
                "average": None,
                "median": None,
                "p10": None,
                "p90": None,
                "min": None,
                "max": None,
                "std": None,
            }

        ordered = sorted(values)
        mean_value = _safe_average(ordered)
        std_value: Optional[float] = None
        if mean_value is not None:
            if len(ordered) == 1:
                std_value = 0.0
            else:
                variance = sum((value - mean_value) ** 2 for value in ordered) / len(ordered)
                std_value = sqrt(variance)

def _compute_percentile(sorted_values: List[float], percentile: float) -> Optional[float]:
    """Calcule un percentile (0-1) par interpolation linéaire."""

    if not sorted_values:
        return None
>>>>>>> 8560c36c

    # On borne explicitement la valeur demandée pour éviter les dépassements.
    percentile = max(0.0, min(1.0, percentile))

    if len(sorted_values) == 1:
        return float(sorted_values[0])

    position = percentile * (len(sorted_values) - 1)
    lower_index = int(position)
    upper_index = min(lower_index + 1, len(sorted_values) - 1)
    weight = position - lower_index

    lower_value = float(sorted_values[lower_index])
    upper_value = float(sorted_values[upper_index])
    return lower_value + (upper_value - lower_value) * weight


def _summarise_probability_distribution(
    truths: List[int], scores: List[float]
) -> Dict[str, object]:
    """Analyse la distribution des probabilités prédites et leur séparation.

    L'objectif est d'offrir un diagnostic rapide de la calibration globale :
    - quelle est la dispersion des probabilités émises par le modèle ?
    - les gagnants observés reçoivent-ils des scores nettement supérieurs aux
      perdants ?
    - quelle marge existe-t-il entre les médianes positives et négatives ?

    Ces éléments complètent les métriques agrégées (précision, rappel, Brier) en
    mettant en évidence d'éventuels recouvrements entre gagnants/perdants malgré
    des taux globaux stables.
    """

    # Conversion défensive : certaines valeurs peuvent provenir de ``Decimal``.
    cleaned_scores = [float(score) for score in scores if score is not None]
    positives = [
        float(score)
        for score, truth in zip(scores, truths)
        if score is not None and int(truth) == 1
    ]
    negatives = [
        float(score)
        for score, truth in zip(scores, truths)
        if score is not None and int(truth) == 0
    ]

    def _build_stats(values: List[float]) -> Dict[str, object]:
        """Construit les statistiques descriptives pour une liste de scores."""

        if not values:
            return {
                "count": 0,
                "average": None,
                "median": None,
                "p10": None,
                "p90": None,
                "min": None,
                "max": None,
                "std": None,
            }

        ordered = sorted(values)
        mean_value = _safe_average(ordered)
        std_value: Optional[float] = None
        if mean_value is not None:
            if len(ordered) == 1:
                std_value = 0.0
            else:
                variance = sum((value - mean_value) ** 2 for value in ordered) / len(ordered)
                std_value = sqrt(variance)

    if not calibration_rows:
        return {
            "count": len(ordered),
            "average": mean_value,
            "median": float(median(ordered)),
            "p10": _compute_percentile(ordered, 0.10),
            "p90": _compute_percentile(ordered, 0.90),
            "min": float(ordered[0]),
            "max": float(ordered[-1]),
            "std": std_value,
        }

    overall_stats = _build_stats(cleaned_scores)
    positive_stats = _build_stats(positives)
    negative_stats = _build_stats(negatives)

    average_gap: Optional[float] = None
    if positive_stats["average"] is not None and negative_stats["average"] is not None:
        average_gap = positive_stats["average"] - negative_stats["average"]

    median_gap: Optional[float] = None
    if positive_stats["median"] is not None and negative_stats["median"] is not None:
        median_gap = positive_stats["median"] - negative_stats["median"]

    return {
        "overall": overall_stats,
        "positives": positive_stats,
        "negatives": negative_stats,
        "average_gap": average_gap,
        "median_gap": median_gap,
    }


def _compute_entropy(probabilities: List[float]) -> Optional[float]:
    """Calcule l'entropie de Shannon (base 2) pour une distribution donnée."""

    if not probabilities:
        return None

    entropy = 0.0
    for probability in probabilities:
        if probability <= 0:
            # Les probabilités nulles n'apportent aucune information et sont ignorées
            continue
        entropy -= probability * log2(probability)

    return entropy


def _categorise_entropy_level(
    normalised_entropy: Optional[float],
) -> Tuple[str, str]:
    """Regroupe une entropie normalisée en segments lisibles pour les opérateurs."""

    if normalised_entropy is None:
        return "unknown", "Distribution indéterminée"

    if normalised_entropy < 0.45:
        return "focused", "Distribution très concentrée (<45\u202f%)"
    if normalised_entropy < 0.70:
        return "balanced", "Distribution équilibrée (45-70\u202f%)"
    return "diffuse", "Distribution diffuse (\u2265\u202f70\u202f%)"


def _summarise_probability_entropy(
    course_stats: Dict[int, Dict[str, object]]
) -> Dict[str, object]:
    """Analyse la dispersion des probabilités par course et extrait des diagnostics."""

    course_records: List[Dict[str, object]] = []

    for course_id, payload in course_stats.items():
        predictions = payload.get("predictions", [])
        if not isinstance(predictions, list) or not predictions:
            continue

        cleaned_probabilities: List[float] = []
        for entry in predictions:
            probability = entry.get("probability")
            if probability is None:
                continue

            try:
                cleaned_probabilities.append(max(float(probability), 0.0))
            except (TypeError, ValueError):  # pragma: no cover - sécurité sur données corrompues
                continue

        if not cleaned_probabilities:
            continue

        total_probability = sum(cleaned_probabilities)
        if total_probability <= 0:
            continue

        normalised_probabilities = [
            value / total_probability for value in cleaned_probabilities
        ]

        entropy = _compute_entropy(normalised_probabilities)
        if entropy is None:
            continue

        declared_field_size: Optional[int] = None
        field_size_raw = payload.get("field_size")
        if field_size_raw is not None:
            try:
                declared_field_size = int(field_size_raw)
            except (TypeError, ValueError):  # pragma: no cover - robustesse saisie
                declared_field_size = None

        predicted_runner_count = len(normalised_probabilities)
        runner_reference = declared_field_size or predicted_runner_count

        normalised_entropy: Optional[float] = None
        if predicted_runner_count > 1:
            max_entropy = log2(predicted_runner_count)
            if max_entropy > 0:
                normalised_entropy = entropy / max_entropy

        probability_spread: Optional[float] = None
        if normalised_probabilities:
            probability_spread = max(normalised_probabilities) - min(
                normalised_probabilities
            )

        course_records.append(
            {
                "course_id": int(course_id),
                "label": str(payload.get("label") or f"Course {course_id}"),
                "entropy": entropy,
                "normalised_entropy": normalised_entropy,
                "runner_count": runner_reference,
                "predictions_evaluated": predicted_runner_count,
                "probability_spread": probability_spread,
            }
        )

    entropy_values = [record["entropy"] for record in course_records]
    normalised_values = [
        record["normalised_entropy"]
        for record in course_records
        if record["normalised_entropy"] is not None
    ]

    overall = {
        "courses": len(course_records),
        "average_entropy": _safe_average(entropy_values),
        "average_normalised_entropy": _safe_average(normalised_values),
        "min_entropy": min(entropy_values) if entropy_values else None,
        "max_entropy": max(entropy_values) if entropy_values else None,
        "min_normalised_entropy": min(normalised_values)
        if normalised_values
        else None,
        "max_normalised_entropy": max(normalised_values)
        if normalised_values
        else None,
    }

    buckets: Dict[str, Dict[str, object]] = {}
    for record in course_records:
        bucket_key, bucket_label = _categorise_entropy_level(
            record["normalised_entropy"]
        )
        bucket = buckets.setdefault(
            bucket_key,
            {
                "label": bucket_label,
                "entropies": [],
                "normalised_entropies": [],
                "runner_counts": [],
                "courses": set(),
            },
        )
        bucket["label"] = bucket_label
        bucket.setdefault("entropies", []).append(record["entropy"])
        if record["normalised_entropy"] is not None:
            bucket.setdefault("normalised_entropies", []).append(
                record["normalised_entropy"]
            )
        bucket.setdefault("runner_counts", []).append(float(record["runner_count"]))
        bucket.setdefault("courses", set()).add(record["course_id"])

    for bucket in buckets.values():
        entropies = bucket.pop("entropies", [])
        normalised = bucket.pop("normalised_entropies", [])
        runner_counts = bucket.pop("runner_counts", [])
        course_ids = bucket.get("courses", set())
        bucket["samples"] = len(entropies)
        bucket["average_entropy"] = _safe_average(entropies)
        bucket["average_normalised_entropy"] = _safe_average(normalised)
        bucket["min_normalised_entropy"] = min(normalised) if normalised else None
        bucket["max_normalised_entropy"] = max(normalised) if normalised else None
        bucket["average_runner_count"] = _safe_average(runner_counts)
        bucket["courses"] = len(course_ids)

    def _format_course_record(record: Dict[str, object]) -> Dict[str, object]:
        """Structure les points saillants pour les tableaux de synthèse."""

        return {
            "course_id": record["course_id"],
            "label": record["label"],
            "runner_count": record["runner_count"],
            "predictions_evaluated": record["predictions_evaluated"],
            "entropy": record["entropy"],
            "normalised_entropy": record["normalised_entropy"],
            "probability_spread": record["probability_spread"],
        }

    most_confident_courses = sorted(
        course_records,
        key=lambda record: record["normalised_entropy"]
        if record["normalised_entropy"] is not None
        else float("inf"),
    )[:3]

    most_uncertain_courses = sorted(
        course_records,
        key=lambda record: record["normalised_entropy"]
        if record["normalised_entropy"] is not None
        else -1.0,
        reverse=True,
    )[:3]

    return {
        "samples": len(course_records),
        "overall": overall,
        "buckets": buckets,
        "most_confident_courses": [
            _format_course_record(record) for record in most_confident_courses
        ],
        "most_uncertain_courses": [
            _format_course_record(record) for record in most_uncertain_courses
        ],
    }


def _summarise_place_probability_quality(
    samples: List[Dict[str, object]]
) -> Dict[str, object]:
    """Évalue la qualité globale des probabilités de place (top 3)."""

    if not samples:
        return {
            "samples": 0,
            "brier_score": None,
            "log_loss": None,
            "average_probability": None,
            "median_probability": None,
            "observed_positive_rate": None,
            "average_calibration_gap": None,
            "average_absolute_error": None,
            "median_absolute_error": None,
            "min_absolute_error": None,
            "max_absolute_error": None,
            "rmse": None,
            "overconfident_predictions": [],
            "underconfident_predictions": [],
            "per_course": [],
        }

    detailed_samples: List[Dict[str, object]] = []
    probabilities: List[float] = []
    outcomes: List[int] = []
    absolute_errors: List[float] = []
    squared_errors: List[float] = []
    per_course: Dict[int, Dict[str, object]] = {}

    for sample in samples:
        try:
            probability = float(sample.get("probability", 0.0))
        except (TypeError, ValueError):  # pragma: no cover - robustesse entrée
            probability = 0.0

        outcome = 1 if sample.get("outcome") else 0
        abs_error = abs(probability - outcome)

        probabilities.append(probability)
        outcomes.append(outcome)
        absolute_errors.append(abs_error)
        squared_errors.append((probability - outcome) ** 2)

        course_id_raw = sample.get("course_id")
        course_id = int(course_id_raw) if course_id_raw is not None else -1
        course_label = sample.get("course_label") or (
            f"Course {course_id}" if course_id != -1 else "Course inconnue"
        )

        course_bucket = per_course.setdefault(
            course_id,
            {
                "course_id": course_id if course_id != -1 else None,
                "label": course_label,
                "probabilities": [],
                "outcomes": [],
                "pronostics": set(),
                "horses": set(),
            },
        )
        course_bucket["probabilities"].append(probability)
        course_bucket["outcomes"].append(outcome)

        pronostic_id = sample.get("pronostic_id")
        if pronostic_id is not None:
            course_bucket.setdefault("pronostics", set()).add(pronostic_id)

        horse_id = sample.get("horse_id")
        if horse_id is not None:
            course_bucket.setdefault("horses", set()).add(horse_id)

        detailed_samples.append(
            {
                "course": course_label,
                "course_id": course_id if course_id != -1 else None,
                "probability": probability,
                "outcome": outcome,
                "absolute_error": abs_error,
                "model_version": sample.get("model_version"),
                "horse_id": horse_id,
                "horse_name": sample.get("horse_name"),
                "final_position": sample.get("final_position"),
                "predicted_position": sample.get("predicted_position"),
            }
        )

    sample_count = len(probabilities)
    average_probability = _safe_average(probabilities)
    observed_positive_rate = _safe_average(outcomes)
    calibration_gap: Optional[float] = None
    if average_probability is not None and observed_positive_rate is not None:
        calibration_gap = average_probability - observed_positive_rate

    brier_score = sum(squared_errors) / sample_count if sample_count else None
    rmse = sqrt(sum(squared_errors) / sample_count) if sample_count else None

    if probabilities and log_loss is not None:
        clipped = [min(max(value, 1e-15), 1 - 1e-15) for value in probabilities]
        try:
            place_logloss = log_loss(outcomes, clipped, labels=[0, 1])
        except ValueError:  # pragma: no cover - cas dégénéré (classe unique)
            place_logloss = None
    else:
        place_logloss = None

    median_probability = float(median(probabilities)) if probabilities else None
    median_abs_error = float(median(absolute_errors)) if absolute_errors else None

    min_abs_error = min(absolute_errors) if absolute_errors else None
    max_abs_error = max(absolute_errors) if absolute_errors else None

    overconfident_predictions = sorted(
        (record for record in detailed_samples if record["outcome"] == 0),
        key=lambda record: record["absolute_error"],
        reverse=True,
    )[:3]

    underconfident_predictions = sorted(
        (record for record in detailed_samples if record["outcome"] == 1),
        key=lambda record: record["absolute_error"],
        reverse=True,
    )[:3]

    def _format_sample(record: Dict[str, object]) -> Dict[str, object]:
        """Simplifie la restitution d'un échantillon marquant."""

        return {
            "course": record.get("course"),
            "probability": record.get("probability"),
            "outcome": record.get("outcome"),
            "absolute_error": record.get("absolute_error"),
            "final_position": record.get("final_position"),
            "predicted_position": record.get("predicted_position"),
            "model_version": record.get("model_version"),
            "horse_id": record.get("horse_id"),
            "horse_name": record.get("horse_name"),
        }

    per_course_summary: List[Dict[str, object]] = []
    for course_id, payload in sorted(per_course.items()):
        probabilities_sample = payload.pop("probabilities", [])
        outcomes_sample = payload.pop("outcomes", [])
        sample_size = len(probabilities_sample)

        payload["samples"] = sample_size
        payload["average_probability"] = _safe_average(probabilities_sample)
        payload["observed_positive_rate"] = _safe_average(outcomes_sample)
        if (
            payload["average_probability"] is not None
            and payload["observed_positive_rate"] is not None
        ):
            payload["average_calibration_gap"] = (
                payload["average_probability"] - payload["observed_positive_rate"]
            )
        else:
            payload["average_calibration_gap"] = None

        payload["brier_score"] = (
            sum((p - y) ** 2 for p, y in zip(probabilities_sample, outcomes_sample))
            / sample_size
            if sample_size
            else None
        )
        payload["pronostics"] = len(payload.get("pronostics", set()))
        payload["horses"] = len(payload.get("horses", set()))
        per_course_summary.append(payload)

    return {
        "samples": sample_count,
        "brier_score": brier_score,
        "log_loss": place_logloss,
        "average_probability": average_probability,
        "median_probability": median_probability,
        "observed_positive_rate": observed_positive_rate,
        "average_calibration_gap": calibration_gap,
        "average_absolute_error": _safe_average(absolute_errors),
        "median_absolute_error": median_abs_error,
        "min_absolute_error": min_abs_error,
        "max_absolute_error": max_abs_error,
        "rmse": rmse,
        "overconfident_predictions": [
            _format_sample(record) for record in overconfident_predictions
        ],
        "underconfident_predictions": [
            _format_sample(record) for record in underconfident_predictions
        ],
        "per_course": per_course_summary,
    }


def _build_place_probability_calibration_curve(
    samples: List[Dict[str, object]],
    buckets: int = 10,
) -> Dict[str, object]:
    """Construit une courbe de calibration dédiée aux probabilités de place.

    Cette vue complète les diagnostics globaux en répartissant les échantillons
    par bandes homogènes de probabilité afin de comparer la probabilité
    moyenne annoncée et la fréquence réelle d'arrivée dans les trois premiers.
    """

    if not samples or buckets <= 0:
        return {
            "samples": 0,
            "overall": {
                "average_probability": None,
                "observed_positive_rate": None,
                "average_calibration_gap": None,
                "brier_score": None,
                "rmse": None,
            },
            "bins": [],
            "most_overconfident_bins": [],
            "most_underconfident_bins": [],
        }

    bucket_payloads: Dict[int, Dict[str, object]] = {}
    all_probabilities: List[float] = []
    all_outcomes: List[int] = []

    for sample in samples:
        try:
            raw_probability = float(sample.get("probability", 0.0))
        except (TypeError, ValueError):  # pragma: no cover - robustesse entrée
            raw_probability = 0.0

        probability = min(max(raw_probability, 0.0), 1.0)
        outcome = 1 if sample.get("outcome") else 0
        bucket_index = min(int(probability * buckets), buckets - 1)
        bucket = bucket_payloads.setdefault(
            bucket_index,
            {
                "probabilities": [],
                "outcomes": [],
                "courses": set(),
                "pronostics": set(),
                "horses": set(),
                "examples": [],
            },
        )

        bucket.setdefault("lower_bound", bucket_index / buckets)
        bucket.setdefault("upper_bound", (bucket_index + 1) / buckets)
        bucket["probabilities"].append(probability)
        bucket["outcomes"].append(outcome)

        course_id = sample.get("course_id")
        if course_id is not None:
            bucket.setdefault("courses", set()).add(int(course_id))

        pronostic_id = sample.get("pronostic_id")
        if pronostic_id is not None:
            bucket.setdefault("pronostics", set()).add(int(pronostic_id))

        horse_id = sample.get("horse_id")
        if horse_id is not None:
            try:
                bucket.setdefault("horses", set()).add(int(horse_id))
            except (TypeError, ValueError):  # pragma: no cover - robustesse
                pass

        if len(bucket["examples"]) < 3:
            bucket.setdefault("examples", []).append(
                {
                    "course": sample.get("course_label"),
                    "probability": probability,
                    "outcome": outcome,
                    "horse_name": sample.get("horse_name"),
                    "model_version": sample.get("model_version"),
                }
            )

        all_probabilities.append(probability)
        all_outcomes.append(outcome)

    def _format_bin(index: int, payload: Dict[str, object]) -> Dict[str, object]:
        """Structure une ligne de calibration pour faciliter la lecture."""

        probabilities = payload.pop("probabilities", [])
        outcomes = payload.pop("outcomes", [])
        sample_size = len(probabilities)

        average_probability = _safe_average(probabilities)
        observed_rate = _safe_average(outcomes)
        calibration_gap: Optional[float] = None
        if average_probability is not None and observed_rate is not None:
            calibration_gap = average_probability - observed_rate

        squared_errors = [(prob - outcome) ** 2 for prob, outcome in zip(probabilities, outcomes)]
        brier = sum(squared_errors) / sample_size if sample_size else None
        rmse = sqrt(sum(squared_errors) / sample_size) if sample_size else None

        if probabilities and log_loss is not None:
            clipped = [min(max(value, 1e-15), 1 - 1e-15) for value in probabilities]
            try:
                bin_log_loss = log_loss(outcomes, clipped, labels=[0, 1])
            except ValueError:  # pragma: no cover - classe unique
                bin_log_loss = None
        else:
            bin_log_loss = None

        lower_bound = payload.get("lower_bound", index / buckets)
        upper_bound = payload.get("upper_bound", (index + 1) / buckets)
        lower_percent = int(round(lower_bound * 100))
        upper_percent = int(round(upper_bound * 100))
        label = f"{lower_percent:02d}-{upper_percent:02d}%"

        courses = payload.get("courses", set())
        pronostics = payload.get("pronostics", set())
        horses = payload.get("horses", set())

        return {
            "index": index,
            "label": label,
            "lower_bound": lower_bound,
            "upper_bound": upper_bound,
            "samples": sample_size,
            "average_probability": average_probability,
            "observed_positive_rate": observed_rate,
            "calibration_gap": calibration_gap,
            "brier_score": brier,
            "rmse": rmse,
            "log_loss": bin_log_loss,
            "courses": len(courses) if isinstance(courses, set) else 0,
            "pronostics": len(pronostics) if isinstance(pronostics, set) else 0,
            "horses": len(horses) if isinstance(horses, set) else 0,
            "examples": payload.get("examples", [])[:3],
        }

    bin_records = [
        _format_bin(index, payload)
        for index, payload in sorted(bucket_payloads.items())
    ]

    overall_squared_errors = [
        (probability - outcome) ** 2
        for probability, outcome in zip(all_probabilities, all_outcomes)
    ]
    sample_count = len(all_probabilities)
    overall_average = _safe_average(all_probabilities)
    overall_observed = _safe_average(all_outcomes)
    overall_gap: Optional[float] = None
    if overall_average is not None and overall_observed is not None:
        overall_gap = overall_average - overall_observed

    overall_summary = {
        "average_probability": overall_average,
        "observed_positive_rate": overall_observed,
        "average_calibration_gap": overall_gap,
        "brier_score": sum(overall_squared_errors) / sample_count if sample_count else None,
        "rmse": sqrt(sum(overall_squared_errors) / sample_count) if sample_count else None,
    }

    overconfident_bins = [
        record
        for record in bin_records
        if record.get("calibration_gap") is not None and record["calibration_gap"] > 0
    ]
    overconfident_bins.sort(
        key=lambda record: record.get("calibration_gap", 0.0),
        reverse=True,
    )

    underconfident_bins = [
        record
        for record in bin_records
        if record.get("calibration_gap") is not None and record["calibration_gap"] < 0
    ]
    underconfident_bins.sort(key=lambda record: record.get("calibration_gap", 0.0))

    return {
        "samples": sample_count,
        "overall": overall_summary,
        "bins": bin_records,
        "most_overconfident_bins": overconfident_bins[:3],
        "most_underconfident_bins": underconfident_bins[:3],
    }


def _summarise_place_probability_distribution(
    samples: List[Dict[str, object]]
) -> Dict[str, object]:
    """Analyse la distribution des probabilités de place et leurs extrêmes."""

    if not samples:
        return {
            "samples": 0,
            "overall": {
                "count": 0,
                "average": None,
                "median": None,
                "p10": None,
                "p90": None,
                "min": None,
                "max": None,
                "std": None,
            },
            "positives": {
                "count": 0,
                "average": None,
                "median": None,
                "p10": None,
                "p90": None,
                "min": None,
                "max": None,
                "std": None,
            },
            "negatives": {
                "count": 0,
                "average": None,
                "median": None,
                "p10": None,
                "p90": None,
                "min": None,
                "max": None,
                "std": None,
            },
            "average_gap": None,
            "median_gap": None,
            "per_course": [],
            "top_predictions": [],
            "surprising_winners": [],
            "surprising_losses": [],
        }

    cleaned_samples: List[Dict[str, object]] = []
    probabilities: List[float] = []
    positives: List[float] = []
    negatives: List[float] = []
    per_course: Dict[int, Dict[str, object]] = {}

    for sample in samples:
        try:
            raw_probability = float(sample.get("probability", 0.0))
        except (TypeError, ValueError):  # pragma: no cover - robustesse entrée
            raw_probability = 0.0

        probability = min(max(raw_probability, 0.0), 1.0)
        outcome = 1 if sample.get("outcome") else 0

        course_id_raw = sample.get("course_id")
        try:
            course_id = int(course_id_raw) if course_id_raw is not None else None
        except (TypeError, ValueError):  # pragma: no cover - robustesse entrée
            course_id = None

        course_label = sample.get("course_label") or (
            f"Course {course_id}" if course_id is not None else "Course inconnue"
        )

        horse_id_raw = sample.get("horse_id")
        try:
            horse_id = int(horse_id_raw) if horse_id_raw is not None else None
        except (TypeError, ValueError):  # pragma: no cover - robustesse entrée
            horse_id = None

        record = {
            "probability": probability,
            "outcome": outcome,
            "course_id": course_id,
            "course_label": course_label,
            "horse_id": horse_id,
            "horse_name": sample.get("horse_name"),
            "final_position": sample.get("final_position"),
            "predicted_position": sample.get("predicted_position"),
            "win_probability": sample.get("win_probability"),
            "model_version": sample.get("model_version"),
        }
        cleaned_samples.append(record)
        probabilities.append(probability)

        if outcome == 1:
            positives.append(probability)
        else:
            negatives.append(probability)

        course_key = course_id if course_id is not None else -1
        course_payload = per_course.setdefault(
            course_key,
            {
                "course_id": course_id,
                "label": course_label,
                "probabilities": [],
                "outcomes": [],
                "horses": set(),
                "pronostics": set(),
            },
        )
        course_payload["label"] = course_label
        course_payload["probabilities"].append(probability)
        course_payload["outcomes"].append(outcome)

        if horse_id is not None:
            course_payload.setdefault("horses", set()).add(horse_id)

        pronostic_id = sample.get("pronostic_id")
        if pronostic_id is not None:
            try:
                course_payload.setdefault("pronostics", set()).add(int(pronostic_id))
            except (TypeError, ValueError):  # pragma: no cover - robustesse entrée
                course_payload.setdefault("pronostics", set()).add(pronostic_id)

    def _build_stats(values: List[float]) -> Dict[str, object]:
        """Construit les statistiques descriptives pour une liste de probabilités."""

        if not values:
            return {
                "count": 0,
                "average": None,
                "median": None,
                "p10": None,
                "p90": None,
                "min": None,
                "max": None,
                "std": None,
            }

        ordered = sorted(values)
        mean_value = _safe_average(ordered)
        if mean_value is not None and len(ordered) > 1:
            variance = sum((value - mean_value) ** 2 for value in ordered) / len(ordered)
            std_value = sqrt(variance)
        else:
            std_value = 0.0 if ordered else None

        return {
            "count": len(ordered),
            "average": mean_value,
            "median": float(median(ordered)),
            "p10": _compute_percentile(ordered, 0.10),
            "p90": _compute_percentile(ordered, 0.90),
            "min": float(ordered[0]),
            "max": float(ordered[-1]),
            "std": std_value,
        }

    overall_stats = _build_stats(probabilities)
    positive_stats = _build_stats(positives)
    negative_stats = _build_stats(negatives)

    average_gap: Optional[float] = None
    if positive_stats["average"] is not None and negative_stats["average"] is not None:
        average_gap = positive_stats["average"] - negative_stats["average"]

    median_gap: Optional[float] = None
    if positive_stats["median"] is not None and negative_stats["median"] is not None:
        median_gap = positive_stats["median"] - negative_stats["median"]

    per_course_summary: List[Dict[str, object]] = []
    for payload in sorted(per_course.values(), key=lambda item: str(item.get("label"))):
        probabilities_sample = payload.get("probabilities", [])
        outcomes_sample = payload.get("outcomes", [])
        sample_size = len(probabilities_sample)
        observed_rate = _safe_average(outcomes_sample)
        average_probability = _safe_average(probabilities_sample)

        calibration_gap: Optional[float] = None
        if average_probability is not None and observed_rate is not None:
            calibration_gap = average_probability - observed_rate

        per_course_summary.append(
            {
                "course_id": payload.get("course_id"),
                "label": payload.get("label"),
                "samples": sample_size,
                "average_probability": average_probability,
                "median_probability": float(median(probabilities_sample))
                if sample_size
                else None,
                "min_probability": min(probabilities_sample) if sample_size else None,
                "max_probability": max(probabilities_sample) if sample_size else None,
                "observed_positive_rate": observed_rate,
                "average_calibration_gap": calibration_gap,
                "positive_samples": int(sum(outcomes_sample)),
                "horses": len(payload.get("horses", set())),
                "pronostics": len(payload.get("pronostics", set())),
            }
        )

    def _format_sample(record: Dict[str, object]) -> Dict[str, object]:
        """Expose les exemples significatifs dans une structure lisible."""

        return {
            "course_id": record.get("course_id"),
            "course_label": record.get("course_label"),
            "horse_id": record.get("horse_id"),
            "horse_name": record.get("horse_name"),
            "probability": record.get("probability"),
            "win_probability": record.get("win_probability"),
            "outcome": record.get("outcome"),
            "final_position": record.get("final_position"),
            "predicted_position": record.get("predicted_position"),
            "model_version": record.get("model_version"),
        }

    top_predictions = sorted(
        cleaned_samples,
        key=lambda record: record.get("probability", 0.0),
        reverse=True,
    )[:3]

    surprising_winners = sorted(
        [record for record in cleaned_samples if record.get("outcome") == 1],
        key=lambda record: record.get("probability", 0.0),
    )[:3]

    surprising_losses = sorted(
        [record for record in cleaned_samples if record.get("outcome") == 0],
        key=lambda record: record.get("probability", 0.0),
        reverse=True,
    )[:3]

    return {
        "samples": len(cleaned_samples),
        "overall": overall_stats,
        "positives": positive_stats,
        "negatives": negative_stats,
        "average_gap": average_gap,
        "median_gap": median_gap,
        "per_course": per_course_summary,
        "top_predictions": [_format_sample(record) for record in top_predictions],
        "surprising_winners": [
            _format_sample(record) for record in surprising_winners
        ],
        "surprising_losses": [
            _format_sample(record) for record in surprising_losses
        ],
    }


<<<<<<< HEAD
def _summarise_place_probability_gain_curve(
    samples: List[Dict[str, object]],
    *,
    steps: int = 5,
) -> Dict[str, object]:
    """Construit une courbe de gain dédiée aux probabilités de place.

    Cette vue complète l'analyse de calibration/distribution en illustrant la
    capacité du modèle à capturer rapidement les chevaux qui terminent dans les
    trois premiers lorsqu'on ne retient que les meilleures probabilités de
    place. Elle expose également des exemples de réunions très performantes ou
    nécessitant une revue.
    """

    if not samples:
        return {
            "samples": 0,
            "positives": 0,
            "curve": [],
            "best_step": None,
            "first_step": None,
            "per_course": [],
            "best_courses": [],
            "courses_needing_attention": [],
        }

    cleaned: List[Dict[str, object]] = []
    per_course: Dict[Tuple[Optional[int], str], Dict[str, object]] = {}

    for sample in samples:
        try:
            probability = float(sample.get("probability", 0.0))
        except (TypeError, ValueError):  # pragma: no cover - robustesse entrée
            probability = 0.0

        probability = min(max(probability, 0.0), 1.0)
        outcome = 1 if sample.get("outcome") else 0
        course_id = sample.get("course_id")
        label = str(sample.get("course_label") or "Course inconnue")

        course_key = (course_id, label)
        course_payload = per_course.setdefault(
            course_key,
            {
                "course_id": course_id,
                "label": label,
                "entries": [],
            },
        )

        record = {
            "probability": probability,
            "outcome": outcome,
            "horse_name": sample.get("horse_name"),
            "final_position": sample.get("final_position"),
            "predicted_position": sample.get("predicted_position"),
            "horse_id": sample.get("horse_id"),
        }
        course_payload.setdefault("entries", []).append(record)
        cleaned.append(record)

    total_samples = len(cleaned)
    total_positive = sum(int(entry["outcome"]) for entry in cleaned)

    if total_samples == 0:
        return {
            "samples": 0,
            "positives": total_positive,
            "curve": [],
            "best_step": None,
            "first_step": None,
            "per_course": [],
            "best_courses": [],
            "courses_needing_attention": [],
        }

    ordered = sorted(cleaned, key=lambda entry: entry["probability"], reverse=True)

    curve: List[Dict[str, Optional[float]]] = []
    cumulative_hits = 0

    for step in range(1, steps + 1):
        cutoff = max(1, ceil(total_samples * (step / steps)))
        selection = ordered[:cutoff]
        cumulative_hits = sum(int(entry["outcome"]) for entry in selection)

        coverage = cutoff / total_samples if total_samples else None
        cumulative_hit_rate = cumulative_hits / cutoff if cutoff else None
        capture_rate: Optional[float] = None
        if total_positive:
            capture_rate = cumulative_hits / total_positive

        lift: Optional[float] = None
        if coverage and capture_rate is not None and coverage > 0:
            lift = capture_rate / coverage

        curve.append(
            {
                "step": step,
                "coverage": coverage,
                "observations": cutoff,
                "cumulative_hit_rate": cumulative_hit_rate,
                "capture_rate": capture_rate,
                "lift": lift,
                "captured_places": cumulative_hits,
                "remaining_places": (
                    total_positive - cumulative_hits if total_positive else None
                ),
            }
        )

    best_step = None
    for point in curve:
        lift = point.get("lift")
        if lift is None:
            continue
        if best_step is None or lift > best_step.get("lift", 0.0):
            best_step = dict(point)

    def _format_example(entry: Dict[str, object]) -> Dict[str, object]:
        """Construit une fiche compacte pour illustrer une sélection."""

        return {
            "horse_name": entry.get("horse_name"),
            "probability": entry.get("probability"),
            "final_position": entry.get("final_position"),
            "predicted_position": entry.get("predicted_position"),
        }

    per_course_summary: List[Dict[str, object]] = []
    for payload in per_course.values():
        entries: List[Dict[str, object]] = sorted(
            payload.get("entries", []),
            key=lambda entry: entry["probability"],
            reverse=True,
        )
        if not entries:
            continue

        total = len(entries)
        positives = sum(int(entry["outcome"]) for entry in entries)
        top_selection_size = max(1, ceil(total / steps))
        top_selection = entries[:top_selection_size]
        captured = sum(int(entry["outcome"]) for entry in top_selection)
        missed_positives = (
            sum(int(entry["outcome"]) for entry in entries[top_selection_size:])
            if top_selection_size < total
            else 0
        )
        capture_rate = captured / positives if positives else None

        course_summary = {
            "course_id": payload.get("course_id"),
            "label": payload.get("label"),
            "total_runners": total,
            "positives": positives,
            "top_selection_size": top_selection_size,
            "captured": captured,
            "missed_positives": int(missed_positives),
            "capture_rate": capture_rate,
            "coverage": top_selection_size / total if total else None,
            "captured_examples": [
                _format_example(entry)
                for entry in top_selection
                if entry.get("outcome") == 1
            ][:3],
            "missed_place_examples": [
                _format_example(entry)
                for entry in entries[top_selection_size:]
                if entry.get("outcome") == 1
            ][:3],
        }
        per_course_summary.append(course_summary)

    best_courses = [
        entry
        for entry in sorted(
            [item for item in per_course_summary if item.get("capture_rate") is not None],
            key=lambda item: (item.get("capture_rate", 0.0), item.get("captured", 0)),
            reverse=True,
        )[:3]
    ]

    courses_needing_attention = [
        entry
        for entry in sorted(
            per_course_summary,
            key=lambda item: (
                -int(item.get("missed_positives", 0)),
                item.get("capture_rate") if item.get("capture_rate") is not None else float("inf"),
            ),
        )[:3]
    ]

    first_step = dict(curve[0]) if curve else None

    return {
        "samples": total_samples,
        "positives": total_positive,
        "curve": curve,
        "best_step": best_step,
        "first_step": first_step,
        "per_course": per_course_summary,
        "best_courses": best_courses,
        "courses_needing_attention": courses_needing_attention,
    }


=======
>>>>>>> 8560c36c
def _categorise_probability_sharpness(
    standard_deviation: Optional[float],
) -> Tuple[str, str]:
    """Classe la dispersion des probabilités en bandes compréhensibles."""

    if standard_deviation is None:
        return "unknown", "Dispersion indéterminée"

    if standard_deviation < 0.04:
        return "compressed", "Dispersion très faible (<4 pts)"

    if standard_deviation < 0.08:
        return "controlled", "Dispersion modérée (4-8 pts)"

    if standard_deviation < 0.12:
        return "broad", "Dispersion large (8-12 pts)"

    return "volatile", "Dispersion très large (≥12 pts)"


def _summarise_probability_sharpness(
    course_stats: Dict[int, Dict[str, object]]
) -> Dict[str, object]:
    """Synthétise la dispersion absolue des probabilités par course."""

    course_records: List[Dict[str, object]] = []

    for course_id, payload in course_stats.items():
        predictions = payload.get("predictions", [])
        if not isinstance(predictions, list) or not predictions:
            continue

        cleaned_probabilities: List[float] = []
        for entry in predictions:
            probability = entry.get("probability")
            if probability is None:
                continue

            try:
                cleaned_probabilities.append(max(float(probability), 0.0))
            except (TypeError, ValueError):  # pragma: no cover - robustesse entrée
                continue

        if not cleaned_probabilities:
            continue

        average_probability = _safe_average(cleaned_probabilities)
        if average_probability is None:
            continue

        if len(cleaned_probabilities) > 1:
            variance = sum(
                (probability - average_probability) ** 2
                for probability in cleaned_probabilities
            ) / len(cleaned_probabilities)
            standard_deviation = sqrt(variance)
        else:
            # Une seule probabilité => dispersion nulle par construction.
            standard_deviation = 0.0

        minimum_probability = min(cleaned_probabilities)
        maximum_probability = max(cleaned_probabilities)
        amplitude = maximum_probability - minimum_probability
        coefficient_of_variation: Optional[float] = None
        if average_probability > 0:
            coefficient_of_variation = standard_deviation / average_probability

        course_records.append(
            {
                "course_id": int(course_id),
                "label": str(payload.get("label") or f"Course {course_id}"),
                "runner_count": len(cleaned_probabilities),
                "average_probability": average_probability,
                "standard_deviation": standard_deviation,
                "probability_range": amplitude,
                "min_probability": minimum_probability,
                "max_probability": maximum_probability,
                "coefficient_of_variation": coefficient_of_variation,
            }
        )

    std_values = [record["standard_deviation"] for record in course_records]
    range_values = [record["probability_range"] for record in course_records]
    variation_values = [
        record["coefficient_of_variation"]
        for record in course_records
        if record["coefficient_of_variation"] is not None
    ]

    overall = {
        "courses": len(course_records),
        "average_std_dev": _safe_average(std_values),
        "min_std_dev": min(std_values) if std_values else None,
        "max_std_dev": max(std_values) if std_values else None,
        "average_range": _safe_average(range_values),
        "min_range": min(range_values) if range_values else None,
        "max_range": max(range_values) if range_values else None,
        "average_coefficient_of_variation": _safe_average(variation_values),
    }

    buckets: Dict[str, Dict[str, object]] = {}
    for record in course_records:
        bucket_key, bucket_label = _categorise_probability_sharpness(
            record["standard_deviation"]
        )
        bucket = buckets.setdefault(
            bucket_key,
            {
                "label": bucket_label,
                "standard_deviations": [],
                "ranges": [],
                "coefficients": [],
                "courses": set(),
            },
        )
        bucket["label"] = bucket_label
        bucket.setdefault("standard_deviations", []).append(
            record["standard_deviation"]
        )
        bucket.setdefault("ranges", []).append(record["probability_range"])
        if record["coefficient_of_variation"] is not None:
            bucket.setdefault("coefficients", []).append(
                record["coefficient_of_variation"]
            )
        bucket.setdefault("courses", set()).add(record["course_id"])

    for bucket in buckets.values():
        stds = bucket.pop("standard_deviations", [])
        ranges = bucket.pop("ranges", [])
        coeffs = bucket.pop("coefficients", [])
        course_ids = bucket.get("courses", set())
        bucket["samples"] = len(stds)
        bucket["average_std_dev"] = _safe_average(stds)
        bucket["min_std_dev"] = min(stds) if stds else None
        bucket["max_std_dev"] = max(stds) if stds else None
        bucket["average_range"] = _safe_average(ranges)
        bucket["average_coefficient_of_variation"] = _safe_average(coeffs)
        bucket["courses"] = len(course_ids)

    def _format_course_record(record: Dict[str, object]) -> Dict[str, object]:
        """Structure les principales statistiques pour chaque course."""

        return {
            "course_id": record["course_id"],
            "label": record["label"],
            "runner_count": record["runner_count"],
            "average_probability": record["average_probability"],
            "standard_deviation": record["standard_deviation"],
            "probability_range": record["probability_range"],
            "coefficient_of_variation": record["coefficient_of_variation"],
        }

    least_dispersed_courses = sorted(
        course_records,
        key=lambda record: record["standard_deviation"],
    )[:3]

    most_dispersed_courses = sorted(
        course_records,
        key=lambda record: record["standard_deviation"],
        reverse=True,
    )[:3]

    return {
        "samples": len(course_records),
        "overall": overall,
        "buckets": buckets,
        "least_dispersed_courses": [
            _format_course_record(record) for record in least_dispersed_courses
        ],
        "most_dispersed_courses": [
            _format_course_record(record) for record in most_dispersed_courses
        ],
    }


def _compute_normalised_dcg(
    ranked_entries: List[Tuple[Dict[str, object], Optional[int]]],
    cutoff: int,
) -> Optional[float]:
    """Calcule un NDCG@k binaire basé sur la position finale des partants.

    Le score retourne ``1.0`` lorsque les chevaux réellement placés (≤ 3) sont
    correctement classés dans les ``cutoff`` premiers pronostics, ``0`` quand ils
    sont relégués en bas de liste. S'il n'existe aucune pertinence dans les
    données (aucun podium identifié), la fonction renvoie ``1.0`` par convention
    afin de ne pas pénaliser une réunion sans signal exploitable.
    """

    if not ranked_entries:
        return None

    effective_cutoff = max(1, cutoff)

    # Transforme les positions finales en pertinence (1 si podium, 0 sinon).
    relevances = [
        1 if final_position is not None and final_position <= 3 else 0
        for _, final_position in ranked_entries
    ]

    predicted_relevances = relevances[:effective_cutoff]
    ideal_relevances = sorted(relevances, reverse=True)[:effective_cutoff]

    def _dcg(values: List[int]) -> float:
        """Calcule le Discounted Cumulative Gain d'une liste binaire."""

        return sum(
            relevance / log2(index + 2)
            for index, relevance in enumerate(values)
            if relevance
        )

    ideal_dcg = _dcg(ideal_relevances)
    if ideal_dcg == 0:
        return 1.0

    return _dcg(predicted_relevances) / ideal_dcg


def _build_calibration_table(
    scores: List[float],
    truths: List[int],
    *,
    bins: int = 5,
) -> List[Dict[str, object]]:
    """Construit un tableau de calibration par quantiles.

    L'objectif est d'exposer à la fois le volume de prédictions par tranche et
    l'écart éventuel entre probabilité moyenne et fréquence observée.
    """

    if not scores or not truths or len(scores) != len(truths):
        return []

    combined = sorted(zip(scores, truths), key=lambda item: item[0])
    bucket_size = max(1, len(combined) // bins)

    calibration_rows: List[Dict[str, object]] = []

    for idx in range(bins):
        start = idx * bucket_size
        end = (idx + 1) * bucket_size if idx < bins - 1 else len(combined)

        if start >= len(combined):
            break

        bucket = combined[start:end]
        bucket_scores = [item[0] for item in bucket]
        bucket_truths = [item[1] for item in bucket]

        calibration_rows.append(
            {
                "bin": idx + 1,
                "count": len(bucket),
                "min_probability": min(bucket_scores),
                "max_probability": max(bucket_scores),
                "average_probability": _safe_average(bucket_scores),
                "empirical_rate": _safe_average(bucket_truths),
            }
        )

    return calibration_rows


def _describe_calibration_quality(
    calibration_rows: List[Dict[str, object]]
) -> Dict[str, Optional[float]]:
    """Synthétise les écarts de calibration observés sur les quantiles."""

    if not calibration_rows:
        return {
            "expected_calibration_error": None,
            "maximum_calibration_gap": None,
            "weighted_bias": None,
            "bins": [],
        }

    total = sum(int(row.get("count", 0) or 0) for row in calibration_rows)
    if not total:
        return {
            "expected_calibration_error": None,
            "maximum_calibration_gap": None,
            "weighted_bias": None,
            "bins": [],
        }

    expected_error = 0.0
    weighted_bias = 0.0
    max_gap = 0.0
    enriched_bins: List[Dict[str, object]] = []

    for row in calibration_rows:
        count = int(row.get("count", 0) or 0)
        weight = count / total if total else 0.0
        average_probability = row.get("average_probability")
        empirical_rate = row.get("empirical_rate")

        # Le « gap » correspond à la différence entre probabilité estimée et fréquence
        # observée : une valeur positive indique que le modèle est trop conservateur,
        # une valeur négative qu'il est trop confiant.
        gap: Optional[float] = None
        if average_probability is not None and empirical_rate is not None:
            gap = empirical_rate - average_probability
            expected_error += weight * abs(gap)
            weighted_bias += weight * gap
            max_gap = max(max_gap, abs(gap))

        enriched_bins.append(
            {
                **row,
                "weight": weight,
                "calibration_gap": gap,
            }
        )

    return {
        "expected_calibration_error": expected_error,
        "maximum_calibration_gap": max_gap,
        "weighted_bias": weighted_bias,
        "bins": enriched_bins,
    }


def _decompose_brier_score(
    calibration_rows: List[Dict[str, object]],
    *,
    base_rate: Optional[float],
    brier_score: Optional[float],
) -> Dict[str, Optional[float]]:
    """Décompose la Brier score en composantes de Murphy pour guider les actions.

    La décomposition distingue trois éléments :

    - ``reliability`` mesure l'écart moyen entre probabilité prédite et fréquence
      observée sur chaque quantile. Plus il est faible, meilleure est la
      calibration.
    - ``resolution`` capture la capacité du modèle à séparer des groupes avec des
      fréquences observées différentes. Plus il est élevé, plus l'information
      apportée par les probabilités est discriminante.
    - ``uncertainty`` correspond à la variance intrinsèque du jeu de données
      (proportion de victoires). Il sert de référence pour calculer un score de
      compétence (« *skill score* »).

    Les opérateurs peuvent ainsi identifier si une dérive de la Brier score
    provient d'un manque de calibration (reliability), d'une perte de
    différenciation (resolution) ou simplement d'une variation du taux de
    gagnants (uncertainty). Lorsque le taux de gagnants est extrême (0 % ou 100
    %), la composante d'incertitude annule toute interprétation et nous
    neutralisons le *skill score*.
    """

    if not calibration_rows or base_rate is None or brier_score is None:
        return {
            "reliability": None,
            "resolution": None,
            "uncertainty": None,
            "skill_score": None,
            "bins": [],
        }

    total = sum(int(row.get("count", 0) or 0) for row in calibration_rows)
    if not total:
        return {
            "reliability": None,
            "resolution": None,
            "uncertainty": base_rate * (1 - base_rate),
            "skill_score": None,
            "bins": [],
        }

    reliability = 0.0
    resolution = 0.0
    decomposition_rows: List[Dict[str, object]] = []

    for row in calibration_rows:
        count = int(row.get("count", 0) or 0)
        if count <= 0:
            continue

        average_probability = row.get("average_probability")
        empirical_rate = row.get("empirical_rate")
        if average_probability is None or empirical_rate is None:
            continue

        weight = count / total
        reliability_contrib = weight * (average_probability - empirical_rate) ** 2
        resolution_contrib = weight * (empirical_rate - base_rate) ** 2

        reliability += reliability_contrib
        resolution += resolution_contrib

        decomposition_rows.append(
            {
                "bin": row.get("bin"),
                "count": count,
                "weight": weight,
                "average_probability": average_probability,
                "empirical_rate": empirical_rate,
                "reliability_contribution": reliability_contrib,
                "resolution_contribution": resolution_contrib,
            }
        )

    uncertainty = base_rate * (1 - base_rate)
    skill_score: Optional[float]
    if uncertainty and uncertainty > 0:
        skill_score = 1 - (brier_score / uncertainty)
    else:
        skill_score = None

    return {
        "reliability": reliability if decomposition_rows else None,
        "resolution": resolution if decomposition_rows else None,
        "uncertainty": uncertainty,
        "skill_score": skill_score,
        "bins": decomposition_rows,
    }


def _build_gain_curve(
    scores: List[float],
    truths: List[int],
    *,
    steps: int = 5,
) -> List[Dict[str, Optional[float]]]:
    """Construit une courbe de gain cumulative sur plusieurs paliers.

    L'objectif est de mesurer la capacité du modèle à concentrer rapidement
    les bons partants (top 3) lorsqu'on ne retient que les meilleures
    probabilités. Chaque ligne représente la performance cumulée après avoir
    couvert ``coverage`` pourcent des partants.
    """

    if not scores or not truths or len(scores) != len(truths):
        return []

    combined = sorted(zip(scores, truths), key=lambda item: item[0], reverse=True)
    total = len(combined)
    total_positive = sum(truths)

    gain_curve: List[Dict[str, Optional[float]]] = []
    cumulative_hits = 0

    for step in range(1, steps + 1):
        cutoff = max(1, ceil(total * (step / steps)))
        selection = combined[:cutoff]
        cumulative_hits = sum(truth for _, truth in selection)

        coverage = cutoff / total
        cumulative_hit_rate = cumulative_hits / cutoff if cutoff else None
        capture_rate: Optional[float] = None
        if total_positive:
            capture_rate = cumulative_hits / total_positive

        gain_curve.append(
            {
                "step": step,
                "coverage": coverage,
                "observations": cutoff,
                "cumulative_hit_rate": cumulative_hit_rate,
                "capture_rate": capture_rate,
            }
        )

    return gain_curve


def _build_precision_recall_curve(
    scores: List[float],
    truths: List[int],
    *,
    sample_points: int = 8,
) -> List[Dict[str, Optional[float]]]:
    """Construit une table compacte de la courbe précision-rappel."""

    if (
        not scores
        or not truths
        or len(scores) != len(truths)
        or precision_recall_curve is None
    ):
        return []

    precision, recall, thresholds = precision_recall_curve(truths, scores)

    if len(thresholds) == 0:
        return []

    curve: List[Dict[str, Optional[float]]] = []

    for idx, threshold in enumerate(list(thresholds)):
        current_precision = float(precision[idx + 1])
        current_recall = float(recall[idx + 1])
        denom = current_precision + current_recall
        f1_score_value = (2 * current_precision * current_recall / denom) if denom else 0.0
        curve.append(
            {
                "threshold": float(threshold),
                "precision": current_precision,
                "recall": current_recall,
                "f1": f1_score_value,
            }
        )

    # Ajoute le point terminal (tous positifs) pour compléter la courbe.
    end_precision = float(precision[-1])
    end_recall = float(recall[-1])
    denom = end_precision + end_recall
    curve.append(
        {
            "threshold": 0.0,
            "precision": end_precision,
            "recall": end_recall,
            "f1": (2 * end_precision * end_recall / denom) if denom else 0.0,
        }
    )

    if len(curve) > sample_points:
        step = max(1, len(curve) // sample_points)
        reduced = [curve[idx] for idx in range(0, len(curve), step)]
        if reduced[-1] != curve[-1]:
            reduced.append(curve[-1])
        curve = reduced[:sample_points]

    return curve


def _build_roc_curve(
    scores: List[float],
    truths: List[int],
    *,
    sample_points: int = 12,
) -> List[Dict[str, Optional[float]]]:
    """Échantillonne la courbe ROC pour suivre le compromis rappel/spécificité."""

    if (
        not scores
        or not truths
        or len(scores) != len(truths)
        or len(set(truths)) < 2
        or roc_curve is None
    ):
        return []

    false_positive_rate, true_positive_rate, thresholds = roc_curve(truths, scores)

    if len(thresholds) == 0:
        return []

    total_points = len(thresholds)
    step = max(1, total_points // sample_points)
    sampled_indices = list(range(0, total_points, step))
    if sampled_indices[-1] != total_points - 1:
        sampled_indices.append(total_points - 1)

    roc_points: List[Dict[str, Optional[float]]] = []

    for idx in sampled_indices:
        threshold_value = thresholds[idx]
        # Le premier seuil retourné par scikit-learn est ``inf`` : on le remplace
        # par ``None`` pour indiquer qu'aucune coupure n'est appliquée.
        if threshold_value == float("inf"):
            threshold: Optional[float] = None
        else:
            threshold = float(threshold_value)

        fpr_value = float(false_positive_rate[idx])
        tpr_value = float(true_positive_rate[idx])

        roc_points.append(
            {
                "threshold": threshold,
                "false_positive_rate": fpr_value,
                "true_positive_rate": tpr_value,
                # Youden J pour identifier le meilleur seuil (TPR - FPR).
                "youden_j": tpr_value - fpr_value,
                "specificity": 1.0 - fpr_value,
            }
        )

    return roc_points


def _build_lift_table(
    scores: List[float],
    truths: List[int],
    *,
    buckets: int = 5,
) -> Dict[str, object]:
    """Construit un tableau de *lift* pour comparer chaque tranche au taux global."""

    if not scores or not truths or len(scores) != len(truths):
        return {"baseline_rate": None, "buckets": []}

    combined = sorted(zip(scores, truths), key=lambda item: item[0], reverse=True)
    total = len(combined)
    total_positive = sum(truths)
    baseline_rate = total_positive / total if total else 0.0

    bucket_size = max(1, total // buckets)
    buckets_rows: List[Dict[str, Optional[float]]] = []
    cumulative_positive = 0

    for idx in range(buckets):
        start = idx * bucket_size
        end = (idx + 1) * bucket_size if idx < buckets - 1 else total

        if start >= total:
            break

        bucket = combined[start:end]
        bucket_total = len(bucket)
        bucket_positive = sum(truth for _, truth in bucket)
        hit_rate: Optional[float] = None
        if bucket_total:
            hit_rate = bucket_positive / bucket_total

        cumulative_positive += bucket_positive

        buckets_rows.append(
            {
                "bucket": idx + 1,
                "from_fraction": start / total,
                "to_fraction": end / total,
                "observations": bucket_total,
                "hit_rate": hit_rate,
                "lift": (hit_rate / baseline_rate) if hit_rate is not None and baseline_rate > 0 else None,
                "cumulative_capture": (
                    cumulative_positive / total_positive if total_positive else None
                ),
                "cumulative_coverage": end / total,
            }
        )

    return {"baseline_rate": baseline_rate if total else None, "buckets": buckets_rows}


def _compute_ks_analysis(
    scores: List[float],
    truths: List[int],
    *,
    sample_points: int = 20,
) -> Dict[str, object]:
    """Mesure la séparation des distributions via le test KS discret.

    Le calcul reporte à la fois la statistique (distance maximale entre les
    distributions cumulées des positifs et négatifs) et une version compacte de
    la courbe pour visualiser rapidement les écarts. Cette vue complète la
    calibration : un modèle bien calibré mais incapable de séparer les classes
    sera pénalisé par une statistique KS faible.
    """

    if not scores or not truths or len(scores) != len(truths):
        return {"ks_statistic": None, "ks_threshold": None, "curve": []}

    total_positive = sum(truths)
    total_negative = len(truths) - total_positive

    if total_positive == 0 or total_negative == 0:
        # Dans ces cas extrêmes, la statistique KS est peu informative : on
        # retourne des valeurs nulles tout en conservant la structure attendue.
        return {"ks_statistic": None, "ks_threshold": None, "curve": []}

    combined = sorted(zip(scores, truths), key=lambda item: item[0], reverse=True)

    ks_statistic = 0.0
    ks_threshold: Optional[float] = None
    curve: List[Dict[str, float]] = []

    positives_seen = 0
    negatives_seen = 0
    step = max(1, len(combined) // sample_points)

    for index, (score, truth) in enumerate(combined, start=1):
        if truth:
            positives_seen += 1
        else:
            negatives_seen += 1

        true_positive_rate = positives_seen / total_positive
        false_positive_rate = negatives_seen / total_negative
        distance = abs(true_positive_rate - false_positive_rate)

        if distance >= ks_statistic:
            ks_statistic = distance
            ks_threshold = score

        if index % step == 0 or index == len(combined):
            curve.append(
                {
                    "fraction": index / len(combined),
                    "threshold": score,
                    "true_positive_rate": true_positive_rate,
                    "false_positive_rate": false_positive_rate,
                    "distance": distance,
                }
            )

    return {
        "ks_statistic": ks_statistic,
        "ks_threshold": ks_threshold,
        "curve": curve,
    }


def _evaluate_threshold_grid(
    scores: List[float],
    truths: List[int],
    thresholds: List[float],
) -> Dict[str, Dict[str, Optional[float]]]:
    """Calcule la sensibilité des métriques pour plusieurs seuils."""

    if not scores or not truths:
        return {}

    evaluation: Dict[str, Dict[str, Optional[float]]] = {}

    for threshold in sorted(set(thresholds)):
        predicted = [1 if score >= threshold else 0 for score in scores]

        accuracy = precision = recall = f1 = None
        if accuracy_score:
            accuracy = accuracy_score(truths, predicted)
            precision = precision_score(truths, predicted, zero_division=0)
            recall = recall_score(truths, predicted, zero_division=0)
            f1 = f1_score(truths, predicted, zero_division=0)

        evaluation[f"{threshold:.2f}"] = {
            "accuracy": accuracy,
            "precision": precision,
            "recall": recall,
            "f1": f1,
            "positive_rate": sum(predicted) / len(predicted) if predicted else None,
        }

    return evaluation


def _summarise_threshold_recommendations(
    grid: Dict[str, Dict[str, Optional[float]]]
) -> Dict[str, object]:
    """Identifie les seuils opérationnels les plus intéressants."""

    if not grid:
        return {
            "grid": [],
            "best_f1": None,
            "maximize_precision": None,
            "maximize_recall": None,
        }

    # On convertit la grille en liste triée pour exposer les seuils de manière lisible.
    ordered_grid: List[Dict[str, Optional[float]]] = []
    for threshold_label, metrics in grid.items():
        try:
            threshold_value = float(threshold_label)
        except (TypeError, ValueError):
            # On ignore les libellés non numériques afin de ne pas casser la vue.
            continue

        ordered_grid.append(
            {
                "threshold": threshold_value,
                "accuracy": metrics.get("accuracy"),
                "precision": metrics.get("precision"),
                "recall": metrics.get("recall"),
                "f1": metrics.get("f1"),
                "positive_rate": metrics.get("positive_rate"),
            }
        )

    ordered_grid.sort(key=lambda row: row["threshold"])

    def _select_best(metric: str) -> Optional[Dict[str, Optional[float]]]:
        """Retourne la ligne optimisant ``metric`` (avec tie-break sur le seuil)."""

        best_row: Optional[Dict[str, Optional[float]]] = None
        best_value = float("-inf")

        for row in ordered_grid:
            value = row.get(metric)
            if value is None:
                continue

            if (
                value > best_value + 1e-12
                or (
                    best_row is not None
                    and abs(value - best_value) <= 1e-12
                    and row["threshold"] < best_row["threshold"]
                )
            ):
                best_value = float(value)
                best_row = row

        return best_row

    best_f1_row = _select_best("f1")
    best_precision_row = _select_best("precision")
    best_recall_row = _select_best("recall")

    # Pour le meilleur F1, on expose l'ensemble des métriques associées afin
    # d'aider l'opérateur à comprendre le compromis proposé.
    best_f1_payload: Optional[Dict[str, Optional[float]]] = None
    if best_f1_row is not None:
        best_f1_payload = {
            "threshold": best_f1_row["threshold"],
            "f1": best_f1_row.get("f1"),
            "precision": best_f1_row.get("precision"),
            "recall": best_f1_row.get("recall"),
            "positive_rate": best_f1_row.get("positive_rate"),
        }

    def _row_to_summary(row: Optional[Dict[str, Optional[float]]], metric: str) -> Optional[Dict[str, Optional[float]]]:
        if row is None:
            return None

        return {
            "threshold": row["threshold"],
            metric: row.get(metric),
            "positive_rate": row.get("positive_rate"),
        }

    return {
        "grid": ordered_grid,
        "best_f1": best_f1_payload,
        "maximize_precision": _row_to_summary(best_precision_row, "precision"),
        "maximize_recall": _row_to_summary(best_recall_row, "recall"),
    }


def _analyse_odds_alignment(
    samples: List[Dict[str, object]]
) -> Dict[str, object]:
    """Quantifie l'alignement entre les probabilités projetées et les cotes publiques."""

    def _empty_payload(priced_count: int = 0) -> Dict[str, object]:
        """Construit une réponse neutre lorsque les données sont insuffisantes."""

        return {
            "priced_samples": priced_count,
            "usable_samples": 0,
            "pearson_correlation": None,
            "mean_probability_gap": None,
            "mean_absolute_error": None,
            "root_mean_squared_error": None,
            "average_predicted_probability": None,
            "average_implied_probability": None,
            "average_overround": None,
            "median_overround": None,
            "courses_with_overlay": 0,
            "course_overrounds": [],
        }

    if not samples:
        return _empty_payload(0)

    priced_samples = [
        sample
        for sample in samples
        if sample.get("odds") is not None and float(sample.get("odds", 0.0)) > 0.0
    ]

    if not priced_samples:
        return _empty_payload(0)

    predicted_probabilities: List[float] = []
    implied_probabilities: List[float] = []
    course_implied_map: Dict[object, List[float]] = {}

    for sample in priced_samples:
        probability = float(sample.get("probability", 0.0))
        odds = float(sample.get("odds", 0.0))

        if odds <= 0.0:
            # Les cotes nulles ou négatives ne peuvent pas être converties en probabilité implicite.
            continue

        implied_probability = 1.0 / odds

        predicted_probabilities.append(probability)
        implied_probabilities.append(implied_probability)

        course_id = sample.get("course_id")
        course_implied_map.setdefault(course_id, []).append(implied_probability)

    usable_samples = len(predicted_probabilities)
    if usable_samples == 0:
        # Si toutes les entrées avaient des cotes invalides, on reste sur un retour neutre.
        return _empty_payload(len(priced_samples))

    # Moyennes et écarts moyens pour visualiser l'écart général au marché.
    mean_gap = sum(
        probability - implied
        for probability, implied in zip(predicted_probabilities, implied_probabilities)
    ) / usable_samples

    mean_absolute_error = sum(
        abs(probability - implied)
        for probability, implied in zip(predicted_probabilities, implied_probabilities)
    ) / usable_samples

    root_mean_squared_error = sqrt(
        sum(
            (probability - implied) ** 2
            for probability, implied in zip(predicted_probabilities, implied_probabilities)
        )
        / usable_samples
    )

    average_predicted_probability = sum(predicted_probabilities) / usable_samples
    average_implied_probability = sum(implied_probabilities) / usable_samples

    # Calcul de la corrélation de Pearson pour mesurer la cohérence du classement proposé
    # par rapport aux cotes publiées.
    mean_predicted = average_predicted_probability
    mean_implied = average_implied_probability

    numerator = sum(
        (probability - mean_predicted) * (implied - mean_implied)
        for probability, implied in zip(predicted_probabilities, implied_probabilities)
    )
    denominator_predicted = sum(
        (probability - mean_predicted) ** 2 for probability in predicted_probabilities
    )
    denominator_implied = sum(
        (implied - mean_implied) ** 2 for implied in implied_probabilities
    )

    if denominator_predicted <= 0.0 or denominator_implied <= 0.0:
        pearson_correlation = None
    else:
        pearson_correlation = numerator / sqrt(denominator_predicted * denominator_implied)

    course_overrounds: List[Dict[str, object]] = []
    overround_values: List[float] = []

    for course_id, implied_values in course_implied_map.items():
        total_implied = sum(implied_values)
        overround = total_implied - 1.0
        overround_values.append(overround)
        course_overrounds.append(
            {
                "course_id": course_id,
                "runner_count": len(implied_values),
                "implied_probability_sum": total_implied,
                "overround": overround,
            }
        )

    def _course_sort_key(entry: Dict[str, object]) -> Tuple[int, object]:
        course_identifier = entry.get("course_id")
        return (1, 0) if course_identifier is None else (0, course_identifier)

    course_overrounds.sort(key=_course_sort_key)

    courses_with_overlay = sum(1 for value in overround_values if value < 0.0)

    average_overround = (
        sum(overround_values) / len(overround_values)
        if overround_values
        else None
    )

    median_overround: Optional[float]
    if not overround_values:
        median_overround = None
    else:
        sorted_overrounds = sorted(overround_values)
        mid = len(sorted_overrounds) // 2
        if len(sorted_overrounds) % 2 == 1:
            median_overround = sorted_overrounds[mid]
        else:
            median_overround = (
                sorted_overrounds[mid - 1] + sorted_overrounds[mid]
            ) / 2.0

    return {
        "priced_samples": len(priced_samples),
        "usable_samples": usable_samples,
        "pearson_correlation": pearson_correlation,
        "mean_probability_gap": mean_gap,
        "mean_absolute_error": mean_absolute_error,
        "root_mean_squared_error": root_mean_squared_error,
        "average_predicted_probability": average_predicted_probability,
        "average_implied_probability": average_implied_probability,
        "average_overround": average_overround,
        "median_overround": median_overround,
        "courses_with_overlay": courses_with_overlay,
        "course_overrounds": course_overrounds,
    }


def _summarise_betting_value(
    samples: List[Dict[str, object]],
    threshold: float,
) -> Dict[str, object]:
    """Estime la rentabilité théorique et réalisée des paris."""

    if not samples:
        return {
            "priced_samples": 0,
            "bets_considered": 0,
            "realized_roi": None,
            "expected_value_per_bet": None,
            "average_edge": None,
            "average_predicted_probability": None,
            "average_implied_probability": None,
            "actual_win_rate": None,
            "best_value_candidates": [],
        }

    priced_samples = [
        sample
        for sample in samples
        if sample.get("odds") is not None and float(sample.get("odds")) > 1.0
    ]

    if not priced_samples:
        return {
            "priced_samples": 0,
            "bets_considered": 0,
            "realized_roi": None,
            "expected_value_per_bet": None,
            "average_edge": None,
            "average_predicted_probability": None,
            "average_implied_probability": None,
            "actual_win_rate": None,
            "best_value_candidates": [],
        }

    bets = [
        sample
        for sample in priced_samples
        if float(sample.get("probability", 0.0)) >= threshold
    ]

    if not bets:
        return {
            "priced_samples": len(priced_samples),
            "bets_considered": 0,
            "realized_roi": None,
            "expected_value_per_bet": None,
            "average_edge": None,
            "average_predicted_probability": None,
            "average_implied_probability": None,
            "actual_win_rate": None,
            "best_value_candidates": [],
        }

    realized_return = 0.0
    expected_values: List[float] = []
    edges: List[float] = []
    predicted_probs: List[float] = []
    implied_probs: List[float] = []

    for bet in bets:
        probability = float(bet.get("probability", 0.0))
        odds = float(bet.get("odds", 0.0))
        implied = 1.0 / odds if odds > 0 else 0.0

        predicted_probs.append(probability)
        implied_probs.append(implied)
        edges.append(probability - implied)

        expected_gain = probability * (odds - 1.0) - (1.0 - probability)
        expected_values.append(expected_gain)

        if bet.get("is_winner"):
            realized_return += odds - 1.0
        else:
            realized_return -= 1.0

    bets_considered = len(bets)
    realized_roi = realized_return / bets_considered if bets_considered else None

    best_value_candidates = sorted(
        (
            {
                "course_id": bet.get("course_id"),
                "partant_id": bet.get("partant_id"),
                "horse_name": bet.get("horse_name"),
                "probability": float(bet.get("probability", 0.0)),
                "odds": float(bet.get("odds", 0.0)),
                "edge": float(edge),
                "won": bool(bet.get("is_winner")),
                "final_position": bet.get("final_position"),
            }
            for bet, edge in zip(bets, edges)
        ),
        key=lambda candidate: candidate["edge"],
        reverse=True,
    )[:3]

    return {
        "priced_samples": len(priced_samples),
        "bets_considered": bets_considered,
        "realized_roi": realized_roi,
        "expected_value_per_bet": sum(expected_values) / bets_considered,
        "average_edge": sum(edges) / bets_considered,
        "average_predicted_probability": sum(predicted_probs) / bets_considered,
        "average_implied_probability": sum(implied_probs) / bets_considered,
        "actual_win_rate": sum(1 for bet in bets if bet.get("is_winner")) / bets_considered,
        "best_value_candidates": best_value_candidates,
    }


def _compute_probability_edge(
    predicted_probability: Optional[object],
    market_odds: Optional[object],
) -> Optional[float]:
    """Calcule l'écart entre la probabilité du modèle et l'implicite du marché."""

    if predicted_probability is None:
        return None

    try:
        model_probability = float(predicted_probability)
    except (TypeError, ValueError):
        return None

    if model_probability < 0.0 or model_probability > 1.0:
        model_probability = max(0.0, min(model_probability, 1.0))

    try:
        odds_value = float(market_odds) if market_odds is not None else None
    except (TypeError, ValueError):
        odds_value = None

    if odds_value is None or odds_value <= 1.0:
        return None

    implied_probability = 1.0 / odds_value
    return model_probability - implied_probability


def _categorise_probability_edge(
    edge_value: Optional[float],
) -> Tuple[str, str]:
    """Regroupe l'écart modèle/marché en segments interprétables."""

    if edge_value is None:
        return "unknown_edge", "Écart de probabilité inconnu"

    if edge_value >= 0.18:
        return "strong_positive_edge", "Écart très favorable (≥ 18 pts)"

    if edge_value >= 0.08:
        return "positive_edge", "Écart favorable (8-18 pts)"

    if edge_value >= 0.03:
        return "slight_positive_edge", "Écart légèrement favorable (3-8 pts)"

    if edge_value <= -0.10:
        return "strong_negative_edge", "Écart très défavorable (≤ -10 pts)"

    if edge_value <= -0.04:
        return "negative_edge", "Écart défavorable (-10 à -4 pts)"

    return "neutral_edge", "Écart neutre (-4 à +3 pts)"


def _summarise_probability_edge_performance(
    breakdown: Dict[str, Dict[str, object]]
) -> Dict[str, Dict[str, Optional[float]]]:
    """Analyse la réussite par tranche d'écart avec les cotes publiques."""

    if not breakdown:
        return {}

    total_samples = sum(len(payload.get("truths", [])) for payload in breakdown.values())
    edge_metrics: Dict[str, Dict[str, Optional[float]]] = {}

    order_priority = {
        "strong_positive_edge": 0,
        "positive_edge": 1,
        "slight_positive_edge": 2,
        "neutral_edge": 3,
        "negative_edge": 4,
        "strong_negative_edge": 5,
        "unknown_edge": 6,
    }

    for segment, payload in sorted(
        breakdown.items(),
        key=lambda item: (order_priority.get(item[0], 99), item[0]),
    ):
        truths = list(payload.get("truths", []))
        predicted = list(payload.get("predictions", []))
        scores = list(payload.get("scores", []))
        courses: Set[int] = set(payload.get("courses", set()))
        horses: Set[int] = set(payload.get("horses", set()))
        edges = [float(value) for value in payload.get("edges", []) if value is not None]
        implied_probabilities = [
            float(value)
            for value in payload.get("implied_probabilities", [])
            if value is not None
        ]
        odds_values = [
            float(value) for value in payload.get("odds", []) if value is not None
        ]

        summary = _summarise_group_performance(truths, predicted, scores)
        summary["label"] = payload.get("label", segment)
        summary["share"] = (len(truths) / total_samples) if total_samples else None
        summary["courses"] = len(courses)
        summary["horses"] = len(horses)
        summary["observed_positive_rate"] = (
            sum(truths) / len(truths) if truths else None
        )

        if edges:
            ordered = sorted(edges)
            midpoint = len(ordered) // 2
            if len(ordered) % 2 == 0:
                median_edge = (ordered[midpoint - 1] + ordered[midpoint]) / 2
            else:
                median_edge = ordered[midpoint]

            summary.update(
                {
                    "average_edge": _safe_average(edges),
                    "median_edge": median_edge,
                    "min_edge": ordered[0],
                    "max_edge": ordered[-1],
                }
            )
        else:
            summary.update(
                {
                    "average_edge": None,
                    "median_edge": None,
                    "min_edge": None,
                    "max_edge": None,
                }
            )

        summary["average_implied_probability"] = _safe_average(implied_probabilities)
        summary["average_odds"] = _safe_average(odds_values)

        edge_metrics[segment] = summary

    return edge_metrics


def _categorise_probability_error(
    absolute_error: Optional[object],
) -> Tuple[str, str, Optional[float]]:
    """Classe l'écart absolu probabilité / réalité en fourchettes parlantes."""

    if absolute_error is None:
        return "error_unknown", "Erreur inconnue", None

    try:
        value = float(absolute_error)
    except (TypeError, ValueError):  # pragma: no cover - robustesse sur données inattendues
        return "error_unknown", "Erreur inconnue", None

    # Les écarts théoriques sont bornés dans [0, 1]. On contraint donc la valeur
    # afin d'éviter qu'une dérive d'arrondi ne vienne polluer la catégorisation.
    value = max(0.0, min(value, 1.0))

    if value <= 0.10:
        return "error_0_10", "Ultra précis (≤ 10 pts)", value

    if value <= 0.20:
        return "error_10_20", "Fiable (10-20 pts)", value

    if value <= 0.35:
        return "error_20_35", "Approximation (20-35 pts)", value

    if value <= 0.50:
        return "error_35_50", "Fragile (35-50 pts)", value

    return "error_50_plus", "À surveiller (> 50 pts)", value


def _summarise_probability_error_performance(
    breakdown: Dict[str, Dict[str, object]]
) -> Dict[str, Dict[str, Optional[float]]]:
    """Analyse la précision réelle selon l'écart absolu des probabilités."""

    if not breakdown:
        return {}

    total_samples = sum(len(payload.get("truths", [])) for payload in breakdown.values())
    error_metrics: Dict[str, Dict[str, Optional[float]]] = {}

    for segment in sorted(breakdown.keys()):
        payload = breakdown[segment]
        truths = list(payload.get("truths", []))
        predicted = list(payload.get("predictions", []))
        scores = list(payload.get("scores", []))
        courses: Set[int] = set(payload.get("courses", set()))
        errors = [
            float(value)
            for value in payload.get("errors", [])
            if value is not None
        ]

        summary = _summarise_group_performance(truths, predicted, scores)
        summary["label"] = payload.get("label", segment)
        summary["share"] = (len(truths) / total_samples) if total_samples else None
        summary["courses"] = len(courses)
        summary["observed_positive_rate"] = sum(truths) / len(truths) if truths else None

        if errors:
            ordered = sorted(errors)
            midpoint = len(ordered) // 2
            if len(ordered) % 2 == 0:
                median_error = (ordered[midpoint - 1] + ordered[midpoint]) / 2
            else:
                median_error = ordered[midpoint]

            summary.update(
                {
                    "average_absolute_error": _safe_average(errors),
                    "median_absolute_error": median_error,
                    "min_absolute_error": ordered[0],
                    "max_absolute_error": ordered[-1],
                }
            )
        else:
            summary.update(
                {
                    "average_absolute_error": None,
                    "median_absolute_error": None,
                    "min_absolute_error": None,
                    "max_absolute_error": None,
                }
            )

        error_metrics[segment] = summary

    return error_metrics


def _categorise_prediction_outcome(
    predicted_label: int,
    actual_label: int,
) -> Tuple[str, str]:
    """Retourne une clé et un libellé pour chaque couple prédiction / réalité."""

    if actual_label == 1 and predicted_label == 1:
        return "true_positive", "Succès (positif confirmé)"

    if actual_label == 0 and predicted_label == 0:
        return "true_negative", "Succès (négatif confirmé)"

    if actual_label == 0 and predicted_label == 1:
        return "false_positive", "Faux positif (à filtrer)"

    return "false_negative", "Faux négatif (à investiguer)"


def _summarise_prediction_outcome_performance(
    breakdown: Dict[str, Dict[str, object]]
) -> Dict[str, Dict[str, Optional[float]]]:
    """Dresse un tableau de bord par type d'issue (TP/FP/TN/FN)."""

    if not breakdown:
        return {}

    total_samples = sum(len(payload.get("truths", [])) for payload in breakdown.values())
    outcome_metrics: Dict[str, Dict[str, Optional[float]]] = {}

    for segment in sorted(breakdown.keys()):
        payload = breakdown[segment]
        truths = list(payload.get("truths", []))
        predicted = list(payload.get("predictions", []))
        scores = [
            float(value)
            for value in payload.get("scores", [])
            if value is not None
        ]
        courses: Set[int] = set(payload.get("courses", set()))
        pronostics: Set[int] = set(payload.get("pronostics", set()))
        model_versions: Set[str] = set(payload.get("model_versions", set()))

        summary = _summarise_group_performance(truths, predicted, scores)
        summary.update(
            {
                "label": payload.get("label", segment),
                "share": (summary["samples"] / total_samples) if total_samples else None,
                "courses": len(courses),
                "pronostics": len(pronostics),
                "model_version_count": len(model_versions),
                "model_versions": sorted(model_versions),
                "observed_positive_rate": sum(truths) / len(truths) if truths else None,
                "prediction_rate": sum(predicted) / len(predicted) if predicted else None,
            }
        )

        average_probability = _safe_average(scores)
        observed_rate = summary["observed_positive_rate"]
        summary["average_probability"] = average_probability

        if average_probability is not None and observed_rate is not None:
            summary["average_calibration_gap"] = average_probability - observed_rate
        else:
            summary["average_calibration_gap"] = None

        if truths:
            summary["accuracy_within_segment"] = sum(
                1 for truth, prediction in zip(truths, predicted) if truth == prediction
            ) / len(truths)
        else:
            summary["accuracy_within_segment"] = None

        outcome_metrics[segment] = summary

    return outcome_metrics


def _categorise_probability_margin(
    primary_probability: Optional[object],
    secondary_probability: Optional[object],
) -> Tuple[str, str, Optional[float]]:
    """Classe l'écart entre les deux meilleurs pronostics d'une course."""

    if primary_probability is None:
        return "margin_unknown", "Marge inconnue", None

    try:
        top_probability = float(primary_probability)
    except (TypeError, ValueError):  # pragma: no cover - robustesse face à des valeurs corrompues
        return "margin_unknown", "Marge inconnue", None

    # Lorsque la deuxième cote est absente (course mono-partant ou données incomplètes),
    # on conserve un segment dédié afin de ne pas mélanger ces cas aux marges habituelles.
    if secondary_probability is None:
        return "margin_singleton", "Sans challenger déclaré", top_probability

    try:
        runner_up_probability = float(secondary_probability)
    except (TypeError, ValueError):  # pragma: no cover - sécurité supplémentaire
        return "margin_unknown", "Marge inconnue", None

    margin = max(0.0, min(top_probability - runner_up_probability, 1.0))
    # Arrondi technique pour éviter qu'un flottant représenté comme 0.0500000000001
    # ne bascule dans la tranche supérieure alors qu'il devrait rester "≤ 5 pts".
    margin = round(margin, 10)

    if margin <= 0.05:
        return "margin_tight", "Très serré (≤ 5 pts)", margin

    if margin <= 0.10:
        return "margin_close", "Serré (5-10 pts)", margin

    if margin <= 0.20:
        return "margin_buffered", "Dégagé (10-20 pts)", margin

    return "margin_clear", "Très confortable (> 20 pts)", margin


def _summarise_probability_margin_performance(
    breakdown: Dict[str, Dict[str, object]]
) -> Dict[str, Dict[str, Optional[float]]]:
    """Analyse la fiabilité des pronostics selon la marge sur le dauphin."""

    if not breakdown:
        return {}

    total_samples = sum(len(payload.get("truths", [])) for payload in breakdown.values())
    margin_metrics: Dict[str, Dict[str, Optional[float]]] = {}

    for segment in sorted(breakdown.keys()):
        payload = breakdown[segment]
        truths = list(payload.get("truths", []))
        predicted = list(payload.get("predictions", []))
        scores = [float(value) for value in payload.get("scores", []) if value is not None]
        courses: Set[int] = set(payload.get("courses", set()))
        horses: Set[int] = set(payload.get("horses", set()))
        margins = [
            float(value)
            for value in payload.get("margins", [])
            if value is not None
        ]

        summary = _summarise_group_performance(truths, predicted, scores)
        summary.update(
            {
                "label": payload.get("label", segment),
                "share": (summary["samples"] / total_samples) if total_samples else None,
                "courses": len(courses),
                "horses": len(horses),
                "observed_positive_rate": sum(truths) / len(truths) if truths else None,
                "average_probability": _safe_average(scores),
            }
        )

        if margins:
            ordered_margins = sorted(margins)
            midpoint = len(ordered_margins) // 2
            if len(ordered_margins) % 2 == 0:
                median_margin = (
                    ordered_margins[midpoint - 1] + ordered_margins[midpoint]
                ) / 2
            else:
                median_margin = ordered_margins[midpoint]

            summary.update(
                {
                    "average_margin": _safe_average(margins),
                    "median_margin": median_margin,
                    "min_margin": ordered_margins[0],
                    "max_margin": ordered_margins[-1],
                }
            )
        else:
            summary.update(
                {
                    "average_margin": None,
                    "median_margin": None,
                    "min_margin": None,
                    "max_margin": None,
                }
            )

        margin_metrics[segment] = summary

    return margin_metrics


def _extract_feature_contributions(payload: Optional[object]) -> Dict[str, float]:
    """Normalise une structure SHAP arbitraire en dictionnaire ``feature -> valeur``.

    Les contributions peuvent provenir d'un dictionnaire natif, d'une liste de
    dictionnaires (contenant les clés ``feature``/``value`` ou ``contribution``),
    ou encore d'une chaîne JSON. Tous les éléments non convertibles en flottants
    sont silencieusement ignorés afin de garantir la robustesse de l'agrégation.
    """

    if payload is None:
        return {}

    raw_data: object = payload

    if isinstance(payload, str):
        try:
            raw_data = json.loads(payload)
        except json.JSONDecodeError:
            return {}

    contributions: Dict[str, float] = {}

    if isinstance(raw_data, dict):
        for key, value in raw_data.items():
            try:
                contributions[str(key)] = float(value)
            except (TypeError, ValueError):  # pragma: no cover - sécurité parsing
                continue
        return contributions

    if isinstance(raw_data, list):
        for item in raw_data:
            if not isinstance(item, dict):
                continue

            feature_name = item.get("feature") or item.get("name") or item.get("label")
            if not feature_name:
                continue

            raw_value = (
                item.get("value")
                if item.get("value") is not None
                else item.get("contribution")
                if item.get("contribution") is not None
                else item.get("impact")
            )

            if raw_value is None:
                continue

            try:
                contributions[str(feature_name)] = float(raw_value)
            except (TypeError, ValueError):  # pragma: no cover - valeurs non numériques
                continue

        return contributions

    return {}


def _summarise_feature_contribution_performance(
    tracker: Dict[str, Dict[str, object]]
) -> Dict[str, object]:
    """Agrège les contributions SHAP pour identifier les leviers dominants.

    Le résultat expose pour chaque feature la contribution moyenne, absolue,
    la part d'occurrences positives/négatives ainsi que les extrêmes observés.
    Une vue *top features* permet de prioriser les facteurs expliquant les
    décisions du modèle sur la fenêtre analysée.
    """

    if not tracker:
        return {
            "total_samples": 0,
            "prediction_samples": 0,
            "features": {},
            "top_features": [],
        }

    features_summary: Dict[str, Dict[str, object]] = {}
    ranking: List[Dict[str, object]] = []
    total_samples = 0
    prediction_ids: Set[int] = set()

    for feature, stats in tracker.items():
        samples = int(stats.get("samples", 0))
        if samples <= 0:
            continue

        total_samples += samples
        prediction_ids.update(stats.get("predictions", set()))

        total_contribution = float(stats.get("total_contribution", 0.0))
        total_abs_contribution = float(stats.get("total_abs_contribution", 0.0))
        positive_count = int(stats.get("positive_count", 0))
        negative_count = int(stats.get("negative_count", 0))
        neutral_count = max(0, samples - positive_count - negative_count)

        average_contribution = total_contribution / samples
        average_abs_contribution = total_abs_contribution / samples

        summary_payload: Dict[str, object] = {
            "samples": samples,
            "average_contribution": average_contribution,
            "average_absolute_contribution": average_abs_contribution,
            "max_contribution": float(stats.get("max_contribution", 0.0)),
            "min_contribution": float(stats.get("min_contribution", 0.0)),
            "positive_share": positive_count / samples if samples else 0.0,
            "negative_share": negative_count / samples if samples else 0.0,
            "neutral_share": neutral_count / samples if samples else 0.0,
            "courses": len(stats.get("courses", set())),
            "horses": len(stats.get("horses", set())),
            "pronostics": len(stats.get("pronostics", set())),
        }

        if average_contribution > 0.005:
            summary_payload["dominant_direction"] = "positive"
        elif average_contribution < -0.005:
            summary_payload["dominant_direction"] = "negative"
        else:
            summary_payload["dominant_direction"] = "neutral"

        features_summary[feature] = summary_payload

        ranking.append(
            {
                "feature": feature,
                "average_absolute_contribution": average_abs_contribution,
                "average_contribution": average_contribution,
                "samples": samples,
            }
        )

    ordered_features = dict(sorted(features_summary.items(), key=lambda item: item[0]))
    top_features = sorted(
        ranking,
        key=lambda item: (item["average_absolute_contribution"], item["samples"]),
        reverse=True,
    )[:10]

    return {
        "total_samples": total_samples,
        "prediction_samples": len(prediction_ids),
        "features": ordered_features,
        "top_features": top_features,
    }


def _categorise_favourite_alignment(
    model_entry: Optional[Dict[str, object]],
    pmu_entry: Optional[Dict[str, object]],
) -> Tuple[str, str]:
    """Identifie si le favori modèle est aligné avec le favori PMU."""

    if pmu_entry is None:
        return "pmu_missing", "Favori PMU indisponible"

    if model_entry is None:
        return "model_missing", "Favori modèle indisponible"

    try:
        model_horse = model_entry.get("horse_id")
        pmu_horse = pmu_entry.get("horse_id")
    except AttributeError:  # pragma: no cover - sécurité sur structures inattendues
        return "pmu_missing", "Favori PMU indisponible"

    if model_horse is not None and pmu_horse is not None and model_horse == pmu_horse:
        return "aligned", "Favori modèle aligné sur les cotes PMU"

    return "divergent", "Favori modèle différent du PMU"


def _summarise_favourite_alignment_performance(
    breakdown: Dict[str, Dict[str, object]],
    total_courses: int,
) -> Dict[str, Dict[str, Optional[float]]]:
    """Synthétise le comportement du favori modèle vs le favori marché."""

    if not breakdown:
        return {}

    alignment_metrics: Dict[str, Dict[str, Optional[float]]] = {}

    for segment in sorted(breakdown.keys()):
        payload = breakdown[segment]
        courses: Set[int] = set(payload.get("courses", set()))
        course_count = len(courses)
        pmu_courses = int(payload.get("pmu_courses", 0))

        model_truths = [int(value) for value in payload.get("model_truths", [])]
        model_predictions = [int(value) for value in payload.get("model_predictions", [])]
        model_scores = [float(value) for value in payload.get("model_scores", [])]

        summary = _summarise_group_performance(model_truths, model_predictions, model_scores)
        summary.update(
            {
                "label": payload.get("label", segment),
                "courses": course_count,
                "share": (course_count / total_courses) if total_courses else None,
                "model_win_rate": (
                    payload.get("model_wins", 0) / course_count if course_count else None
                ),
                "pmu_win_rate": (
                    payload.get("pmu_wins", 0) / pmu_courses if pmu_courses else None
                ),
                "aligned_winner_rate": (
                    payload.get("aligned_wins", 0) / course_count if course_count else None
                ),
                "average_model_probability": _safe_average(model_scores),
                "average_pmu_probability": _safe_average(
                    [float(value) for value in payload.get("pmu_scores", [])]
                ),
                "average_pmu_odds": _safe_average(
                    [float(value) for value in payload.get("pmu_odds", [])]
                ),
                "average_probability_gap": _safe_average(
                    [float(value) for value in payload.get("probability_gaps", [])]
                ),
                "average_pmu_rank_in_model": _safe_average(
                    [float(value) for value in payload.get("pmu_ranks", [])]
                ),
            }
        )

        pmu_truths = [int(value) for value in payload.get("pmu_truths", [])]
        summary["pmu_positive_rate"] = (
            sum(pmu_truths) / len(pmu_truths) if pmu_truths else None
        )

        alignment_metrics[segment] = summary

    return alignment_metrics


def _summarise_winner_rankings(
    winner_ranks: List[int],
    total_courses: int,
) -> Dict[str, Optional[float]]:
    """Condense la position des vainqueurs dans le classement du modèle.

    Cette synthèse fournit un complément indispensable aux indicateurs « Top 1 »
    et « Top 3 » déjà exposés :

    * ``mean_rank`` et ``median_rank`` révèlent la place typique du gagnant dans
      le classement probabiliste ;
    * ``mean_reciprocal_rank`` (MRR) mesure la qualité moyenne de ranking sur
      l'ensemble des courses, en valorisant fortement les vainqueurs trouvés en
      tête de liste ;
    * ``share_top1`` et ``share_top3`` suivent la fréquence des gagnants situés
      dans les toutes premières positions, normalisées par le volume total de
      courses évaluées afin de suivre aisément l'évolution d'une exécution à
      l'autre ;
    * ``distribution`` conserve un histogramme ordonné des rangs observés pour
      faciliter l'analyse terrain.
    """

    if not winner_ranks:
        return {
            "evaluated_courses": total_courses,
            "mean_rank": None,
            "median_rank": None,
            "mean_reciprocal_rank": None,
            "share_top1": None,
            "share_top3": None,
            "distribution": {},
        }

    distribution = Counter(winner_ranks)
    evaluated = len(winner_ranks)
    mean_rank = sum(winner_ranks) / evaluated
    median_rank = float(median(winner_ranks))
    mean_reciprocal_rank = sum(1.0 / rank for rank in winner_ranks) / evaluated

    top1_share = (distribution.get(1, 0) / total_courses) if total_courses else None
    top3_share = (
        sum(count for rank, count in distribution.items() if rank <= 3) / total_courses
        if total_courses
        else None
    )

    return {
        "evaluated_courses": total_courses,
        "mean_rank": mean_rank,
        "median_rank": median_rank,
        "mean_reciprocal_rank": mean_reciprocal_rank,
        "share_top1": top1_share,
        "share_top3": top3_share,
        "distribution": {
            f"rank_{rank}": count for rank, count in sorted(distribution.items())
        },
    }


def _summarise_topn_performance(
    topn_tracking: Dict[int, Dict[str, object]],
    total_courses: int,
) -> Dict[str, Dict[str, Optional[float]]]:
    """Agrège les statistiques de réussite pour les ``Top N`` du modèle.

    Cette synthèse complète les indicateurs globaux (Top 1 / Top 3) en conservant
    un historique par taille de panier. Chaque entrée rapporte :

    * la proportion de courses couvertes par le segment (``coverage_rate``) ;
    * la fréquence à laquelle un gagnant ou un placé (Top 3) est capturé ;
    * la probabilité moyenne/médiane proposée sur les chevaux retenus ;
    * la meilleure position finale moyenne/médiane observée dans le segment ;
    * les volumes exacts de courses et de sélections contribuant au calcul.
    """

    summary: Dict[str, Dict[str, Optional[float]]] = {}

    for top_n, payload in sorted(topn_tracking.items()):
        courses = int(payload.get("courses", 0))
        probabilities = [
            float(value)
            for value in payload.get("probabilities", [])
            if value is not None
        ]
        best_finishes = [
            float(value)
            for value in payload.get("best_finishes", [])
            if value is not None
        ]
        winner_hits = int(payload.get("winner_hits", 0))
        place_hits = int(payload.get("place_hits", 0))

        summary[f"top{top_n}"] = {
            "label": f"Top {top_n}",
            "courses_covered": courses,
            "coverage_rate": (courses / total_courses) if total_courses else None,
            "samples": len(probabilities),
            "winner_hits": winner_hits,
            "winner_hit_rate": (winner_hits / courses) if courses else None,
            "top3_hits": place_hits,
            "top3_hit_rate": (place_hits / courses) if courses else None,
            "average_probability": _safe_average(probabilities),
            "median_probability": float(median(probabilities)) if probabilities else None,
            "best_finish_average": _safe_average(best_finishes),
            "best_finish_median": float(median(best_finishes)) if best_finishes else None,
        }

    return summary


def _compute_spearman_correlation(
    predicted_probabilities: List[float],
    finish_positions: List[int],
) -> Optional[float]:
    """Calcule la corrélation de Spearman entre le ranking prévu et l'arrivée."""

    n = len(predicted_probabilities)
    if n < 2 or n != len(finish_positions):
        return None

    # Classement du modèle : probabilité décroissante (0 -> favori).
    predicted_ranks = [0] * n
    for rank, index in enumerate(
        sorted(range(n), key=lambda idx: (-predicted_probabilities[idx], idx)), start=1
    ):
        predicted_ranks[index] = rank

    # Classement réel : position d'arrivée croissante (1 -> vainqueur).
    actual_ranks = [0] * n
    for rank, index in enumerate(
        sorted(range(n), key=lambda idx: (finish_positions[idx], idx)), start=1
    ):
        actual_ranks[index] = rank

    denominator = n * (n**2 - 1)
    if denominator == 0:
        return None

    diff_squared = sum(
        (predicted_ranks[idx] - actual_ranks[idx]) ** 2 for idx in range(n)
    )
    return 1 - (6 * diff_squared) / denominator


def _summarise_rank_correlation_performance(
    ranking_samples: Dict[int, Dict[str, object]]
) -> Dict[str, object]:
    """Synthétise la corrélation rang/pronostic par course et globalement."""

    course_details: Dict[str, Dict[str, object]] = {}
    spearman_scores: List[float] = []

    for course_id, payload in ranking_samples.items():
        probabilities = [
            float(value)
            for value in payload.get("probabilities", [])
            if value is not None
        ]
        finish_positions = [
            int(value)
            for value in payload.get("finish_positions", [])
            if value is not None
        ]

        correlation = _compute_spearman_correlation(probabilities, finish_positions)
        if correlation is None:
            continue

        key = payload.get("key") or f"course_{course_id}"
        label = payload.get("label") or key.replace("_", " ")

        course_details[key] = {
            "course_id": course_id,
            "label": label,
            "runner_count": len(probabilities),
            "spearman": correlation,
        }
        spearman_scores.append(correlation)

    evaluated_courses = len(spearman_scores)
    tracked_courses = len(ranking_samples)

    return {
        "tracked_courses": tracked_courses,
        "evaluated_courses": evaluated_courses,
        "courses_missing_results": tracked_courses - evaluated_courses,
        "average_spearman": _safe_average(spearman_scores),
        "median_spearman": float(median(spearman_scores)) if spearman_scores else None,
        "best_spearman": max(spearman_scores) if spearman_scores else None,
        "worst_spearman": min(spearman_scores) if spearman_scores else None,
        "course_details": course_details,
    }


def _summarise_rank_error_metrics(
    rank_error_tracking: Dict[int, Dict[str, object]]
) -> Dict[str, object]:
    """Mesure l'écart de classement entre le modèle et l'arrivée officielle."""

    tracked_courses = len(rank_error_tracking)
    total_samples = 0
    total_perfect = 0
    absolute_errors_all: List[float] = []
    squared_errors_all: List[float] = []
    signed_errors_all: List[float] = []
    course_details: Dict[str, Dict[str, object]] = {}

    for course_id, payload in rank_error_tracking.items():
        absolute_errors = [
            float(value)
            for value in payload.get("absolute_errors", [])
            if value is not None
        ]
        if not absolute_errors:
            continue

        squared_errors = [
            float(value)
            for value in payload.get("squared_errors", [])
            if value is not None
        ]
        if not squared_errors:
            squared_errors = [error**2 for error in absolute_errors]

        signed_errors = [
            float(value)
            for value in payload.get("signed_errors", [])
            if value is not None
        ]

        samples = len(absolute_errors)
        perfect_predictions = int(payload.get("perfect_predictions", 0))
        runner_count = int(payload.get("runner_count", samples))

        total_samples += samples
        total_perfect += perfect_predictions
        absolute_errors_all.extend(absolute_errors)
        squared_errors_all.extend(squared_errors)
        signed_errors_all.extend(signed_errors)

        key = payload.get("key") or f"course_{course_id}"
        label = payload.get("label") or key.replace("_", " ")

        course_details[key] = {
            "course_id": course_id,
            "label": label,
            "samples": samples,
            "runner_count": runner_count,
            "mean_absolute_error": sum(absolute_errors) / samples,
            "median_absolute_error": float(median(absolute_errors)),
            "max_absolute_error": max(absolute_errors),
            "rmse": sqrt(sum(squared_errors) / samples),
            "perfect_predictions": perfect_predictions,
            "perfect_share": (perfect_predictions / samples) if samples else None,
            "average_bias": (
                sum(signed_errors) / samples if signed_errors else None
            ),
            "median_bias": (
                float(median(signed_errors)) if signed_errors else None
            ),
        }

    evaluated_courses = len(course_details)

    if total_samples == 0:
        return {
            "tracked_courses": tracked_courses,
            "evaluated_courses": evaluated_courses,
            "courses_missing_results": tracked_courses - evaluated_courses,
            "samples": 0,
            "mean_absolute_error": None,
            "median_absolute_error": None,
            "rmse": None,
            "max_absolute_error": None,
            "perfect_predictions": 0,
            "perfect_share": None,
            "average_bias": None,
            "median_bias": None,
            "course_details": course_details,
        }

    return {
        "tracked_courses": tracked_courses,
        "evaluated_courses": evaluated_courses,
        "courses_missing_results": tracked_courses - evaluated_courses,
        "samples": total_samples,
        "mean_absolute_error": sum(absolute_errors_all) / total_samples,
        "median_absolute_error": float(median(absolute_errors_all)),
        "rmse": sqrt(sum(squared_errors_all) / total_samples)
        if squared_errors_all
        else None,
        "max_absolute_error": max(absolute_errors_all) if absolute_errors_all else None,
        "perfect_predictions": total_perfect,
        "perfect_share": total_perfect / total_samples,
        "average_bias": (
            sum(signed_errors_all) / total_samples if signed_errors_all else None
        ),
        "median_bias": (
            float(median(signed_errors_all)) if signed_errors_all else None
        ),
        "course_details": course_details,
    }


def _categorise_rank_error(
    absolute_error: float,
) -> Tuple[str, str]:
    """Retourne la clé de segment et un libellé lisible pour un écart de rang.

    Nous regroupons les erreurs absolues en cinq bandes qui correspondent aux
    usages terrain :

    * ``0`` → classement parfaitement aligné ;
    * ``1`` → un léger décalage d'une position ;
    * ``2-3`` → une approximation raisonnable ;
    * ``4-5`` → un écart marqué à investiguer ;
    * ``≥ 6`` → un décrochage net qui mérite un suivi rapproché.
    """

    if absolute_error <= 0:
        return "rank_error_exact", "Classement exact (écart 0)"

    if absolute_error <= 1:
        return "rank_error_one", "Écart léger (±1 rang)"

    if absolute_error <= 3:
        return "rank_error_two_three", "Écart modéré (2 à 3 rangs)"

    if absolute_error <= 5:
        return "rank_error_four_five", "Écart marqué (4 à 5 rangs)"

    return "rank_error_six_plus", "Décrochage important (≥ 6 rangs)"


def _summarise_rank_error_distribution(
    breakdown: Dict[str, Dict[str, object]],
    total_courses: int,
) -> Dict[str, Dict[str, Optional[float]]]:
    """Dresse un histogramme commenté des écarts de classement du modèle.

    Le tableau retour présente pour chaque bande :

    * la part d'observations concernées (``share``) et la couverture en cours ;
    * les indicateurs de classification (accuracy, rappel...) sur le segment ;
    * l'amplitude moyenne/médiane de l'erreur ainsi que le biais signé ;
    * la capacité à capturer gagnants et podiums malgré l'écart initial.
    """

    if not breakdown:
        return {}

    total_samples = sum(len(payload.get("absolute_errors", [])) for payload in breakdown.values())
    distribution: Dict[str, Dict[str, Optional[float]]] = {}

    for segment in sorted(breakdown.keys()):
        payload = breakdown[segment]
        truths = [int(value) for value in payload.get("truths", [])]
        predictions = [int(value) for value in payload.get("predictions", [])]
        scores = [
            float(value)
            for value in payload.get("scores", [])
            if value is not None
        ]
        absolute_errors = [
            float(value)
            for value in payload.get("absolute_errors", [])
            if value is not None
        ]
        signed_errors = [
            float(value)
            for value in payload.get("signed_errors", [])
            if value is not None
        ]
        predicted_ranks = [
            int(value)
            for value in payload.get("predicted_ranks", [])
            if value is not None
        ]
        final_positions = [
            int(value)
            for value in payload.get("final_positions", [])
            if value is not None
        ]
        courses: Set[int] = set(payload.get("courses", set()))
        horses: Set[int] = set(payload.get("horses", set()))

        summary = _summarise_group_performance(truths, predictions, scores)
        sample_count = len(absolute_errors)

        summary.update(
            {
                "label": payload.get("label", segment),
                "share": (sample_count / total_samples) if total_samples else None,
                "courses": len(courses),
                "course_share": (len(courses) / total_courses) if total_courses else None,
                "horses": len(horses),
                "samples": sample_count,
                "average_absolute_error": _safe_average(absolute_errors),
                "median_absolute_error": float(median(absolute_errors)) if absolute_errors else None,
                "max_absolute_error": max(absolute_errors) if absolute_errors else None,
                "average_signed_error": _safe_average(signed_errors),
                "median_signed_error": float(median(signed_errors)) if signed_errors else None,
                "average_predicted_rank": _safe_average(predicted_ranks),
                "median_predicted_rank": float(median(predicted_ranks)) if predicted_ranks else None,
                "average_final_position": _safe_average(final_positions),
                "median_final_position": float(median(final_positions)) if final_positions else None,
            }
        )

        if final_positions:
            winners = sum(1 for value in final_positions if value == 1)
            podiums = sum(1 for value in final_positions if value <= 3)
            summary.update(
                {
                    "winner_rate": winners / len(final_positions),
                    "top3_rate": podiums / len(final_positions),
                }
            )
        else:
            summary.update({"winner_rate": None, "top3_rate": None})

        distribution[segment] = summary

    return distribution


def _categorise_experience_level(
    career_starts: Optional[object],
    *,
    prefix: str,
    display_name: str,
) -> Tuple[str, str, Optional[int]]:
    """Catégorise le volume de courses disputées pour un type d'acteur donné."""

    if career_starts is None:
        return f"{prefix}_experience_unknown", f"{display_name} - expérience inconnue", None

    try:
        value = int(career_starts)
    except (TypeError, ValueError):  # pragma: no cover - robustesse vis-à-vis de valeurs corrompues
        return f"{prefix}_experience_unknown", f"{display_name} - expérience inconnue", None

    value = max(0, value)

    if value <= 150:
        return (
            f"{prefix}_experience_rookie",
            f"{display_name} débutant (≤ 150 courses)",
            value,
        )

    if value <= 400:
        return (
            f"{prefix}_experience_progressing",
            f"{display_name} en progression (151-400 courses)",
            value,
        )

    if value <= 800:
        return (
            f"{prefix}_experience_confirmed",
            f"{display_name} confirmé (401-800 courses)",
            value,
        )

    if value <= 1200:
        return (
            f"{prefix}_experience_expert",
            f"{display_name} expert (801-1 200 courses)",
            value,
        )

    return (
        f"{prefix}_experience_veteran",
        f"{display_name} vétéran (> 1 200 courses)",
        value,
    )


def _categorise_jockey_experience(
    career_starts: Optional[object],
) -> Tuple[str, str, Optional[int]]:
    """Découpe l'expérience d'un jockey en bandes exploitables pour le monitoring."""

    return _categorise_experience_level(
        career_starts,
        prefix="jockey",
        display_name="Jockey",
    )


def _categorise_trainer_experience(
    career_starts: Optional[object],
) -> Tuple[str, str, Optional[int]]:
    """Découpe l'expérience d'un entraîneur en bandes exploitables pour le monitoring."""

    return _categorise_experience_level(
        career_starts,
        prefix="trainer",
        display_name="Entraîneur",
    )


def _summarise_experience_performance(
    breakdown: Dict[str, Dict[str, object]]
) -> Dict[str, Dict[str, Optional[float]]]:
    """Synthétise la performance par niveau d'expérience (jockeys/entraîneurs)."""

    if not breakdown:
        return {}

    total_samples = sum(len(payload.get("truths", [])) for payload in breakdown.values())
    experience_metrics: Dict[str, Dict[str, Optional[float]]] = {}

    for segment in sorted(breakdown.keys()):
        payload = breakdown[segment]
        truths = list(payload.get("truths", []))
        predicted = list(payload.get("predictions", []))
        scores = list(payload.get("scores", []))
        courses: Set[int] = set(payload.get("courses", set()))
        actors: Set[int] = set(payload.get("actors", set()))
        starts = [
            int(value)
            for value in payload.get("career_starts", [])
            if value is not None
        ]

        summary = _summarise_group_performance(truths, predicted, scores)
        summary.update(
            {
                "label": payload.get("label", segment),
                "share": (len(truths) / total_samples) if total_samples else None,
                "courses": len(courses),
                "actors": len(actors),
                "observed_positive_rate": sum(truths) / len(truths) if truths else None,
                "average_career_starts": _safe_average(starts),
                "min_career_starts": min(starts) if starts else None,
                "max_career_starts": max(starts) if starts else None,
            }
        )

        experience_metrics[segment] = summary

    return experience_metrics


def _summarise_group_performance(
    truths: List[int],
    predicted: List[int],
    scores: List[float],
) -> Dict[str, Optional[float]]:
    """Assemble un petit tableau de bord de métriques pour un sous-ensemble donné."""

    summary: Dict[str, Optional[float]] = {
        "samples": len(truths),
        "positive_rate": sum(predicted) / len(predicted) if predicted else None,
        "average_probability": _safe_average(scores),
    }

    if not truths or not predicted:
        summary.update({
            "accuracy": None,
            "precision": None,
            "recall": None,
            "f1": None,
        })
        return summary

    if accuracy_score:
        summary.update(
            {
                "accuracy": accuracy_score(truths, predicted),
                "precision": precision_score(truths, predicted, zero_division=0),
                "recall": recall_score(truths, predicted, zero_division=0),
                "f1": f1_score(truths, predicted, zero_division=0),
            }
        )
    else:  # pragma: no cover - dépend de l'environnement
        summary.update({
            "accuracy": None,
            "precision": None,
            "recall": None,
            "f1": None,
        })

    return summary


def _describe_prediction_confidence_level(level: str) -> str:
    """Retourne un libellé lisible pour un niveau de confiance brut."""

    mapping = {
        "high": "Confiance élevée",
        "medium": "Confiance moyenne",
        "low": "Confiance faible",
        "unknown": "Confiance inconnue",
    }
    return mapping.get(level, f"Confiance {level}")


def _summarise_prediction_confidence_performance(
    breakdown: Dict[str, Dict[str, object]],
    total_samples: int,
) -> Dict[str, Dict[str, Optional[float]]]:
    """Dresse un panorama complet des performances par niveau de confiance."""

    if not breakdown:
        return {}

    confidence_metrics: Dict[str, Dict[str, Optional[float]]] = {}

    for level in sorted(breakdown.keys()):
        payload = breakdown[level]
        truths = list(payload.get("truths", []))
        predicted = list(payload.get("predictions", []))
        scores = list(payload.get("scores", []))
        courses: Set[int] = set(payload.get("courses", set()))
        pronostics: Set[int] = set(payload.get("pronostics", set()))

        summary = _summarise_group_performance(truths, predicted, scores)
        sample_count = len(truths)
        summary.update(
            {
                "label": payload.get("label")
                or _describe_prediction_confidence_level(level),
                "share": (sample_count / total_samples) if total_samples else None,
                "observed_positive_rate": (
                    sum(truths) / sample_count if sample_count else None
                ),
                "courses": len(courses),
                "pronostics": len(pronostics),
            }
        )

        confidence_metrics[level] = summary

    return confidence_metrics


def _summarise_daily_performance(
    daily_breakdown: Dict[str, Dict[str, object]]
) -> List[Dict[str, Optional[float]]]:
    """Agrège les performances jour par jour pour suivre les dérives temporelles."""

    if not daily_breakdown:
        return []

    timeline: List[Dict[str, Optional[float]]] = []

    for day in sorted(daily_breakdown.keys()):
        payload = daily_breakdown[day]
        truths = list(payload.get("truths", []))
        predicted = list(payload.get("predictions", []))
        scores = list(payload.get("scores", []))
        courses: Set[int] = set(payload.get("courses", set()))
        value_bet_courses: Set[int] = set(payload.get("value_bet_courses", set()))

        sample_count = len(truths)
        positive_rate = (
            sum(predicted) / sample_count if sample_count else None
        )
        observed_positive_rate = (
            sum(truths) / sample_count if sample_count else None
        )

        accuracy = precision = recall = f1 = None
        if accuracy_score and sample_count:
            accuracy = accuracy_score(truths, predicted)
            precision = precision_score(truths, predicted, zero_division=0)
            recall = recall_score(truths, predicted, zero_division=0)
            f1 = f1_score(truths, predicted, zero_division=0)

        timeline.append(
            {
                "day": day,
                "samples": sample_count,
                "courses": len(courses),
                "value_bet_courses": len(value_bet_courses),
                "accuracy": accuracy,
                "precision": precision,
                "recall": recall,
                "f1": f1,
                "positive_rate": positive_rate,
                "observed_positive_rate": observed_positive_rate,
                "average_probability": _safe_average(scores),
            }
        )

    return timeline


def _summarise_segment_performance(
    breakdown: Dict[str, Dict[str, object]]
) -> Dict[str, Dict[str, Optional[float]]]:
    """Construit un panorama de métriques par segment métier (discipline, surface, etc.)."""

    if not breakdown:
        return {}

    segment_metrics: Dict[str, Dict[str, Optional[float]]] = {}

    for segment in sorted(breakdown.keys()):
        payload = breakdown[segment]
        truths = list(payload.get("truths", []))
        predicted = list(payload.get("predictions", []))
        scores = list(payload.get("scores", []))
        courses: Set[int] = set(payload.get("courses", set()))

        summary = _summarise_group_performance(truths, predicted, scores)
        summary["observed_positive_rate"] = (
            sum(truths) / len(truths) if truths else None
        )
        summary["courses"] = len(courses)

        segment_metrics[segment] = summary

    return segment_metrics


def _summarise_discipline_surface_performance(
    breakdown: Dict[str, Dict[str, object]]
) -> Dict[str, Dict[str, Optional[float]]]:
    """Analyse les combinaisons discipline/surface pour détecter les biais croisés."""

    if not breakdown:
        return {}

    combined_metrics: Dict[str, Dict[str, Optional[float]]] = {}

    for identifier in sorted(breakdown.keys()):
        payload = breakdown[identifier]
        truths = list(payload.get("truths", []))
        predicted = list(payload.get("predictions", []))
        scores = list(payload.get("scores", []))
        courses: Set[int] = set(payload.get("courses", set()))
        reunions: Set[int] = set(payload.get("reunions", set()))
        distances = [
            float(value)
            for value in payload.get("distances", [])
            if value is not None
        ]

        summary = _summarise_group_performance(truths, predicted, scores)
        summary.update(
            {
                "label": payload.get("label") or identifier,
                "discipline": payload.get("discipline"),
                "surface": payload.get("surface"),
                "courses": len(courses),
                "reunions": len(reunions),
                "average_distance": _safe_average(distances),
                "min_distance": min(distances) if distances else None,
                "max_distance": max(distances) if distances else None,
                "observed_positive_rate": (sum(truths) / len(truths)) if truths else None,
            }
        )

        combined_metrics[identifier] = summary

    return combined_metrics


def _summarise_model_version_performance(
    breakdown: Dict[str, Dict[str, object]],
    total_samples: int,
) -> Dict[str, Dict[str, Optional[float]]]:
    """Dresse un état des lieux détaillé des performances par version de modèle."""

    if not breakdown:
        return {}

    version_metrics: Dict[str, Dict[str, Optional[float]]] = {}

    for version in sorted(breakdown.keys()):
        payload = breakdown[version]
        truths = list(payload.get("truths", []))
        predicted = list(payload.get("predictions", []))
        scores = list(payload.get("scores", []))
        courses: Set[int] = set(payload.get("courses", set()))
        confidence_levels: Counter[str] = Counter(payload.get("confidence_levels", {}))

        summary = _summarise_group_performance(truths, predicted, scores)
        summary["observed_positive_rate"] = (
            sum(truths) / len(truths) if truths else None
        )
        summary["courses"] = len(courses)
        summary["share"] = (len(truths) / total_samples) if total_samples else None
        summary["confidence_distribution"] = dict(confidence_levels)

        version_metrics[version] = summary

    return version_metrics


def _summarise_actor_performance(
    breakdown: Dict[str, Dict[str, Any]],
    *,
    top_n: int = 5,
    min_samples: int = 3,
) -> List[Dict[str, Any]]:
    """Construit un classement pour les jockeys/entraîneurs suivis."""

    if not breakdown:
        return []

    total_samples = sum(len(payload.get("truths", [])) for payload in breakdown.values())
    leaderboard: List[Dict[str, Any]] = []

    for identifier, payload in breakdown.items():
        truths = list(payload.get("truths", []))
        predicted = list(payload.get("predictions", []))
        scores = list(payload.get("scores", []))
        label = payload.get("label") or identifier
        courses: Set[int] = set(payload.get("courses", set()))
        horses: Set[int] = set(payload.get("horses", set()))

        summary = _summarise_group_performance(truths, predicted, scores)
        summary.update(
            {
                "identifier": identifier,
                "label": label,
                "samples": len(truths),
                "courses": len(courses),
                "horses": len(horses),
                "observed_positive_rate": (sum(truths) / len(truths)) if truths else None,
                "share": (len(truths) / total_samples) if total_samples else None,
            }
        )

        leaderboard.append(summary)

    leaderboard.sort(
        key=lambda item: (
            -item["samples"],
            -((item.get("f1") or 0.0)),
            -((item.get("precision") or 0.0)),
            item.get("label"),
        )
    )

    threshold = min_samples if total_samples >= min_samples else 1
    filtered = [item for item in leaderboard if item["samples"] >= threshold]

    return filtered[:top_n] if filtered else leaderboard[:top_n]


def _summarise_jockey_trainer_performance(
    breakdown: Dict[str, Dict[str, Any]],
    *,
    top_n: int = 8,
    min_samples: int = 2,
) -> List[Dict[str, Any]]:
    """Analyse les binômes jockey/entraîneur pour détecter les synergies fortes."""

    if not breakdown:
        return []

    total_samples = sum(len(payload.get("truths", [])) for payload in breakdown.values())
    leaderboard: List[Dict[str, Any]] = []

    for identifier, payload in breakdown.items():
        truths = list(payload.get("truths", []))
        predicted = list(payload.get("predictions", []))
        scores = list(payload.get("scores", []))
        label = payload.get("label") or identifier
        courses: Set[int] = set(payload.get("courses", set()))
        horses: Set[int] = set(payload.get("horses", set()))
        jockeys: Set[int] = set(payload.get("jockeys", set()))
        trainers: Set[int] = set(payload.get("trainers", set()))

        summary = _summarise_group_performance(truths, predicted, scores)
        summary.update(
            {
                "identifier": identifier,
                "label": label,
                "jockey_label": payload.get("jockey_label"),
                "trainer_label": payload.get("trainer_label"),
                "samples": len(truths),
                "courses": len(courses),
                "horses": len(horses),
                "jockeys": len(jockeys),
                "trainers": len(trainers),
                "observed_positive_rate": (sum(truths) / len(truths)) if truths else None,
                "share": (len(truths) / total_samples) if total_samples else None,
            }
        )

        leaderboard.append(summary)

    leaderboard.sort(
        key=lambda item: (
            -item["samples"],
            -((item.get("f1") or 0.0)),
            -((item.get("precision") or 0.0)),
            item.get("label"),
        )
    )

    threshold = min_samples if total_samples >= min_samples else 1
    filtered = [item for item in leaderboard if item["samples"] >= threshold]

    return filtered[:top_n] if filtered else leaderboard[:top_n]


def _summarise_owner_trainer_performance(
    breakdown: Dict[str, Dict[str, Any]],
    *,
    top_n: int = 8,
    min_samples: int = 2,
) -> List[Dict[str, Any]]:
    """Identifie les tandems propriétaire/entraîneur les plus performants."""

    if not breakdown:
        return []

    total_samples = sum(len(payload.get("truths", [])) for payload in breakdown.values())
    leaderboard: List[Dict[str, Any]] = []

    for identifier, payload in breakdown.items():
        truths = list(payload.get("truths", []))
        predicted = list(payload.get("predictions", []))
        scores = list(payload.get("scores", []))
        label = payload.get("label") or identifier
        courses: Set[int] = set(payload.get("courses", set()))
        horses: Set[int] = set(payload.get("horses", set()))
        owners: Set[str] = set(payload.get("owners", set()))
        trainers: Set[int] = set(payload.get("trainers", set()))

        summary = _summarise_group_performance(truths, predicted, scores)
        summary.update(
            {
                "identifier": identifier,
                "label": label,
                "owner_label": payload.get("owner_label"),
                "trainer_label": payload.get("trainer_label"),
                "samples": len(truths),
                "courses": len(courses),
                "horses": len(horses),
                "owners": len(owners),
                "trainers": len(trainers),
                "observed_positive_rate": (sum(truths) / len(truths)) if truths else None,
                "share": (len(truths) / total_samples) if total_samples else None,
            }
        )

        leaderboard.append(summary)

    leaderboard.sort(
        key=lambda item: (
            -item["samples"],
            -((item.get("f1") or 0.0)),
            -((item.get("precision") or 0.0)),
            item.get("label"),
        )
    )

    threshold = min_samples if total_samples >= min_samples else 1
    filtered = [item for item in leaderboard if item["samples"] >= threshold]

    return filtered[:top_n] if filtered else leaderboard[:top_n]


def _summarise_owner_jockey_performance(
    breakdown: Dict[str, Dict[str, Any]],
    *,
    top_n: int = 8,
    min_samples: int = 2,
) -> List[Dict[str, Any]]:
    """Classe les binômes propriétaire/jockey qui convertissent le plus souvent."""

    if not breakdown:
        return []

    total_samples = sum(len(payload.get("truths", [])) for payload in breakdown.values())
    leaderboard: List[Dict[str, Any]] = []

    for identifier, payload in breakdown.items():
        truths = list(payload.get("truths", []))
        predicted = list(payload.get("predictions", []))
        scores = list(payload.get("scores", []))
        label = payload.get("label") or identifier
        courses: Set[int] = set(payload.get("courses", set()))
        horses: Set[int] = set(payload.get("horses", set()))
        owners: Set[str] = set(payload.get("owners", set()))
        jockeys: Set[int] = set(payload.get("jockeys", set()))

        summary = _summarise_group_performance(truths, predicted, scores)
        summary.update(
            {
                "identifier": identifier,
                "label": label,
                "owner_label": payload.get("owner_label"),
                "jockey_label": payload.get("jockey_label"),
                "samples": len(truths),
                "courses": len(courses),
                "horses": len(horses),
                "owners": len(owners),
                "jockeys": len(jockeys),
                "observed_positive_rate": (sum(truths) / len(truths)) if truths else None,
                "share": (len(truths) / total_samples) if total_samples else None,
            }
        )

        leaderboard.append(summary)

    leaderboard.sort(
        key=lambda item: (
            -item["samples"],
            -((item.get("f1") or 0.0)),
            -((item.get("precision") or 0.0)),
            item.get("label"),
        )
    )

    threshold = min_samples if total_samples >= min_samples else 1
    filtered = [item for item in leaderboard if item["samples"] >= threshold]

    return filtered[:top_n] if filtered else leaderboard[:top_n]


def _summarise_hippodrome_performance(
    breakdown: Dict[str, Dict[str, object]]
) -> List[Dict[str, Any]]:
    """Mesure la fiabilité du modèle hippodrome par hippodrome."""

    if not breakdown:
        return []

    leaderboard: List[Dict[str, Any]] = []

    for identifier, payload in breakdown.items():
        truths = list(payload.get("truths", []))
        predicted = list(payload.get("predictions", []))
        scores = list(payload.get("scores", []))
        courses: Set[int] = set(payload.get("courses", set()))
        reunions: Set[int] = set(payload.get("reunions", set()))
        horses: Set[int] = set(payload.get("horses", set()))
        label = payload.get("label") or identifier

        summary = _summarise_group_performance(truths, predicted, scores)
        summary.update(
            {
                "identifier": identifier,
                "label": label,
                "samples": len(truths),
                "courses": len(courses),
                "reunions": len(reunions),
                "horses": len(horses),
                "observed_positive_rate": (sum(truths) / len(truths)) if truths else None,
            }
        )

        leaderboard.append(summary)

    leaderboard.sort(
        key=lambda item: (
            -item["samples"],
            -((item.get("f1") or 0.0)),
            -((item.get("precision") or 0.0)),
            item.get("label"),
        )
    )

    return leaderboard


def _normalise_city_label(city: Optional[object]) -> Tuple[str, str]:
    """Normalise une ville d'hippodrome pour stabiliser les tableaux de bord."""

    if city is None:
        return "unknown", "Ville inconnue"

    raw_value = str(city).strip()

    if not raw_value:
        return "unknown", "Ville inconnue"

    # On génère un slug simple afin de garantir des clés déterministes.
    slug = "".join(char if char.isalnum() else "_" for char in raw_value)
    slug = slug.strip("_").lower() or "unknown"

    # Pour l'affichage on capitalise chaque mot afin de conserver les accents.
    label = " ".join(word.capitalize() for word in raw_value.split()) or raw_value

    return slug, label


def _normalise_country_label(country: Optional[object]) -> Tuple[str, str]:
    """Normalise un champ ``country`` pour garantir des regroupements cohérents."""

    if country is None:
        return "unknown", "Pays inconnu"

    raw_value = str(country).strip()

    if not raw_value:
        return "unknown", "Pays inconnu"

    iso_mapping = {
        "FR": "France",
        "FRA": "France",
        "BE": "Belgique",
        "BEL": "Belgique",
        "CH": "Suisse",
        "CHE": "Suisse",
        "GB": "Royaume-Uni",
        "UK": "Royaume-Uni",
        "GBR": "Royaume-Uni",
        "IE": "Irlande",
        "IRL": "Irlande",
        "ES": "Espagne",
        "ESP": "Espagne",
        "IT": "Italie",
        "ITA": "Italie",
    }

    upper_value = raw_value.upper()
    label = iso_mapping.get(upper_value, raw_value)

    slug_source = upper_value if len(upper_value) <= 3 else raw_value.lower()
    slug = "".join(char if char.isalnum() else "_" for char in slug_source).strip("_")

    if not slug:
        slug = "unknown"

    return slug.lower(), label


def _summarise_country_performance(
    breakdown: Dict[str, Dict[str, object]]
) -> Dict[str, Dict[str, Optional[float]]]:
    """Assemble un tableau de bord des performances agrégées par pays."""

    if not breakdown:
        return {}

    total_samples = sum(len(payload.get("truths", [])) for payload in breakdown.values())
    country_metrics: Dict[str, Dict[str, Optional[float]]] = {}

    for segment in sorted(breakdown.keys()):
        payload = breakdown[segment]
        truths = list(payload.get("truths", []))
        predicted = list(payload.get("predictions", []))
        scores = list(payload.get("scores", []))
        courses: Set[int] = set(payload.get("courses", set()))
        reunions: Set[int] = set(payload.get("reunions", set()))
        hippodromes: Set[int] = set(payload.get("hippodromes", set()))
        cities: Set[str] = set(payload.get("cities", set()))

        summary = _summarise_group_performance(truths, predicted, scores)
        summary["label"] = payload.get("label", segment)
        summary["share"] = (
            summary["samples"] / total_samples if total_samples else None
        )
        summary["courses"] = len(courses)
        summary["reunions"] = len(reunions)
        summary["hippodromes"] = len(hippodromes)
        if cities:
            summary["cities"] = sorted(cities)
        summary["observed_positive_rate"] = (
            sum(truths) / len(truths) if truths else None
        )

        country_metrics[segment] = summary

    return country_metrics


def _summarise_city_performance(
    breakdown: Dict[str, Dict[str, object]]
) -> Dict[str, Dict[str, Optional[float]]]:
    """Construit une synthèse des performances du modèle par ville."""

    if not breakdown:
        return {}

    total_samples = sum(len(payload.get("truths", [])) for payload in breakdown.values())
    city_metrics: Dict[str, Dict[str, Optional[float]]] = {}

    for segment in sorted(breakdown.keys()):
        payload = breakdown[segment]
        truths = list(payload.get("truths", []))
        predicted = list(payload.get("predictions", []))
        scores = list(payload.get("scores", []))
        courses: Set[int] = set(payload.get("courses", set()))
        reunions: Set[int] = set(payload.get("reunions", set()))
        hippodromes: Set[int] = set(payload.get("hippodromes", set()))
        countries: Set[str] = set(payload.get("countries", set()))

        summary = _summarise_group_performance(truths, predicted, scores)
        summary["label"] = payload.get("label", segment)
        summary["share"] = (len(truths) / total_samples) if total_samples else None
        summary["courses"] = len(courses)
        summary["reunions"] = len(reunions)
        summary["hippodromes"] = len(hippodromes)
        summary["observed_positive_rate"] = (
            sum(truths) / len(truths) if truths else None
        )
        if countries:
            summary["countries"] = sorted(countries)

        city_metrics[segment] = summary

    return city_metrics


def _normalise_api_source_label(source: Optional[object]) -> Tuple[str, str]:
    """Nettoie la source API d'une réunion pour stabiliser les regroupements."""

    if source is None:
        return "unknown", "Source API inconnue"

    raw_value = str(source).strip()
    if not raw_value:
        return "unknown", "Source API inconnue"

    slug = "".join(char if char.isalnum() else "_" for char in raw_value).strip("_")
    slug = slug.lower() or "unknown"

    return slug, raw_value


def _summarise_api_source_performance(
    breakdown: Dict[str, Dict[str, object]]
) -> Dict[str, Dict[str, Optional[float]]]:
    """Assemble les performances agrégées par source d'alimentation API."""

    if not breakdown:
        return {}

    total_samples = sum(len(payload.get("truths", [])) for payload in breakdown.values())
    api_metrics: Dict[str, Dict[str, Optional[float]]] = {}

    for segment in sorted(breakdown.keys()):
        payload = breakdown[segment]
        truths = [int(value) for value in payload.get("truths", [])]
        predicted = [int(value) for value in payload.get("predictions", [])]
        scores = [float(score) for score in payload.get("scores", [])]
        courses: Set[int] = set(payload.get("courses", set()))
        reunions: Set[int] = set(payload.get("reunions", set()))
        hippodromes: Set[int] = set(payload.get("hippodromes", set()))
        pronostics: Set[int] = set(payload.get("pronostics", set()))
        model_versions: Set[str] = set(payload.get("model_versions", set()))

        summary = _summarise_group_performance(truths, predicted, scores)
        summary["label"] = payload.get("label", segment)
        summary["share"] = (len(truths) / total_samples) if total_samples else None
        summary["courses"] = len(courses)
        summary["reunions"] = len(reunions)
        if hippodromes:
            summary["hippodromes"] = len(hippodromes)
        if pronostics:
            summary["pronostics"] = len(pronostics)
        if model_versions:
            summary["model_versions"] = sorted(model_versions)
        summary["observed_positive_rate"] = (
            sum(truths) / len(truths) if truths else None
        )

        api_metrics[segment] = summary

    return api_metrics


def _normalise_owner_label(owner: Optional[object]) -> Tuple[str, str]:
    """Normalise un propriétaire pour stabiliser les ventilations dédiées."""

    if owner is None:
        return "unknown", "Propriétaire inconnu"

    raw_value = str(owner).strip()

    if not raw_value:
        return "unknown", "Propriétaire inconnu"

    slug = "".join(char if char.isalnum() else "_" for char in raw_value)
    slug = slug.strip("_").lower() or "unknown"

    return slug, raw_value


def _summarise_owner_performance(
    breakdown: Dict[str, Dict[str, object]]
) -> Dict[str, Dict[str, Optional[float]]]:
    """Assemble un tableau de bord des performances agrégées par propriétaire."""

    if not breakdown:
        return {}

    total_samples = sum(len(payload.get("truths", [])) for payload in breakdown.values())
    owner_metrics: Dict[str, Dict[str, Optional[float]]] = {}

    for segment in sorted(breakdown.keys()):
        payload = breakdown[segment]
        truths = list(payload.get("truths", []))
        predicted = list(payload.get("predictions", []))
        scores = list(payload.get("scores", []))
        courses: Set[int] = set(payload.get("courses", set()))
        horses: Set[int] = set(payload.get("horses", set()))
        trainers: Set[int] = set(payload.get("trainers", set()))
        jockeys: Set[int] = set(payload.get("jockeys", set()))
        hippodromes: Set[int] = set(payload.get("hippodromes", set()))

        summary = _summarise_group_performance(truths, predicted, scores)
        summary["label"] = payload.get("label", segment)
        summary["share"] = (len(truths) / total_samples) if total_samples else None
        summary["courses"] = len(courses)
        summary["horses"] = len(horses)
        if trainers:
            summary["trainers"] = len(trainers)
        if jockeys:
            summary["jockeys"] = len(jockeys)
        if hippodromes:
            summary["hippodromes"] = len(hippodromes)
        summary["observed_positive_rate"] = (
            sum(truths) / len(truths) if truths else None
        )

        owner_metrics[segment] = summary

    return owner_metrics


def _categorise_predicted_position(
    predicted_position: Optional[object],
) -> Tuple[str, str, Optional[int]]:
    """Normalise la position de classement annoncée par le modèle.

    Le modèle peut renseigner ``predicted_position`` pour indiquer le rang
    théorique du partant dans le classement final. Cette fonction convertit la
    valeur brute en (clé technique, libellé lisible, rang entier) afin de
    simplifier l'agrégation statistique et la réutilisation dans les tableaux
    de bord.
    """

    if predicted_position is None:
        return "predicted_unknown", "Position prédite inconnue", None

    try:
        value = int(predicted_position)
    except (TypeError, ValueError):  # pragma: no cover - tolérance entrées libres
        return "predicted_unknown", "Position prédite inconnue", None

    if value <= 0:
        return "predicted_unknown", "Position prédite inconnue", None

    if value == 1:
        return "predicted_1", "Modèle : vainqueur annoncé", value

    if value == 2:
        return "predicted_2", "Modèle : podium assuré (rang 2)", value

    if value == 3:
        return "predicted_3", "Modèle : podium élargi (rang 3)", value

    if value <= 5:
        return "predicted_4_5", "Modèle : outsiders proches (rangs 4-5)", value

    return "predicted_6_plus", "Modèle : sélection élargie (rang 6+)", value


def _summarise_predicted_position_performance(
    breakdown: Dict[str, Dict[str, object]]
) -> Dict[str, Dict[str, Optional[float]]]:
    """Dresse un tableau de bord par position prédite par le modèle.

    On y retrouve les métriques de classification classiques mais également
    l'écart moyen/median entre le rang annoncé et l'arrivée officielle afin de
    détecter les segments où le modèle surestime ou sous-estime systématiquement
    ses sélections.
    """

    if not breakdown:
        return {}

    total_samples = sum(len(payload.get("truths", [])) for payload in breakdown.values())
    position_metrics: Dict[str, Dict[str, Optional[float]]] = {}

    for segment in sorted(breakdown.keys()):
        payload = breakdown[segment]
        truths = [int(value) for value in payload.get("truths", [])]
        predicted = [int(value) for value in payload.get("predictions", [])]
        scores = [float(score) for score in payload.get("scores", [])]
        final_positions = [int(pos) for pos in payload.get("final_positions", [])]
        predicted_positions = [int(pos) for pos in payload.get("predicted_positions", [])]
        rank_errors = [float(err) for err in payload.get("rank_errors", [])]
        courses: Set[int] = set(payload.get("courses", set()))
        horses: Set[int] = set(payload.get("horses", set()))
        pronostics: Set[int] = set(payload.get("pronostics", set()))

        summary = _summarise_group_performance(truths, predicted, scores)
        summary["label"] = payload.get("label", segment)
        summary["share"] = (len(truths) / total_samples) if total_samples else None
        summary["courses"] = len(courses)
        if horses:
            summary["horses"] = len(horses)
        if pronostics:
            summary["pronostics"] = len(pronostics)
        summary["observed_positive_rate"] = sum(truths) / len(truths) if truths else None

        summary["average_predicted_position"] = _safe_average(predicted_positions)
        summary["average_final_position"] = _safe_average(final_positions)

        if predicted_positions:
            summary["median_predicted_position"] = median(predicted_positions)
        else:
            summary["median_predicted_position"] = None

        if final_positions:
            summary["median_final_position"] = median(final_positions)
            summary["best_final_position"] = min(final_positions)
            summary["worst_final_position"] = max(final_positions)
        else:
            summary["median_final_position"] = None
            summary["best_final_position"] = None
            summary["worst_final_position"] = None

        if rank_errors:
            absolute_errors = [abs(value) for value in rank_errors]
            summary["average_rank_error"] = _safe_average(absolute_errors)
            summary["median_rank_error"] = median(absolute_errors)
            summary["signed_bias"] = _safe_average(rank_errors)
        else:
            summary["average_rank_error"] = None
            summary["median_rank_error"] = None
            summary["signed_bias"] = None

        position_metrics[segment] = summary

    return position_metrics


def _categorise_prediction_rank(rank: Optional[int]) -> Tuple[str, str]:
    """Convertit un rang prédit en couple (clé technique, libellé lisible)."""

    if rank is None or rank <= 0:
        return "unknown", "Rang inconnu"
    if rank == 1:
        return "rank_1", "Sélection prioritaire (rang 1)"
    if rank == 2:
        return "rank_2", "Deuxième choix (rang 2)"
    if rank == 3:
        return "rank_3", "Troisième choix (rang 3)"
    if rank <= 5:
        return "rank_4_5", "Sélections intermédiaires (rangs 4-5)"
    return "rank_6_plus", "Sélections élargies (rang 6 et +)"


def _summarise_prediction_rank_performance(
    breakdown: Dict[str, Dict[str, object]]
) -> Dict[str, Dict[str, Optional[float]]]:
    """Synthétise les performances selon la hiérarchie des partants sélectionnés par le modèle."""

    if not breakdown:
        return {}

    total_samples = sum(len(payload.get("truths", [])) for payload in breakdown.values())
    rank_metrics: Dict[str, Dict[str, Optional[float]]] = {}

    for segment in sorted(breakdown.keys()):
        payload = breakdown[segment]
        truths = [int(value) for value in payload.get("truths", [])]
        predicted = [int(value) for value in payload.get("predictions", [])]
        scores = [float(score) for score in payload.get("scores", [])]
        final_positions = [int(pos) for pos in payload.get("final_positions", [])]
        ranks = [int(value) for value in payload.get("ranks", [])]
        courses: Set[int] = set(payload.get("courses", set()))
        horses: Set[int] = set(payload.get("horses", set()))

        summary = _summarise_group_performance(truths, predicted, scores)
        summary["label"] = payload.get("label", segment)
        summary["share"] = (len(truths) / total_samples) if total_samples else None
        summary["courses"] = len(courses)
        if horses:
            summary["horses"] = len(horses)
        summary["observed_positive_rate"] = (
            sum(truths) / len(truths) if truths else None
        )
        summary["average_rank"] = _safe_average(ranks)

        if final_positions:
            summary["average_final_position"] = _safe_average(final_positions)
            summary["best_final_position"] = min(final_positions)
            summary["worst_final_position"] = max(final_positions)
        else:
            summary["average_final_position"] = None
            summary["best_final_position"] = None
            summary["worst_final_position"] = None

        rank_metrics[segment] = summary

    return rank_metrics


def _categorise_final_position(final_position: Optional[object]) -> Tuple[str, str]:
    """Range la position d'arrivée observée dans des segments lisibles."""

    if final_position is None:
        return "unknown", "Position inconnue"

    try:
        position_value = int(final_position)
    except (TypeError, ValueError):  # pragma: no cover - tolérance pour formats inattendus
        return "unknown", "Position inconnue"

    if position_value <= 0:
        return "unknown", "Position inconnue"

    if position_value == 1:
        return "winner", "Vainqueur"

    if position_value == 2:
        return "runner_up", "Deuxième place"

    if position_value == 3:
        return "third_place", "Troisième place"

    if position_value <= 6:
        return "top6", "Places 4 à 6"

    if position_value <= 10:
        return "top10", "Places 7 à 10"

    return "beyond_top10", "Au-delà de la 10e place"


def _summarise_final_position_performance(
    breakdown: Dict[str, Dict[str, object]]
) -> Dict[str, Dict[str, Optional[float]]]:
    """Synthétise les performances réelles selon la position d'arrivée enregistrée."""

    if not breakdown:
        return {}

    total_samples = sum(len(payload.get("truths", [])) for payload in breakdown.values())
    position_metrics: Dict[str, Dict[str, Optional[float]]] = {}

    for segment in sorted(breakdown.keys()):
        payload = breakdown[segment]
        truths = [int(value) for value in payload.get("truths", [])]
        predicted = [int(value) for value in payload.get("predictions", [])]
        scores = [float(score) for score in payload.get("scores", [])]
        raw_positions = [
            int(position)
            for position in payload.get("positions", [])
            if position is not None
        ]
        position_values = [float(value) for value in raw_positions]
        courses: Set[int] = set(payload.get("courses", set()))
        horses: Set[int] = set(payload.get("horses", set()))

        summary = _summarise_group_performance(truths, predicted, scores)
        sample_count = len(truths)
        summary["label"] = payload.get("label", segment)
        summary["share"] = (sample_count / total_samples) if total_samples else None
        summary["courses"] = len(courses)
        if horses:
            summary["horses"] = len(horses)
        summary["observed_positive_rate"] = (
            sum(truths) / sample_count if sample_count else None
        )
        summary["average_final_position"] = (
            _safe_average(position_values) if position_values else None
        )
        summary["best_final_position"] = min(raw_positions) if raw_positions else None
        summary["worst_final_position"] = max(raw_positions) if raw_positions else None
        summary["top3_rate"] = (
            sum(1 for value in raw_positions if value <= 3) / len(raw_positions)
            if raw_positions
            else None
        )

        position_metrics[segment] = summary

    return position_metrics


def _categorise_publication_lead_time(
    generated_at: Optional[datetime],
    race_date: Optional[date],
    scheduled_time: Optional[time],
) -> Tuple[str, str, Optional[float]]:
    """Détermine la fenêtre de publication en heures avant le départ officiel."""

    if not generated_at or not race_date:
        return "unknown", "Publication à délai inconnu", None

    if not isinstance(generated_at, datetime):
        return "unknown", "Publication à délai inconnu", None

    race_time = scheduled_time or time(12, 0)
    race_datetime = datetime.combine(race_date, race_time)
    lead_delta = race_datetime - generated_at
    lead_hours = lead_delta.total_seconds() / 3600

    if lead_hours < 0:
        return "post_race", "Publication postérieure à la course", lead_hours
    if lead_hours < 2:
        return "less_2h", "Publication < 2h avant départ", lead_hours
    if lead_hours < 6:
        return "between_2h_6h", "Publication 2-6h avant départ", lead_hours
    if lead_hours < 12:
        return "between_6h_12h", "Publication 6-12h avant départ", lead_hours
    if lead_hours < 24:
        return "between_12h_24h", "Publication 12-24h avant départ", lead_hours
    if lead_hours < 48:
        return "between_24h_48h", "Publication 24-48h avant départ", lead_hours
    return "beyond_48h", "Publication ≥ 48h avant départ", lead_hours


def _summarise_lead_time_performance(
    breakdown: Dict[str, Dict[str, object]]
) -> Dict[str, Dict[str, Optional[float]]]:
    """Observe la précision du modèle en fonction du délai de publication."""

    if not breakdown:
        return {}

    total_samples = sum(len(payload.get("truths", [])) for payload in breakdown.values())
    lead_time_metrics: Dict[str, Dict[str, Optional[float]]] = {}

    for segment in sorted(breakdown.keys()):
        payload = breakdown[segment]
        truths = list(payload.get("truths", []))
        predicted = list(payload.get("predictions", []))
        scores = list(payload.get("scores", []))
        courses: Set[int] = set(payload.get("courses", set()))
        pronostics: Set[int] = set(payload.get("pronostics", set()))
        lead_times = [float(value) for value in payload.get("lead_times", [])]

        summary = _summarise_group_performance(truths, predicted, scores)
        summary["label"] = payload.get("label", segment)
        summary["share"] = (len(truths) / total_samples) if total_samples else None
        summary["courses"] = len(courses)
        summary["pronostics"] = len(pronostics)

        if lead_times:
            ordered = sorted(lead_times)
            midpoint = len(ordered) // 2
            if len(ordered) % 2 == 0:
                median_value = (ordered[midpoint - 1] + ordered[midpoint]) / 2
            else:
                median_value = ordered[midpoint]

            summary.update(
                {
                    "average_lead_hours": _safe_average(lead_times),
                    "median_lead_hours": median_value,
                    "min_lead_hours": ordered[0],
                    "max_lead_hours": ordered[-1],
                }
            )
        else:
            summary.update(
                {
                    "average_lead_hours": None,
                    "median_lead_hours": None,
                    "min_lead_hours": None,
                    "max_lead_hours": None,
                }
            )

        lead_time_metrics[segment] = summary

    return lead_time_metrics


def _normalise_nationality_label(
    nationality: Optional[object]
) -> Tuple[str, str]:
    """Standardise une nationalité pour harmoniser les tableaux de bord."""

    if nationality is None:
        return "unknown", "Nationalité inconnue"

    raw_value = str(nationality).strip()

    if not raw_value:
        return "unknown", "Nationalité inconnue"

    iso_mapping = {
        "FR": "France",
        "FRA": "France",
        "BE": "Belgique",
        "BEL": "Belgique",
        "CH": "Suisse",
        "CHE": "Suisse",
        "IT": "Italie",
        "ITA": "Italie",
        "DE": "Allemagne",
        "DEU": "Allemagne",
        "ES": "Espagne",
        "ESP": "Espagne",
        "GB": "Royaume-Uni",
        "UK": "Royaume-Uni",
        "GBR": "Royaume-Uni",
        "IE": "Irlande",
        "IRL": "Irlande",
    }

    upper_value = raw_value.upper()
    label = iso_mapping.get(upper_value)

    if label is None:
        # Pour un libellé déjà explicite ("France", "États-Unis"...), on le met
        # simplement en casse titre pour un rendu homogène.
        label = raw_value.title()

    slug_source = label if label else raw_value
    slug = "".join(char if char.isalnum() else "_" for char in slug_source.lower()).strip("_")

    if not slug:
        slug = "unknown"

    return slug, label or raw_value


def _summarise_nationality_performance(
    breakdown: Dict[str, Dict[str, object]]
) -> Dict[str, Dict[str, Optional[float]]]:
    """Agrège les performances selon la nationalité des jockeys/entraîneurs."""

    if not breakdown:
        return {}

    total_samples = sum(len(payload.get("truths", [])) for payload in breakdown.values())
    nationality_metrics: Dict[str, Dict[str, Optional[float]]] = {}

    for segment in sorted(breakdown.keys()):
        payload = breakdown[segment]
        truths = list(payload.get("truths", []))
        predicted = list(payload.get("predictions", []))
        scores = list(payload.get("scores", []))
        courses: Set[int] = set(payload.get("courses", set()))
        reunions: Set[int] = set(payload.get("reunions", set()))
        horses: Set[int] = set(payload.get("horses", set()))
        actors: Set[int] = set(payload.get("actors", set()))

        summary = _summarise_group_performance(truths, predicted, scores)
        summary["label"] = payload.get("label", segment)
        summary["share"] = (
            summary["samples"] / total_samples if total_samples else None
        )
        summary["courses"] = len(courses)
        summary["reunions"] = len(reunions)
        summary["horses"] = len(horses)
        summary["actors"] = len(actors)
        summary["observed_positive_rate"] = (
            sum(truths) / len(truths) if truths else None
        )

        nationality_metrics[segment] = summary

    return nationality_metrics


def _normalise_track_type_label(track_type: Optional[object]) -> Tuple[str, str]:
    """Normalise le type de piste pour alimenter les tableaux de bord."""

    if track_type is None:
        return "unknown", "Type de piste inconnu"

    if isinstance(track_type, TrackType):
        normalized = track_type.value
    else:
        normalized = str(track_type).strip().lower()

    mapping = {
        "plat": ("flat", "Piste plate"),
        "trot": ("trot", "Piste de trot"),
        "obstacles": ("obstacles", "Piste d'obstacles"),
        "mixte": ("mixed", "Piste mixte"),
    }

    if not normalized:
        return "unknown", "Type de piste inconnu"

    if normalized in mapping:
        return mapping[normalized]

    return normalized, normalized.capitalize()


def _summarise_track_type_performance(
    breakdown: Dict[str, Dict[str, object]]
) -> Dict[str, Dict[str, Optional[float]]]:
    """Construit une vue de performance agrégée par type de piste."""

    if not breakdown:
        return {}

    total_samples = sum(len(payload.get("truths", [])) for payload in breakdown.values())
    track_metrics: Dict[str, Dict[str, Optional[float]]] = {}

    for segment in sorted(breakdown.keys()):
        payload = breakdown[segment]
        truths = list(payload.get("truths", []))
        predicted = list(payload.get("predictions", []))
        scores = list(payload.get("scores", []))
        courses: Set[int] = set(payload.get("courses", set()))
        reunions: Set[int] = set(payload.get("reunions", set()))
        hippodromes: Set[int] = set(payload.get("hippodromes", set()))

        summary = _summarise_group_performance(truths, predicted, scores)
        summary["observed_positive_rate"] = (
            sum(truths) / len(truths) if truths else None
        )
        summary["courses"] = len(courses)
        summary["reunions"] = len(reunions)
        summary["hippodromes"] = len(hippodromes)
        summary["share"] = (len(truths) / total_samples) if total_samples else None
        summary["label"] = payload.get("label", segment)

        track_metrics[segment] = summary

    return track_metrics


def _categorise_track_length(
    track_length: Optional[object],
) -> Tuple[str, str, Optional[int]]:
    """Classe la longueur des pistes pour identifier les profils de virages."""

    if track_length is None:
        return "unknown", "Longueur de piste inconnue", None

    try:
        value = int(track_length)
    except (TypeError, ValueError):  # pragma: no cover - nettoyage défensif
        return "unknown", "Longueur de piste inconnue", None

    if value <= 1400:
        return "compact_loop", "Piste compacte (≤ 1 400 m)", value

    if value <= 1700:
        return "standard_loop", "Piste standard (1 401-1 700 m)", value

    return "extended_loop", "Piste longue (> 1 700 m)", value


def _summarise_track_length_performance(
    breakdown: Dict[str, Dict[str, object]]
) -> Dict[str, Dict[str, Optional[float]]]:
    """Assemble les métriques d'efficacité selon la longueur de la piste."""

    if not breakdown:
        return {}

    total_samples = sum(len(payload.get("truths", [])) for payload in breakdown.values())
    ordering = {
        "compact_loop": 0,
        "standard_loop": 1,
        "extended_loop": 2,
        "unknown": 3,
    }
    length_metrics: Dict[str, Dict[str, Optional[float]]] = {}

    for segment, payload in sorted(
        breakdown.items(), key=lambda item: (ordering.get(item[0], 99), item[0])
    ):
        truths = list(payload.get("truths", []))
        predicted = list(payload.get("predictions", []))
        scores = list(payload.get("scores", []))
        courses: Set[int] = set(payload.get("courses", set()))
        reunions: Set[int] = set(payload.get("reunions", set()))
        hippodromes: Set[int] = set(payload.get("hippodromes", set()))
        lengths = [
            int(value)
            for value in payload.get("track_lengths", [])
            if value is not None
        ]

        summary = _summarise_group_performance(truths, predicted, scores)
        summary["label"] = payload.get("label", segment)
        summary["courses"] = len(courses)
        summary["reunions"] = len(reunions)
        summary["hippodromes"] = len(hippodromes)
        summary["share"] = (len(truths) / total_samples) if total_samples else None
        summary["average_track_length"] = _safe_average(lengths)
        summary["min_track_length"] = min(lengths) if lengths else None
        summary["max_track_length"] = max(lengths) if lengths else None

        length_metrics[segment] = summary

    return length_metrics


def _categorise_course_distance(distance: Optional[int]) -> str:
    """Classe les distances officielles en familles d'effort comparables."""

    if not distance:
        return "unknown"

    if distance < 1600:
        return "short_distance"

    if distance <= 2400:
        return "middle_distance"

    return "long_distance"


def _categorise_day_part(scheduled_time: Optional[object]) -> str:
    """Regroupe l'horaire officiel en grandes plages (matin, après-midi, soirée)."""

    if not isinstance(scheduled_time, time):
        return "unknown"

    total_minutes = scheduled_time.hour * 60 + scheduled_time.minute

    if total_minutes < 12 * 60:
        return "morning"

    if total_minutes < 18 * 60:
        return "afternoon"

    return "evening"


def _categorise_field_size(field_size: Optional[int]) -> str:
    """Regroupe les tailles de champs en segments homogènes pour l'analyse."""

    if not field_size:
        return "unknown"

    if field_size <= 8:
        return "small_field"

    if field_size <= 12:
        return "medium_field"

    return "large_field"


def _categorise_prize_money(prize_money: Optional[object]) -> str:
    """Classe l'allocation financière afin de suivre l'impact du niveau de dotation."""

    if prize_money is None:
        return "unknown"

    try:
        value = float(prize_money)
    except (TypeError, ValueError):  # pragma: no cover - robustesse sur types inattendus
        return "unknown"

    if value < 10000:
        return "low_prize"

    if value < 30000:
        return "medium_prize"

    if value < 70000:
        return "high_prize"

    return "premium_prize"


def _categorise_prize_per_runner(
    prize_money: Optional[object],
    field_size: Optional[object],
) -> Tuple[str, str, Optional[float], Optional[int]]:
    """Calcule la dotation moyenne par partant et la segmente pour le reporting."""

    if prize_money is None or field_size in (None, 0):
        return "unknown", "Dotation/partant inconnue", None, None

    try:
        prize_value = float(prize_money)
        field_value = int(field_size)
    except (TypeError, ValueError):  # pragma: no cover - entrées incohérentes
        return "unknown", "Dotation/partant inconnue", None, None

    if field_value <= 0:
        return "unknown", "Dotation/partant inconnue", None, None

    per_runner = prize_value / float(field_value)

    if per_runner < 600:
        segment = "per_runner_low"
        label = "< 600 € par partant"
    elif per_runner < 1200:
        segment = "per_runner_mid"
        label = "600-1200 € par partant"
    elif per_runner < 2000:
        segment = "per_runner_high"
        label = "1200-2000 € par partant"
    else:
        segment = "per_runner_premium"
        label = "> 2000 € par partant"

    return segment, label, per_runner, field_value


def _categorise_handicap_value(handicap_value: Optional[object]) -> Tuple[str, str]:
    """Regroupe les valeurs de handicap pour analyser l'équité donnée à chaque partant."""

    if handicap_value is None:
        return "unknown", "Handicap inconnu"

    try:
        value = float(handicap_value)
    except (TypeError, ValueError):  # pragma: no cover - sécurise les imports de données exotiques
        return "unknown", "Handicap inconnu"

    if value <= 10:
        return "light_handicap", "Handicap léger (≤10)"

    if value <= 20:
        return "medium_handicap", "Handicap moyen (11-20)"

    if value <= 30:
        return "competitive_handicap", "Handicap relevé (21-30)"

    return "high_handicap", "Handicap très élevé (>30)"


def _categorise_carried_weight(
    carried_weight: Optional[object],
) -> Tuple[str, str, Optional[float]]:
    """Classe le poids porté afin de suivre l'impact de la charge sur la performance."""

    if carried_weight is None:
        return "unknown", "Poids inconnu", None

    try:
        value = float(carried_weight)
    except (TypeError, ValueError):  # pragma: no cover - sécurise les valeurs inattendues
        return "unknown", "Poids inconnu", None

    if value < 54.0:
        return "very_light", "Très léger (<54 kg)", value

    if value < 57.0:
        return "light", "Léger (54-57 kg)", value

    if value < 60.0:
        return "medium", "Moyen (57-60 kg)", value

    return "heavy", "Lourd (≥60 kg)", value


def _categorise_equipment_profile(
    equipment: Optional[object],
) -> Tuple[str, str, Optional[int], Optional[bool]]:
    """Normalise les informations d'équipement pour un partant donné."""

    if equipment is None:
        return "unknown", "Équipement inconnu", None, None

    items: List[str] = []

    if isinstance(equipment, dict):
        raw_items = equipment.get("items")
        if isinstance(raw_items, list):
            items = [str(item).strip() for item in raw_items if str(item).strip()]
        elif isinstance(raw_items, str):
            items = [raw_items.strip()]
    elif isinstance(equipment, list):
        items = [str(item).strip() for item in equipment if str(item).strip()]
    elif isinstance(equipment, str):  # pragma: no cover - garde-fou supplémentaire
        items = [equipment.strip()]

    normalised = [item.lower() for item in items if item]
    has_blinkers = any("oeill" in item or "œill" in item for item in normalised)

    if not items:
        return "no_equipment", "Aucun équipement déclaré", 0, False

    if has_blinkers:
        return "blinkers", "Œillères déclarées", len(items), True

    if len(items) == 1:
        return "single_gear", "Équipement isolé", 1, False

    return "multi_gear", "Équipement combiné (≥2)", len(items), False


def _summarise_weight_performance(
    breakdown: Dict[str, Dict[str, object]]
) -> Dict[str, Dict[str, Optional[float]]]:
    """Assemble une vue agrégée par classe de poids porté."""

    if not breakdown:
        return {}

    total_samples = sum(len(payload.get("truths", [])) for payload in breakdown.values())
    weight_metrics: Dict[str, Dict[str, Optional[float]]] = {}

    for segment in sorted(breakdown.keys()):
        payload = breakdown[segment]
        truths = list(payload.get("truths", []))
        predicted = list(payload.get("predictions", []))
        scores = list(payload.get("scores", []))
        weights = [
            float(value)
            for value in payload.get("weights", [])
            if value is not None
        ]
        courses: Set[int] = set(payload.get("courses", set()))
        horses: Set[int] = set(payload.get("horses", set()))

        summary = _summarise_group_performance(truths, predicted, scores)
        summary["observed_positive_rate"] = sum(truths) / len(truths) if truths else None
        summary["average_weight"] = _safe_average(weights)
        summary["min_weight"] = min(weights) if weights else None
        summary["max_weight"] = max(weights) if weights else None
        summary["courses"] = len(courses)
        summary["horses"] = len(horses)
        summary["share"] = (len(truths) / total_samples) if total_samples else None
        summary["label"] = payload.get("label", segment)

        weight_metrics[segment] = summary

    return weight_metrics


def _categorise_odds_band(odds: Optional[object]) -> Tuple[str, str]:
    """Regroupe les partants par profil de cote pour suivre la robustesse du modèle."""

    if odds is None:
        return "unpriced", "Non coté"

    try:
        value = float(odds)
    except (TypeError, ValueError):  # pragma: no cover - sécurité sur valeurs exotiques
        return "unpriced", "Non coté"

    if value <= 4.0:
        return "favorite", "Favori (≤4/1)"

    if value <= 8.0:
        return "challenger", "Challenger (4-8/1)"

    if value <= 15.0:
        return "outsider", "Outsider (8-15/1)"

    return "long_shot", "Très longue cote (>15/1)"


def _summarise_odds_band_performance(
    breakdown: Dict[str, Dict[str, object]]
) -> Dict[str, Dict[str, Optional[float]]]:
    """Assemble un tableau de bord par segment de cote PMU."""

    if not breakdown:
        return {}

    total_samples = sum(len(payload.get("truths", [])) for payload in breakdown.values())
    odds_metrics: Dict[str, Dict[str, Optional[float]]] = {}

    for segment in sorted(breakdown.keys()):
        payload = breakdown[segment]
        truths = list(payload.get("truths", []))
        predicted = list(payload.get("predictions", []))
        scores = list(payload.get("scores", []))
        odds_values = [
            float(value)
            for value in payload.get("odds", [])
            if value is not None
        ]
        implied_probabilities = [
            float(value)
            for value in payload.get("implied_probabilities", [])
            if value is not None
        ]
        courses: Set[int] = set(payload.get("courses", set()))
        horses: Set[int] = set(payload.get("horses", set()))

        summary = _summarise_group_performance(truths, predicted, scores)
        summary["observed_positive_rate"] = (
            sum(truths) / len(truths) if truths else None
        )
        summary["average_odds"] = _safe_average(odds_values)
        summary["min_odds"] = min(odds_values) if odds_values else None
        summary["max_odds"] = max(odds_values) if odds_values else None
        summary["average_implied_probability"] = _safe_average(implied_probabilities)
        summary["courses"] = len(courses)
        summary["horses"] = len(horses)
        summary["share"] = (len(truths) / total_samples) if total_samples else None
        summary["label"] = payload.get("label", segment)

        odds_metrics[segment] = summary

    return odds_metrics


def _format_minutes_as_time(value: Optional[float]) -> Optional[str]:
    """Convertit un nombre de minutes depuis minuit en format ``HH:MM`` lisible."""

    if value is None:
        return None

    minutes = int(round(value))
    hour = (minutes // 60) % 24
    minute = minutes % 60
    return f"{hour:02d}:{minute:02d}"


def _resolve_horse_age(
    partant: object,
    course: Course,
    pronostic: Pronostic,
) -> Optional[int]:
    """Calcule l'âge du cheval au moment de la course ou ``None`` si inconnu."""

    horse = getattr(partant, "horse", None)
    if horse is None:
        return None

    explicit_age = getattr(partant, "horse_age", None)
    if explicit_age is not None:
        try:
            value = int(explicit_age)
        except (TypeError, ValueError):  # pragma: no cover - garde-fou sur données erratiques
            return None
        return value if value >= 0 else None

    birth_year = getattr(horse, "birth_year", None)
    if birth_year:
        try:
            reference_year: Optional[int] = None
            reunion = getattr(course, "reunion", None)
            if reunion and getattr(reunion, "reunion_date", None):
                reference_year = reunion.reunion_date.year
            elif getattr(pronostic, "generated_at", None):
                reference_year = pronostic.generated_at.year
            else:
                reference_year = date.today().year

            age = int(reference_year) - int(birth_year)
        except (TypeError, ValueError):  # pragma: no cover - tolérance sur types inattendus
            return None

        return age if age >= 0 else None

    computed_age = getattr(horse, "age", None)
    if computed_age is None:
        return None

    try:
        value = int(computed_age)
    except (TypeError, ValueError):  # pragma: no cover - dernières sécurités
        return None

    return value if value >= 0 else None


def _categorise_horse_age(age: Optional[int]) -> str:
    """Regroupe les âges des chevaux pour analyser la maturité qui performe."""

    if age is None or age <= 0:
        return "unknown"

    if age <= 3:
        return "juvenile"

    if age <= 5:
        return "prime"

    if age <= 8:
        return "experienced"

    return "senior"


def _categorise_draw_position(
    draw: Optional[int],
    field_size: Optional[int],
) -> str:
    """Regroupe les numéros de corde pour comparer inside/middle/outside."""

    if not draw or draw <= 0:
        return "unknown"

    if field_size and field_size > 0:
        inside_boundary = max(1, ceil(field_size / 3))
        outside_boundary = max(inside_boundary, field_size - inside_boundary + 1)

        if draw <= inside_boundary:
            return "inside"

        if draw >= outside_boundary:
            return "outside"

        return "middle"

    if draw <= 4:
        return "inside"

    if draw >= 9:
        return "outside"

    return "middle"


def _categorise_start_type(start_type: Optional[object]) -> str:
    """Regroupe les modes de départ en familles exploitables côté monitoring."""

    if not start_type:
        return "unknown"

    # Les valeurs issues de SQLAlchemy sont déjà des chaînes ``str`` (l'enum
    # hérite de ``str``). On tolère cependant un objet ``StartType`` pour
    # conserver une fonction purement utilitaire.
    if isinstance(start_type, StartType):
        value = start_type.value
    else:
        value = str(start_type)

    label = value.lower()

    # On conserve une distinction explicite entre les départs mécanisés
    # (« stalle », « autostart ») et les départs manuels qui sont regroupés
    # sous un même segment pour disposer d'assez d'échantillons.
    if label in {"stalle", "autostart"}:
        return label

    if label in {"volte", "elastique", "corde"}:
        return "manual_start"

    return label or "unknown"


def _normalise_race_category_label(category: Optional[object]) -> Tuple[str, str]:
    """Normalise une catégorie de course en identifiant stable et libellé lisible."""

    if not category:
        return "unknown", "Catégorie inconnue"

    cleaned = str(category).strip()
    if not cleaned:
        return "unknown", "Catégorie inconnue"

    identifier = cleaned.lower().replace(" ", "_")
    return identifier, cleaned


def _normalise_race_class_label(race_class: Optional[object]) -> Tuple[str, str]:
    """Normalise une classe officielle en conservant une étiquette business."""

    if not race_class:
        return "unknown", "Classe inconnue"

    cleaned = str(race_class).strip()
    if not cleaned:
        return "unknown", "Classe inconnue"

    identifier = f"class_{cleaned.lower().replace(' ', '_')}"
    display = f"Classe {cleaned.upper()}"
    return identifier, display


def _categorise_rest_period(rest_days: Optional[int]) -> str:
    """Segmente les jours de repos pour analyser l'effet de la fraîcheur."""

    if rest_days is None:
        return "unknown"

    if rest_days < 14:
        return "very_fresh"

    if rest_days < 30:
        return "fresh"

    if rest_days < 90:
        return "normal_cycle"

    return "extended_break"


def _summarise_distance_performance(
    breakdown: Dict[str, Dict[str, object]]
) -> Dict[str, Dict[str, Optional[float]]]:
    """Mesure la stabilité prédictive en fonction de la distance disputée."""

    if not breakdown:
        return {}

    distance_metrics: Dict[str, Dict[str, Optional[float]]] = {}

    for segment in sorted(breakdown.keys()):
        payload = breakdown[segment]
        truths = list(payload.get("truths", []))
        predicted = list(payload.get("predictions", []))
        scores = list(payload.get("scores", []))
        courses: Set[int] = set(payload.get("courses", set()))
        distances = [int(value) for value in payload.get("distances", []) if value]

        summary = _summarise_group_performance(truths, predicted, scores)
        summary["observed_positive_rate"] = (
            sum(truths) / len(truths) if truths else None
        )
        summary["courses"] = len(courses)
        summary["average_distance"] = _safe_average(distances)
        summary["min_distance"] = min(distances) if distances else None
        summary["max_distance"] = max(distances) if distances else None

        distance_metrics[segment] = summary

    return distance_metrics


def _resolve_day_part_label(segment: str) -> str:
    """Associe un segment technique à un libellé métier lisible."""

    mapping = {
        "morning": "Matin",
        "afternoon": "Après-midi",
        "evening": "Soir",
        "unknown": "Horaire inconnu",
    }
    return mapping.get(segment, segment.replace("_", " ").title())


def _summarise_day_part_performance(
    breakdown: Dict[str, Dict[str, object]]
) -> Dict[str, Dict[str, Optional[float]]]:
    """Analyse l'efficacité du modèle selon la plage horaire des réunions."""

    if not breakdown:
        return {}

    total_samples = sum(len(payload.get("truths", [])) for payload in breakdown.values())
    day_part_metrics: Dict[str, Dict[str, Optional[float]]] = {}

    for segment in sorted(breakdown.keys()):
        payload = breakdown[segment]
        truths = list(payload.get("truths", []))
        predicted = list(payload.get("predictions", []))
        scores = list(payload.get("scores", []))
        courses: Set[int] = set(payload.get("courses", set()))
        minutes = [int(value) for value in payload.get("minutes", []) if value is not None]

        summary = _summarise_group_performance(truths, predicted, scores)
        summary["observed_positive_rate"] = (
            sum(truths) / len(truths) if truths else None
        )
        summary["courses"] = len(courses)
        summary["share"] = (len(truths) / total_samples) if total_samples else None
        summary["label"] = _resolve_day_part_label(segment)

        average_minutes = _safe_average(minutes) if minutes else None
        summary["average_post_time"] = _format_minutes_as_time(average_minutes)
        summary["earliest_post_time"] = _format_minutes_as_time(min(minutes)) if minutes else None
        summary["latest_post_time"] = _format_minutes_as_time(max(minutes)) if minutes else None

        day_part_metrics[segment] = summary

    return day_part_metrics


def _categorise_race_order(
    course_number: Optional[object],
) -> Tuple[str, str, Optional[int]]:
    """Classe la course selon sa position dans la réunion pour repérer les biais."""

    try:
        number = int(course_number) if course_number is not None else None
    except (TypeError, ValueError):  # pragma: no cover - résilience sur entrées inattendues
        number = None

    if number is None or number <= 0:
        return "unknown", "Ordre inconnu", None

    if number <= 3:
        return "early_card", "Début de réunion (courses 1-3)", number

    if number <= 6:
        return "mid_card", "Milieu de réunion (courses 4-6)", number

    return "late_card", "Fin de réunion (courses 7+)", number


def _summarise_race_order_performance(
    breakdown: Dict[str, Dict[str, object]]
) -> Dict[str, Dict[str, Optional[float]]]:
    """Assemble une vue des performances selon l'ordre des courses dans la réunion."""

    if not breakdown:
        return {}

    total_samples = sum(len(payload.get("truths", [])) for payload in breakdown.values())

    order_priority = {"early_card": 0, "mid_card": 1, "late_card": 2, "unknown": 3}

    race_order_metrics: Dict[str, Dict[str, Optional[float]]] = {}

    for segment, payload in sorted(
        breakdown.items(),
        key=lambda item: (order_priority.get(item[0], 99), item[0]),
    ):
        truths = list(payload.get("truths", []))
        predicted = list(payload.get("predictions", []))
        scores = list(payload.get("scores", []))
        courses: Set[int] = set(payload.get("courses", set()))
        reunions: Set[int] = set(payload.get("reunions", set()))
        course_numbers = [int(value) for value in payload.get("course_numbers", []) if value]

        summary = _summarise_group_performance(truths, predicted, scores)
        summary["observed_positive_rate"] = (
            sum(truths) / len(truths) if truths else None
        )
        summary["courses"] = len(courses)
        summary["reunions"] = len(reunions)
        summary["share"] = (len(truths) / total_samples) if total_samples else None
        summary["label"] = payload.get("label", segment)

        summary["average_course_number"] = _safe_average(course_numbers)
        summary["min_course_number"] = min(course_numbers) if course_numbers else None
        summary["max_course_number"] = max(course_numbers) if course_numbers else None

        race_order_metrics[segment] = summary

    return race_order_metrics


def _categorise_reunion_number(
    reunion_number: Optional[object],
) -> Tuple[str, str, Optional[int]]:
    """Classe la réunion selon son numéro officiel (R1, R2, etc.)."""

    try:
        number = int(reunion_number) if reunion_number is not None else None
    except (TypeError, ValueError):  # pragma: no cover - résilience face aux entrées libres
        number = None

    if number is None or number <= 0:
        return "unknown", "Réunion inconnue", None

    if number <= 2:
        return "morning_cards", "Réunions R1-R2 (matinales)", number

    if number <= 5:
        return "day_cards", "Réunions R3-R5 (journée)", number

    return "evening_cards", "Réunions R6+ (soir)", number


def _summarise_reunion_number_performance(
    breakdown: Dict[str, Dict[str, object]]
) -> Dict[str, Dict[str, Optional[float]]]:
    """Assemble une vue des performances par numéro de réunion (R1, R2, ...)."""

    if not breakdown:
        return {}

    total_samples = sum(len(payload.get("truths", [])) for payload in breakdown.values())

    order_priority = {
        "morning_cards": 0,
        "day_cards": 1,
        "evening_cards": 2,
        "unknown": 3,
    }

    reunion_metrics: Dict[str, Dict[str, Optional[float]]] = {}

    for segment, payload in sorted(
        breakdown.items(),
        key=lambda item: (order_priority.get(item[0], 99), item[0]),
    ):
        truths = list(payload.get("truths", []))
        predicted = list(payload.get("predictions", []))
        scores = list(payload.get("scores", []))
        courses: Set[int] = set(payload.get("courses", set()))
        reunions: Set[int] = set(payload.get("reunions", set()))
        reunion_numbers = [
            int(value)
            for value in payload.get("reunion_numbers", [])
            if value is not None
        ]

        summary = _summarise_group_performance(truths, predicted, scores)
        summary["observed_positive_rate"] = (
            sum(truths) / len(truths) if truths else None
        )
        summary["courses"] = len(courses)
        summary["reunions"] = len(reunions)
        summary["share"] = (len(truths) / total_samples) if total_samples else None
        summary["label"] = payload.get("label", segment)

        summary["average_reunion_number"] = _safe_average(reunion_numbers)
        summary["min_reunion_number"] = min(reunion_numbers) if reunion_numbers else None
        summary["max_reunion_number"] = max(reunion_numbers) if reunion_numbers else None

        reunion_metrics[segment] = summary

    return reunion_metrics


def _categorise_value_bet_flag(
    value_bet_detected: Optional[object],
) -> Tuple[str, str, Optional[bool]]:
    """Normalise le statut « value bet » d'un pronostic pour la segmentation."""

    if isinstance(value_bet_detected, bool):
        flag = value_bet_detected
    elif isinstance(value_bet_detected, str):
        normalised = value_bet_detected.strip().lower()
        if normalised in {"true", "1", "yes", "oui", "on"}:
            flag = True
        elif normalised in {"false", "0", "no", "non", "off"}:
            flag = False
        else:
            flag = None
    else:
        flag = None

    if flag is True:
        return "value_bet_detected", "Pronostic value bet détecté", True
    if flag is False:
        return "standard_pronostic", "Pronostic standard", False
    return "unknown_status", "Statut de value bet inconnu", None


def _summarise_value_bet_flag_performance(
    breakdown: Dict[str, Dict[str, object]]
) -> Dict[str, Dict[str, Optional[float]]]:
    """Mesure la précision selon que le pronostic est tagué value bet ou non."""

    if not breakdown:
        return {}

    total_samples = sum(len(payload.get("truths", [])) for payload in breakdown.values())
    total_pronostics = sum(len(payload.get("pronostics", set())) for payload in breakdown.values())

    order_priority = {
        "value_bet_detected": 0,
        "standard_pronostic": 1,
        "unknown_status": 2,
    }

    flag_metrics: Dict[str, Dict[str, Optional[float]]] = {}

    for segment, payload in sorted(
        breakdown.items(),
        key=lambda item: (order_priority.get(item[0], 99), item[0]),
    ):
        truths = list(payload.get("truths", []))
        predicted = list(payload.get("predictions", []))
        scores = list(payload.get("scores", []))
        courses: Set[int] = set(payload.get("courses", set()))
        pronostics: Set[int] = set(payload.get("pronostics", set()))
        flags = [bool(flag) for flag in payload.get("flags", [])]

        summary = _summarise_group_performance(truths, predicted, scores)
        summary["observed_positive_rate"] = (
            sum(truths) / len(truths) if truths else None
        )
        summary["courses"] = len(courses)
        summary["pronostics"] = len(pronostics)
        summary["share"] = (len(truths) / total_samples) if total_samples else None
        summary["pronostic_share"] = (
            len(pronostics) / total_pronostics if total_pronostics else None
        )
        summary["label"] = payload.get("label", segment)
        summary["value_bet_flag"] = payload.get("flag")
        summary["value_bet_flag_rate"] = (
            sum(flags) / len(flags) if flags else None
        )

        flag_metrics[segment] = summary

    return flag_metrics


def _categorise_year(
    race_date: Optional[object],
) -> Tuple[str, str, Optional[int]]:
    """Retourne l'année calendaire associée à la réunion analysée."""

    if isinstance(race_date, datetime):
        race_date = race_date.date()

    if not isinstance(race_date, date):
        return "unknown", "Année inconnue", None

    year_value = race_date.year
    segment = f"{year_value:04d}"
    label = f"Année {year_value}"

    return segment, label, year_value


def _summarise_year_performance(
    breakdown: Dict[str, Dict[str, object]]
) -> Dict[str, Dict[str, Optional[float]]]:
    """Assemble une vue des performances agrégées par année civile."""

    if not breakdown:
        return {}

    total_samples = sum(len(payload.get("truths", [])) for payload in breakdown.values())

    def _sort_key(item: Tuple[str, Dict[str, object]]) -> Tuple[int, str]:
        payload = item[1]
        year_value = payload.get("year")
        return (
            int(year_value) if isinstance(year_value, int) else 9999,
            item[0],
        )

    year_metrics: Dict[str, Dict[str, Optional[float]]] = {}

    for segment, payload in sorted(breakdown.items(), key=_sort_key):
        truths = list(payload.get("truths", []))
        predicted = list(payload.get("predictions", []))
        scores = list(payload.get("scores", []))
        courses: Set[int] = set(payload.get("courses", set()))
        reunions: Set[int] = set(payload.get("reunions", set()))
        dates: Set[str] = set(payload.get("dates", set()))

        summary = _summarise_group_performance(truths, predicted, scores)
        summary["observed_positive_rate"] = sum(truths) / len(truths) if truths else None
        summary["share"] = (len(truths) / total_samples) if total_samples else None
        summary["label"] = payload.get("label", segment)
        summary["year"] = payload.get("year")
        summary["courses"] = len(courses)
        summary["reunions"] = len(reunions)
        summary["first_date"] = min(dates) if dates else None
        summary["last_date"] = max(dates) if dates else None

        year_metrics[segment] = summary

    return year_metrics


def _categorise_month(
    race_date: Optional[object],
) -> Tuple[str, str, Optional[int], Optional[int]]:
    """Retourne le mois (AAAA-MM) auquel rattacher la réunion suivie."""

    if isinstance(race_date, datetime):
        race_date = race_date.date()

    if not isinstance(race_date, date):
        return "unknown", "Mois inconnu", None, None

    month_names = {
        1: "Janvier",
        2: "Février",
        3: "Mars",
        4: "Avril",
        5: "Mai",
        6: "Juin",
        7: "Juillet",
        8: "Août",
        9: "Septembre",
        10: "Octobre",
        11: "Novembre",
        12: "Décembre",
    }

    month_index = race_date.month
    year = race_date.year
    segment = f"{year:04d}-{month_index:02d}"
    label = f"{month_names.get(month_index, race_date.strftime('%B'))} {year}"

    return segment, label, month_index, year


def _summarise_month_performance(
    breakdown: Dict[str, Dict[str, object]]
) -> Dict[str, Dict[str, Optional[float]]]:
    """Assemble une vue des performances agrégées par mois calendaire."""

    if not breakdown:
        return {}

    total_samples = sum(len(payload.get("truths", [])) for payload in breakdown.values())

    def _sort_key(item: Tuple[str, Dict[str, object]]) -> Tuple[int, int, str]:
        payload = item[1]
        year = payload.get("year")
        month_index = payload.get("month_index")
        return (
            int(year) if isinstance(year, int) else 9999,
            int(month_index) if isinstance(month_index, int) else 13,
            item[0],
        )

    month_metrics: Dict[str, Dict[str, Optional[float]]] = {}

    for segment, payload in sorted(breakdown.items(), key=_sort_key):
        truths = list(payload.get("truths", []))
        predicted = list(payload.get("predictions", []))
        scores = list(payload.get("scores", []))
        courses: Set[int] = set(payload.get("courses", set()))
        reunions: Set[int] = set(payload.get("reunions", set()))
        dates: Set[str] = set(payload.get("dates", set()))

        summary = _summarise_group_performance(truths, predicted, scores)
        summary["observed_positive_rate"] = (
            sum(truths) / len(truths) if truths else None
        )
        summary["courses"] = len(courses)
        summary["reunions"] = len(reunions)
        summary["share"] = (len(truths) / total_samples) if total_samples else None
        summary["label"] = payload.get("label", segment)
        summary["month_index"] = payload.get("month_index")
        summary["year"] = payload.get("year")
        summary["first_date"] = min(dates) if dates else None
        summary["last_date"] = max(dates) if dates else None

        month_metrics[segment] = summary

    return month_metrics


def _categorise_quarter(
    race_date: Optional[object],
) -> Tuple[str, str, Optional[int], Optional[int]]:
    """Identifie le trimestre civil auquel rattacher la réunion évaluée."""

    if isinstance(race_date, datetime):
        race_date = race_date.date()

    if not isinstance(race_date, date):
        return "unknown", "Trimestre inconnu", None, None

    quarter_index = ((race_date.month - 1) // 3) + 1
    year = race_date.year
    segment = f"{year:04d}-Q{quarter_index}"
    label = f"T{quarter_index} {year}"

    return segment, label, quarter_index, year


def _categorise_season(
    race_date: Optional[object],
) -> Tuple[str, str, Optional[int], Optional[int]]:
    """Associe la réunion à une saison météorologique normalisée."""

    if isinstance(race_date, datetime):
        race_date = race_date.date()

    if not isinstance(race_date, date):
        return "unknown", "Saison inconnue", None, None

    month = race_date.month
    year = race_date.year

    # Regroupe les mois selon les saisons météorologiques classiques en
    # conservant un ordre stable pour le tri et l'affichage.
    if month in (12, 1, 2):
        return f"{year:04d}-winter", f"Hiver {year}", 1, year

    if month in (3, 4, 5):
        return f"{year:04d}-spring", f"Printemps {year}", 2, year

    if month in (6, 7, 8):
        return f"{year:04d}-summer", f"Été {year}", 3, year

    return f"{year:04d}-autumn", f"Automne {year}", 4, year


def _summarise_quarter_performance(
    breakdown: Dict[str, Dict[str, object]]
) -> Dict[str, Dict[str, Optional[float]]]:
    """Assemble une vue des performances agrégées par trimestre civil."""

    if not breakdown:
        return {}

    total_samples = sum(len(payload.get("truths", [])) for payload in breakdown.values())

    def _sort_key(item: Tuple[str, Dict[str, object]]) -> Tuple[int, int, str]:
        payload = item[1]
        year = payload.get("year")
        quarter_index = payload.get("quarter_index")
        return (
            int(year) if isinstance(year, int) else 9999,
            int(quarter_index) if isinstance(quarter_index, int) else 5,
            item[0],
        )

    quarter_metrics: Dict[str, Dict[str, Optional[float]]] = {}

    for segment, payload in sorted(breakdown.items(), key=_sort_key):
        truths = list(payload.get("truths", []))
        predicted = list(payload.get("predictions", []))
        scores = list(payload.get("scores", []))
        courses: Set[int] = set(payload.get("courses", set()))
        reunions: Set[int] = set(payload.get("reunions", set()))
        dates: Set[str] = set(payload.get("dates", set()))

        summary = _summarise_group_performance(truths, predicted, scores)
        summary["observed_positive_rate"] = sum(truths) / len(truths) if truths else None
        summary["courses"] = len(courses)
        summary["reunions"] = len(reunions)
        summary["share"] = (len(truths) / total_samples) if total_samples else None
        summary["label"] = payload.get("label", segment)
        summary["quarter_index"] = payload.get("quarter_index")
        summary["year"] = payload.get("year")
        summary["dates"] = sorted(dates)

        quarter_metrics[segment] = summary

    return quarter_metrics


def _summarise_season_performance(
    breakdown: Dict[str, Dict[str, object]]
) -> Dict[str, Dict[str, Optional[float]]]:
    """Condense les performances agrégées par saison météorologique."""

    if not breakdown:
        return {}

    total_samples = sum(len(payload.get("truths", [])) for payload in breakdown.values())

    def _sort_key(item: Tuple[str, Dict[str, object]]) -> Tuple[int, int, str]:
        payload = item[1]
        year = payload.get("year")
        season_index = payload.get("season_index")
        return (
            int(year) if isinstance(year, int) else 9999,
            int(season_index) if isinstance(season_index, int) else 9,
            item[0],
        )

    season_metrics: Dict[str, Dict[str, Optional[float]]] = {}

    for segment, payload in sorted(breakdown.items(), key=_sort_key):
        truths = list(payload.get("truths", []))
        predicted = list(payload.get("predictions", []))
        scores = list(payload.get("scores", []))
        courses: Set[int] = set(payload.get("courses", set()))
        reunions: Set[int] = set(payload.get("reunions", set()))
        dates: Set[str] = set(payload.get("dates", set()))

        summary = _summarise_group_performance(truths, predicted, scores)
        summary.update(
            {
                "label": payload.get("label", segment),
                "season_index": payload.get("season_index"),
                "year": payload.get("year"),
                "courses": len(courses),
                "reunions": len(reunions),
                "share": (len(truths) / total_samples) if total_samples else None,
                "observed_positive_rate": sum(truths) / len(truths) if truths else None,
                "dates": sorted(dates),
            }
        )

        season_metrics[segment] = summary

    return season_metrics


def _categorise_weekday(
    race_date: Optional[object],
) -> Tuple[str, str, Optional[int]]:
    """Classe la réunion selon le jour de la semaine pour surveiller les dérives."""

    if isinstance(race_date, datetime):
        race_date = race_date.date()

    if not isinstance(race_date, date):
        return "unknown", "Jour inconnu", None

    weekday_index = race_date.weekday()
    mapping = {
        0: ("monday", "Lundi"),
        1: ("tuesday", "Mardi"),
        2: ("wednesday", "Mercredi"),
        3: ("thursday", "Jeudi"),
        4: ("friday", "Vendredi"),
        5: ("saturday", "Samedi"),
        6: ("sunday", "Dimanche"),
    }

    segment, label = mapping.get(
        weekday_index,
        (f"weekday_{weekday_index}", race_date.strftime("%A")),
    )
    return segment, label, weekday_index


def _summarise_weekday_performance(
    breakdown: Dict[str, Dict[str, object]]
) -> Dict[str, Dict[str, Optional[float]]]:
    """Assemble une vue synthétique des performances par jour de la semaine."""

    if not breakdown:
        return {}

    total_samples = sum(len(payload.get("truths", [])) for payload in breakdown.values())
    weekday_metrics: Dict[str, Dict[str, Optional[float]]] = {}

    for segment, payload in sorted(
        breakdown.items(),
        key=lambda item: (item[1].get("weekday_index", 7), item[0]),
    ):
        truths = list(payload.get("truths", []))
        predicted = list(payload.get("predictions", []))
        scores = list(payload.get("scores", []))
        courses: Set[int] = set(payload.get("courses", set()))
        reunions: Set[int] = set(payload.get("reunions", set()))
        dates: Set[str] = set(payload.get("dates", set()))

        summary = _summarise_group_performance(truths, predicted, scores)
        summary["observed_positive_rate"] = (
            sum(truths) / len(truths) if truths else None
        )
        summary["courses"] = len(courses)
        summary["reunions"] = len(reunions)
        summary["share"] = (len(truths) / total_samples) if total_samples else None
        summary["label"] = payload.get("label", segment)
        summary["weekday_index"] = payload.get("weekday_index")
        summary["first_date"] = min(dates) if dates else None
        summary["last_date"] = max(dates) if dates else None

        weekday_metrics[segment] = summary

    return weekday_metrics


def _summarise_field_size_performance(
    breakdown: Dict[str, Dict[str, object]]
) -> Dict[str, Dict[str, Optional[float]]]:
    """Évalue la précision du modèle selon la taille des pelotons rencontrés."""

    if not breakdown:
        return {}

    field_metrics: Dict[str, Dict[str, Optional[float]]] = {}

    for segment in sorted(breakdown.keys()):
        payload = breakdown[segment]
        truths = list(payload.get("truths", []))
        predicted = list(payload.get("predictions", []))
        scores = list(payload.get("scores", []))
        courses: Set[int] = set(payload.get("courses", set()))
        field_sizes = [int(size) for size in payload.get("field_sizes", []) if size]

        summary = _summarise_group_performance(truths, predicted, scores)
        summary["observed_positive_rate"] = (
            sum(truths) / len(truths) if truths else None
        )
        summary["courses"] = len(courses)
        summary["average_field_size"] = _safe_average(field_sizes)
        summary["min_field_size"] = min(field_sizes) if field_sizes else None
        summary["max_field_size"] = max(field_sizes) if field_sizes else None

        field_metrics[segment] = summary

    return field_metrics


def _summarise_prize_money_performance(
    breakdown: Dict[str, Dict[str, object]]
) -> Dict[str, Dict[str, Optional[float]]]:
    """Évalue la robustesse du modèle selon la dotation financière des courses."""

    if not breakdown:
        return {}

    prize_metrics: Dict[str, Dict[str, Optional[float]]] = {}

    for segment in sorted(breakdown.keys()):
        payload = breakdown[segment]
        truths = list(payload.get("truths", []))
        predicted = list(payload.get("predictions", []))
        scores = list(payload.get("scores", []))
        courses: Set[int] = set(payload.get("courses", set()))
        prize_amounts = [
            float(value)
            for value in payload.get("prize_amounts", [])
            if value is not None
        ]

        summary = _summarise_group_performance(truths, predicted, scores)
        summary["observed_positive_rate"] = (
            sum(truths) / len(truths) if truths else None
        )
        summary["courses"] = len(courses)
        summary["average_prize_eur"] = _safe_average(prize_amounts)
        summary["min_prize_eur"] = min(prize_amounts) if prize_amounts else None
        summary["max_prize_eur"] = max(prize_amounts) if prize_amounts else None

        prize_metrics[segment] = summary

    return prize_metrics


def _summarise_prize_per_runner_performance(
    breakdown: Dict[str, Dict[str, object]]
) -> Dict[str, Dict[str, Optional[float]]]:
    """Analyse la stabilité du modèle selon la dotation moyenne par partant."""

    if not breakdown:
        return {}

    total_samples = sum(len(payload.get("truths", [])) for payload in breakdown.values())
    per_runner_metrics: Dict[str, Dict[str, Optional[float]]] = {}

    for segment in sorted(breakdown.keys()):
        payload = breakdown[segment]
        truths = list(payload.get("truths", []))
        predicted = list(payload.get("predictions", []))
        scores = list(payload.get("scores", []))
        courses: Set[int] = set(payload.get("courses", set()))
        per_runner_values = [
            float(value)
            for value in payload.get("per_runner_values", [])
            if value is not None
        ]
        field_sizes = [
            int(value)
            for value in payload.get("field_sizes", [])
            if value not in (None, "unknown")
        ]

        summary = _summarise_group_performance(truths, predicted, scores)
        summary["observed_positive_rate"] = (
            sum(truths) / len(truths) if truths else None
        )
        summary["courses"] = len(courses)
        summary["share"] = (len(truths) / total_samples) if total_samples else None
        summary["label"] = payload.get("label", segment)
        summary["average_prize_per_runner_eur"] = _safe_average(per_runner_values)
        summary["min_prize_per_runner_eur"] = (
            min(per_runner_values) if per_runner_values else None
        )
        summary["max_prize_per_runner_eur"] = (
            max(per_runner_values) if per_runner_values else None
        )
        summary["average_field_size"] = _safe_average(field_sizes)
        summary["min_field_size"] = min(field_sizes) if field_sizes else None
        summary["max_field_size"] = max(field_sizes) if field_sizes else None

        per_runner_metrics[segment] = summary

    return per_runner_metrics


def _summarise_handicap_performance(
    breakdown: Dict[str, Dict[str, object]]
) -> Dict[str, Dict[str, Optional[float]]]:
    """Synthétise les performances selon la valeur de handicap imposée."""

    if not breakdown:
        return {}

    total_samples = sum(len(payload.get("truths", [])) for payload in breakdown.values())
    handicap_metrics: Dict[str, Dict[str, Optional[float]]] = {}

    for segment in sorted(breakdown.keys()):
        payload = breakdown[segment]
        truths = list(payload.get("truths", []))
        predicted = list(payload.get("predictions", []))
        scores = list(payload.get("scores", []))
        courses: Set[int] = set(payload.get("courses", set()))
        horses: Set[int] = set(payload.get("horses", set()))
        handicap_values = [
            float(value)
            for value in payload.get("handicaps", [])
            if value is not None
        ]

        summary = _summarise_group_performance(truths, predicted, scores)
        summary["observed_positive_rate"] = (
            sum(truths) / len(truths) if truths else None
        )
        summary["courses"] = len(courses)
        summary["horses"] = len(horses)
        summary["share"] = (len(truths) / total_samples) if total_samples else None
        summary["label"] = payload.get("label", segment)
        summary["average_handicap_value"] = _safe_average(handicap_values)
        summary["min_handicap_value"] = min(handicap_values) if handicap_values else None
        summary["max_handicap_value"] = max(handicap_values) if handicap_values else None

        handicap_metrics[segment] = summary

    return handicap_metrics


def _summarise_equipment_performance(
    breakdown: Dict[str, Dict[str, object]]
) -> Dict[str, Dict[str, Optional[float]]]:
    """Mesure l'impact des configurations de matériel sur les performances."""

    if not breakdown:
        return {}

    total_samples = sum(len(payload.get("truths", [])) for payload in breakdown.values())
    equipment_metrics: Dict[str, Dict[str, Optional[float]]] = {}

    for segment in sorted(breakdown.keys()):
        payload = breakdown[segment]
        truths = list(payload.get("truths", []))
        predicted = list(payload.get("predictions", []))
        scores = list(payload.get("scores", []))
        courses: Set[int] = set(payload.get("courses", set()))
        horses: Set[int] = set(payload.get("horses", set()))

        summary = _summarise_group_performance(truths, predicted, scores)
        summary["observed_positive_rate"] = (
            sum(truths) / len(truths) if truths else None
        )
        summary["courses"] = len(courses)
        summary["horses"] = len(horses)
        summary["label"] = payload.get("label", segment.title())
        summary["share"] = (
            summary["samples"] / total_samples if total_samples else None
        )

        item_counts = [
            int(value)
            for value in payload.get("item_counts", [])
            if isinstance(value, (int, float))
        ]
        summary["average_equipment_items"] = _safe_average(item_counts)
        summary["min_equipment_items"] = min(item_counts) if item_counts else None
        summary["max_equipment_items"] = max(item_counts) if item_counts else None

        blinkers_flags = [
            bool(flag)
            for flag in payload.get("blinkers_flags", [])
            if isinstance(flag, bool)
        ]
        summary["blinkers_rate"] = (
            sum(1 for flag in blinkers_flags if flag) / len(blinkers_flags)
            if blinkers_flags
            else None
        )

        equipment_metrics[segment] = summary

    return equipment_metrics


def _categorise_recent_form(
    recent_positions: Optional[List[int]],
) -> Tuple[str, str]:
    """Classe la forme récente d'un cheval selon ses dernières arrivées."""

    if not recent_positions:
        return "unknown", "Forme inconnue"

    # Écarte toute valeur non entière qui pourrait remonter d'une source externe.
    clean_positions = [
        int(position)
        for position in recent_positions
        if isinstance(position, (int, float))
    ]

    if not clean_positions:
        return "unknown", "Forme inconnue"

    best_finish = min(clean_positions)
    average_finish = sum(clean_positions) / len(clean_positions)

    if best_finish == 1:
        return "recent_winner", "Gagnant récent"

    if average_finish <= 3.0:
        return "strong_form", "Forme solide (moyenne ≤3)"

    if average_finish <= 5.0:
        return "steady_form", "Forme régulière (moyenne 3-5)"

    if average_finish <= 8.0:
        return "inconsistent_form", "Forme irrégulière (moyenne 5-8)"

    return "poor_form", "Forme en difficulté (>8)"


def _summarise_recent_form_performance(
    breakdown: Dict[str, Dict[str, object]]
) -> Dict[str, Dict[str, Optional[float]]]:
    """Expose les performances selon les segments de forme récente."""

    if not breakdown:
        return {}

    total_samples = sum(len(payload.get("truths", [])) for payload in breakdown.values())
    form_metrics: Dict[str, Dict[str, Optional[float]]] = {}

    for segment in sorted(breakdown.keys()):
        payload = breakdown[segment]
        truths = list(payload.get("truths", []))
        predicted = list(payload.get("predictions", []))
        scores = list(payload.get("scores", []))
        courses: Set[int] = set(payload.get("courses", set()))
        horses: Set[int] = set(payload.get("horses", set()))

        average_positions = [
            float(value)
            for value in payload.get("average_positions", [])
            if value is not None
        ]
        best_positions = [
            int(value)
            for value in payload.get("best_positions", [])
            if value is not None
        ]
        worst_positions = [
            int(value)
            for value in payload.get("worst_positions", [])
            if value is not None
        ]
        starts_counts = [
            int(value)
            for value in payload.get("starts_counts", [])
            if value is not None
        ]
        win_flags = [
            bool(value)
            for value in payload.get("win_flags", [])
            if value is not None
        ]

        summary = _summarise_group_performance(truths, predicted, scores)
        summary["observed_positive_rate"] = (
            sum(truths) / len(truths) if truths else None
        )
        summary["courses"] = len(courses)
        summary["horses"] = len(horses)
        summary["share"] = (
            summary["samples"] / total_samples if total_samples else None
        )
        summary["label"] = payload.get("label", segment)
        summary["average_recent_position"] = _safe_average(average_positions)
        summary["best_recent_position"] = (
            min(best_positions) if best_positions else None
        )
        summary["worst_recent_position"] = (
            max(worst_positions) if worst_positions else None
        )
        summary["average_recent_history_size"] = _safe_average(
            [float(value) for value in starts_counts]
        )
        summary["recent_win_rate"] = (
            sum(1 for flag in win_flags if flag) / len(win_flags)
            if win_flags
            else None
        )

        form_metrics[segment] = summary

    return form_metrics


def _categorise_confidence_score(
    confidence_score: Optional[object],
) -> Tuple[str, str, Optional[float]]:
    """Normalise un score de confiance en pourcentage et retourne le segment associé."""

    if confidence_score is None:
        return "unknown", "Confiance inconnue", None

    try:
        value = float(confidence_score)
    except (TypeError, ValueError):  # pragma: no cover - garde-fou contre valeurs inattendues
        return "unknown", "Confiance inconnue", None

    # Certains pipelines stockent un ratio [0, 1], d'autres déjà un pourcentage.
    # On contraint la valeur sur 0-100 pour homogénéiser les analyses.
    value = max(0.0, min(value, 100.0)) if value > 1.0 else max(0.0, min(value * 100.0, 100.0))

    if value < 30.0:
        return "very_low", "Confiance très faible (<30%)", value

    if value < 50.0:
        return "low", "Confiance faible (30-50%)", value

    if value < 70.0:
        return "medium", "Confiance moyenne (50-70%)", value

    if value < 85.0:
        return "high", "Confiance élevée (70-85%)", value

    return "very_high", "Confiance très élevée (≥85%)", value


def _summarise_confidence_score_performance(
    breakdown: Dict[str, Dict[str, object]]
) -> Dict[str, Dict[str, Optional[float]]]:
    """Assemble un tableau de bord par tranche de confiance pronostic."""

    if not breakdown:
        return {}

    total_samples = sum(len(payload.get("truths", [])) for payload in breakdown.values())
    confidence_metrics: Dict[str, Dict[str, Optional[float]]] = {}

    for segment in sorted(breakdown.keys()):
        payload = breakdown[segment]
        truths = list(payload.get("truths", []))
        predicted = list(payload.get("predictions", []))
        scores = list(payload.get("scores", []))
        confidence_scores = [
            float(value)
            for value in payload.get("confidence_scores", [])
            if value is not None
        ]
        courses: Set[int] = set(payload.get("courses", set()))

        summary = _summarise_group_performance(truths, predicted, scores)
        summary["observed_positive_rate"] = sum(truths) / len(truths) if truths else None
        summary["average_confidence"] = _safe_average(confidence_scores)
        summary["min_confidence"] = min(confidence_scores) if confidence_scores else None
        summary["max_confidence"] = max(confidence_scores) if confidence_scores else None
        summary["courses"] = len(courses)
        summary["share"] = (len(truths) / total_samples) if total_samples else None
        summary["label"] = payload.get("label", segment)

        confidence_metrics[segment] = summary

    return confidence_metrics


def _categorise_win_probability(
    probability: Optional[object],
) -> Tuple[str, str, Optional[float]]:
    """Regroupe une probabilité de victoire en bandes homogènes pour analyse."""

    if probability is None:
        return "unknown", "Probabilité inconnue", None

    try:
        value = float(probability)
    except (TypeError, ValueError):  # pragma: no cover - garde-fou contre saisies invalides
        return "unknown", "Probabilité inconnue", None

    # Les probabilités sont bornées dans [0, 1] mais on protège contre les arrondis exotiques.
    value = max(0.0, min(value, 1.0))

    bands: List[Tuple[float, str, str]] = [
        (0.20, "under_20", "Probabilité < 20%"),
        (0.30, "between_20_30", "Probabilité 20-30%"),
        (0.40, "between_30_40", "Probabilité 30-40%"),
        (0.50, "between_40_50", "Probabilité 40-50%"),
        (0.60, "between_50_60", "Probabilité 50-60%"),
        (0.70, "between_60_70", "Probabilité 60-70%"),
        (0.80, "between_70_80", "Probabilité 70-80%"),
        (0.90, "between_80_90", "Probabilité 80-90%"),
    ]

    for upper_bound, segment_key, label in bands:
        if value < upper_bound:
            return segment_key, label, value

    return "at_least_90", "Probabilité ≥ 90%", value


def _summarise_win_probability_performance(
    breakdown: Dict[str, Dict[str, object]]
) -> Dict[str, Dict[str, Optional[float]]]:
    """Analyse la calibration réelle par bande de probabilité de victoire brute."""

    if not breakdown:
        return {}

    total_samples = sum(len(payload.get("truths", [])) for payload in breakdown.values())
    probability_metrics: Dict[str, Dict[str, Optional[float]]] = {}

    for segment in sorted(breakdown.keys()):
        payload = breakdown[segment]
        truths = list(payload.get("truths", []))
        predicted = list(payload.get("predictions", []))
        scores = list(payload.get("scores", []))
        probabilities = [
            float(value)
            for value in payload.get("probabilities", [])
            if value is not None
        ]
        courses: Set[int] = set(payload.get("courses", set()))
        pronostics: Set[int] = set(payload.get("pronostics", set()))

        summary = _summarise_group_performance(truths, predicted, scores)
        summary["label"] = payload.get("label", segment)
        summary["share"] = (len(truths) / total_samples) if total_samples else None
        summary["courses"] = len(courses)
        summary["pronostics"] = len(pronostics)
        summary["average_probability"] = _safe_average(probabilities)
        summary["min_probability"] = min(probabilities) if probabilities else None
        summary["max_probability"] = max(probabilities) if probabilities else None
        summary["observed_positive_rate"] = (
            sum(truths) / len(truths) if truths else None
        )

        if summary["average_probability"] is not None and summary["observed_positive_rate"] is not None:
            summary["average_calibration_gap"] = (
                summary["average_probability"] - summary["observed_positive_rate"]
            )
        else:
            summary["average_calibration_gap"] = None

        probability_metrics[segment] = summary

    return probability_metrics


def _categorise_place_probability(
    probability: Optional[object],
) -> Tuple[str, str, Optional[float]]:
    """Regroupe une probabilité de place (top 3) en bandes métiers lisibles."""

    if probability is None:
        return "unknown", "Probabilité de place inconnue", None

    try:
        value = float(probability)
    except (TypeError, ValueError):  # pragma: no cover - résilience en entrée
        return "unknown", "Probabilité de place inconnue", None

    value = max(0.0, min(value, 1.0))

    bands: List[Tuple[float, str, str]] = [
        (0.30, "under_30", "Probabilité de place < 30%"),
        (0.40, "between_30_40", "Probabilité de place 30-40%"),
        (0.50, "between_40_50", "Probabilité de place 40-50%"),
        (0.60, "between_50_60", "Probabilité de place 50-60%"),
        (0.70, "between_60_70", "Probabilité de place 60-70%"),
        (0.80, "between_70_80", "Probabilité de place 70-80%"),
    ]

    for upper_bound, segment_key, label in bands:
        if value < upper_bound:
            return segment_key, label, value

    return "at_least_80", "Probabilité de place ≥ 80%", value


def _summarise_place_probability_performance(
    breakdown: Dict[str, Dict[str, object]]
) -> Dict[str, Dict[str, Optional[float]]]:
    """Analyse la calibration des probabilités de place par bande homogène."""

    if not breakdown:
        return {}

    total_samples = sum(len(payload.get("truths", [])) for payload in breakdown.values())
    place_metrics: Dict[str, Dict[str, Optional[float]]] = {}

    for segment in sorted(breakdown.keys()):
        payload = breakdown[segment]
        truths = list(payload.get("truths", []))
        predicted = list(payload.get("predictions", []))
        scores = list(payload.get("scores", []))
        stored_probabilities = [
            float(value)
            for value in payload.get("place_probabilities", [])
            if value is not None
        ]

        if stored_probabilities:
            probability_sample = stored_probabilities
        else:
            probability_sample = [
                float(value)
                for value in scores
                if value is not None
            ]

        courses: Set[int] = set(payload.get("courses", set()))
        pronostics: Set[int] = set(payload.get("pronostics", set()))

        summary = _summarise_group_performance(truths, predicted, scores)
        summary["label"] = payload.get("label", segment)
        summary["share"] = (len(truths) / total_samples) if total_samples else None
        summary["courses"] = len(courses)
        summary["pronostics"] = len(pronostics)
        summary["average_probability"] = _safe_average(probability_sample)
        summary["min_probability"] = min(probability_sample) if probability_sample else None
        summary["max_probability"] = max(probability_sample) if probability_sample else None
        summary["observed_positive_rate"] = (
            sum(truths) / len(truths) if truths else None
        )

        if summary["average_probability"] is not None and summary["observed_positive_rate"] is not None:
            summary["average_calibration_gap"] = (
                summary["average_probability"] - summary["observed_positive_rate"]
            )
        else:
            summary["average_calibration_gap"] = None

        place_metrics[segment] = summary

    return place_metrics


def _categorise_horse_gender(gender: Optional[object]) -> Tuple[str, str]:
    """Normalise le genre du cheval pour faciliter l'agrégation."""

    if gender is None:
        return "unknown", "Genre inconnu"

    if isinstance(gender, Gender):
        normalized = gender.value
    else:
        normalized = str(gender).strip().lower()

    if not normalized:
        return "unknown", "Genre inconnu"

    normalized = (
        normalized.replace("â", "a")
        .replace("à", "a")
        .replace("é", "e")
        .replace("è", "e")
    )

    mapping = {
        "male": ("male", "Mâle"),
        "femelle": ("female", "Femelle"),
        "female": ("female", "Femelle"),
        "hongre": ("hongre", "Hongre"),
    }

    if normalized in mapping:
        return mapping[normalized]

    return "unknown", "Genre inconnu"


def _summarise_horse_gender_performance(
    breakdown: Dict[str, Dict[str, object]]
) -> Dict[str, Dict[str, Optional[float]]]:
    """Mesure la qualité prédictive selon le genre déclaré des chevaux."""

    if not breakdown:
        return {}

    total_samples = sum(len(payload.get("truths", [])) for payload in breakdown.values())
    gender_metrics: Dict[str, Dict[str, Optional[float]]] = {}

    for segment in sorted(breakdown.keys()):
        payload = breakdown[segment]
        truths = list(payload.get("truths", []))
        predicted = list(payload.get("predictions", []))
        scores = list(payload.get("scores", []))
        courses: Set[int] = set(payload.get("courses", set()))
        horses: Set[int] = set(payload.get("horses", set()))

        summary = _summarise_group_performance(truths, predicted, scores)
        summary["observed_positive_rate"] = (
            sum(truths) / len(truths) if truths else None
        )
        summary["courses"] = len(courses)
        summary["horses"] = len(horses)
        summary["label"] = payload.get("label", segment.title())
        summary["share"] = (
            summary["samples"] / total_samples if total_samples else None
        )

        gender_metrics[segment] = summary

    return gender_metrics


def _normalise_coat_color_label(
    raw_color: Optional[object],
) -> Tuple[str, str]:
    """Uniformise la robe pour agréger les performances par couleur."""

    if raw_color is None:
        return "unknown", "Robe inconnue"

    color_text = str(raw_color).strip()
    if not color_text:
        return "unknown", "Robe inconnue"

    normalized = (
        color_text.lower()
        .replace("œ", "oe")
        .replace("ç", "c")
        .replace("é", "e")
        .replace("è", "e")
        .replace("ê", "e")
        .replace("à", "a")
        .replace("â", "a")
        .replace("î", "i")
        .replace("ï", "i")
        .replace("ô", "o")
        .replace("û", "u")
    )
    normalized = normalized.replace("-", " ").replace("_", " ")

    synonyms: List[Tuple[str, Tuple[str, ...], str]] = [
        ("alezan", ("alezan", "alezane", "alezans", "chestnut"), "Alezan"),
        ("bai", ("bai", "bais", "bay", "bay brown"), "Bai"),
        (
            "gris",
            ("gris", "grise", "grey", "grise pommele", "gris pommele", "roan"),
            "Gris",
        ),
        ("noir", ("noir", "noire", "black"), "Noir"),
        ("rouan", ("rouan", "rouane"), "Rouan"),
    ]

    for key, keywords, label in synonyms:
        if any(keyword in normalized for keyword in keywords):
            return key, label

    slug = "_".join(part for part in normalized.split() if part)
    if not slug:
        return "unknown", "Robe inconnue"

    return slug, color_text.title()


def _summarise_horse_coat_performance(
    breakdown: Dict[str, Dict[str, object]]
) -> Dict[str, Dict[str, Optional[float]]]:
    """Compare la stabilité prédictive selon la robe officielle des chevaux."""

    if not breakdown:
        return {}

    total_samples = sum(len(payload.get("truths", [])) for payload in breakdown.values())
    coat_metrics: Dict[str, Dict[str, Optional[float]]] = {}

    for segment in sorted(breakdown.keys()):
        payload = breakdown[segment]
        truths = list(payload.get("truths", []))
        predicted = list(payload.get("predictions", []))
        scores = list(payload.get("scores", []))
        courses: Set[int] = set(payload.get("courses", set()))
        horses: Set[int] = set(payload.get("horses", set()))
        raw_inputs = [
            str(value).strip()
            for value in payload.get("raw_inputs", [])
            if isinstance(value, str) and value.strip()
        ]

        summary = _summarise_group_performance(truths, predicted, scores)
        summary.update(
            {
                "label": payload.get("label", segment.title()),
                "share": (
                    summary["samples"] / total_samples if total_samples else None
                ),
                "courses": len(courses),
                "horses": len(horses),
                "observed_positive_rate": (
                    sum(truths) / len(truths) if truths else None
                ),
                "input_examples": sorted(set(raw_inputs))[:3] if raw_inputs else [],
            }
        )

        coat_metrics[segment] = summary

    return coat_metrics


def _normalise_horse_breed_label(
    raw_breed: Optional[object],
) -> Tuple[str, str]:
    """Uniformise la race déclarée pour agréger les performances par lignée."""

    if raw_breed is None:
        return "unknown", "Race inconnue"

    breed_text = str(raw_breed).strip()
    if not breed_text:
        return "unknown", "Race inconnue"

    normalized = (
        breed_text.lower()
        .replace("œ", "oe")
        .replace("ê", "e")
        .replace("é", "e")
        .replace("è", "e")
        .replace("ç", "c")
        .replace("à", "a")
        .replace("â", "a")
        .replace("-", " ")
        .replace("_", " ")
    )

    synonyms: List[Tuple[str, Tuple[str, ...], str]] = [
        ("pur_sang", ("pur sang", "pursang", "thoroughbred"), "Pur-sang"),
        (
            "anglo_arabe",
            ("anglo arabe", "anglo-arabe", "angloarab"),
            "Anglo-arabe",
        ),
        (
            "trotteur_francais",
            (
                "trotteur francais",
                "trotteur français",
                "trotteur",
            ),
            "Trotteur français",
        ),
        ("aqps", ("aqps", "autre que pur sang"), "AQPS"),
    ]

    for slug, keywords, label in synonyms:
        if any(keyword in normalized for keyword in keywords):
            return slug, label

    slug = "_".join(part for part in normalized.split() if part)
    if not slug:
        return "unknown", "Race inconnue"

    return slug, breed_text.title()


def _summarise_horse_breed_performance(
    breakdown: Dict[str, Dict[str, object]]
) -> Dict[str, Dict[str, Optional[float]]]:
    """Dresse un panorama des performances selon la race déclarée."""

    if not breakdown:
        return {}

    total_samples = sum(len(payload.get("truths", [])) for payload in breakdown.values())
    breed_metrics: Dict[str, Dict[str, Optional[float]]] = {}

    for segment in sorted(breakdown.keys()):
        payload = breakdown[segment]
        truths = list(payload.get("truths", []))
        predicted = list(payload.get("predictions", []))
        scores = list(payload.get("scores", []))
        courses: Set[int] = set(payload.get("courses", set()))
        horses: Set[int] = set(payload.get("horses", set()))
        raw_inputs = [
            str(value).strip()
            for value in payload.get("raw_inputs", [])
            if isinstance(value, str) and value.strip()
        ]

        summary = _summarise_group_performance(truths, predicted, scores)
        summary.update(
            {
                "label": payload.get("label", segment.title()),
                "share": (
                    summary["samples"] / total_samples if total_samples else None
                ),
                "courses": len(courses),
                "horses": len(horses),
                "observed_positive_rate": (
                    sum(truths) / len(truths) if truths else None
                ),
                "input_examples": sorted(set(raw_inputs))[:3] if raw_inputs else [],
            }
        )

        breed_metrics[segment] = summary

    return breed_metrics


def _normalise_sire_label(raw_sire: Optional[object]) -> Tuple[str, str]:
    """Uniformise le nom du père pour agréger les performances par lignée."""

    if raw_sire is None:
        return "unknown", "Père inconnu"

    sire_text = str(raw_sire).strip()
    if not sire_text:
        return "unknown", "Père inconnu"

    normalized = (
        sire_text.lower()
        .replace("œ", "oe")
        .replace("ê", "e")
        .replace("é", "e")
        .replace("è", "e")
        .replace("ë", "e")
        .replace("à", "a")
        .replace("â", "a")
        .replace("î", "i")
        .replace("ï", "i")
        .replace("ô", "o")
        .replace("û", "u")
    )

    slug = "".join(char if char.isalnum() else "_" for char in normalized)
    slug = "_".join(part for part in slug.split("_") if part)

    if not slug:
        return "unknown", sire_text

    return slug, sire_text


def _normalise_dam_label(raw_dam: Optional[object]) -> Tuple[str, str]:
    """Uniformise le nom de la mère pour suivre les lignées maternelles."""

    if raw_dam is None:
        return "unknown", "Mère inconnue"

    dam_text = str(raw_dam).strip()
    if not dam_text:
        return "unknown", "Mère inconnue"

    normalized = (
        dam_text.lower()
        .replace("œ", "oe")
        .replace("ê", "e")
        .replace("é", "e")
        .replace("è", "e")
        .replace("ë", "e")
        .replace("à", "a")
        .replace("â", "a")
        .replace("î", "i")
        .replace("ï", "i")
        .replace("ô", "o")
        .replace("û", "u")
    )

    slug = "".join(char if char.isalnum() else "_" for char in normalized)
    slug = "_".join(part for part in slug.split("_") if part)

    if not slug:
        return "unknown", dam_text

    return slug, dam_text


def _summarise_sire_performance(
    breakdown: Dict[str, Dict[str, object]]
) -> Dict[str, Dict[str, Optional[float]]]:
    """Assemble un tableau de bord des performances par père déclaré."""

    if not breakdown:
        return {}

    total_samples = sum(len(payload.get("truths", [])) for payload in breakdown.values())
    sire_metrics: Dict[str, Dict[str, Optional[float]]] = {}

    for segment in sorted(breakdown.keys()):
        payload = breakdown[segment]
        truths = list(payload.get("truths", []))
        predicted = list(payload.get("predictions", []))
        scores = list(payload.get("scores", []))
        courses: Set[int] = set(payload.get("courses", set()))
        horses: Set[int] = set(payload.get("horses", set()))
        trainers: Set[int] = set(payload.get("trainers", set()))
        raw_inputs = [
            str(value).strip()
            for value in payload.get("raw_inputs", [])
            if isinstance(value, str) and value.strip()
        ]

        summary = _summarise_group_performance(truths, predicted, scores)
        summary.update(
            {
                "label": payload.get("label", segment.title()),
                "share": (
                    summary["samples"] / total_samples if total_samples else None
                ),
                "courses": len(courses),
                "horses": len(horses),
                "observed_positive_rate": (
                    sum(truths) / len(truths) if truths else None
                ),
                "input_examples": sorted(set(raw_inputs))[:3] if raw_inputs else [],
            }
        )

        if trainers:
            summary["trainers"] = len(trainers)

        sire_metrics[segment] = summary

    return sire_metrics


def _summarise_dam_performance(
    breakdown: Dict[str, Dict[str, object]]
) -> Dict[str, Dict[str, Optional[float]]]:
    """Assemble un tableau de bord des performances par mère déclarée."""

    if not breakdown:
        return {}

    total_samples = sum(len(payload.get("truths", [])) for payload in breakdown.values())
    dam_metrics: Dict[str, Dict[str, Optional[float]]] = {}

    for segment in sorted(breakdown.keys()):
        payload = breakdown[segment]
        truths = list(payload.get("truths", []))
        predicted = list(payload.get("predictions", []))
        scores = list(payload.get("scores", []))
        courses: Set[int] = set(payload.get("courses", set()))
        horses: Set[int] = set(payload.get("horses", set()))
        raw_inputs = [
            str(value).strip()
            for value in payload.get("raw_inputs", [])
            if isinstance(value, str) and value.strip()
        ]

        summary = _summarise_group_performance(truths, predicted, scores)
        summary.update(
            {
                "label": payload.get("label", segment.title()),
                "share": (
                    summary["samples"] / total_samples if total_samples else None
                ),
                "courses": len(courses),
                "horses": len(horses),
                "observed_positive_rate": (
                    sum(truths) / len(truths) if truths else None
                ),
                "input_examples": sorted(set(raw_inputs))[:3] if raw_inputs else [],
            }
        )

        dam_metrics[segment] = summary

    return dam_metrics


def _summarise_horse_age_performance(
    breakdown: Dict[str, Dict[str, object]]
) -> Dict[str, Dict[str, Optional[float]]]:
    """Mesure la stabilité des prédictions selon la maturité des chevaux."""

    if not breakdown:
        return {}

    age_metrics: Dict[str, Dict[str, Optional[float]]] = {}

    for segment in sorted(breakdown.keys()):
        payload = breakdown[segment]
        truths = list(payload.get("truths", []))
        predicted = list(payload.get("predictions", []))
        scores = list(payload.get("scores", []))
        courses: Set[int] = set(payload.get("courses", set()))
        horses: Set[int] = set(payload.get("horses", set()))
        ages = [int(value) for value in payload.get("ages", []) if value is not None]

        summary = _summarise_group_performance(truths, predicted, scores)
        summary["observed_positive_rate"] = (
            sum(truths) / len(truths) if truths else None
        )
        summary["courses"] = len(courses)
        summary["horses"] = len(horses)
        summary["average_age"] = _safe_average(ages)
        summary["min_age"] = min(ages) if ages else None
        summary["max_age"] = max(ages) if ages else None

        age_metrics[segment] = summary

    return age_metrics


def _summarise_draw_performance(
    breakdown: Dict[str, Dict[str, object]]
) -> Dict[str, Dict[str, Optional[float]]]:
    """Compare la précision selon la position dans les stalles de départ."""

    if not breakdown:
        return {}

    draw_metrics: Dict[str, Dict[str, Optional[float]]] = {}

    for segment in sorted(breakdown.keys()):
        payload = breakdown[segment]
        truths = list(payload.get("truths", []))
        predicted = list(payload.get("predictions", []))
        scores = list(payload.get("scores", []))
        courses: Set[int] = set(payload.get("courses", set()))
        draws = [int(draw) for draw in payload.get("draws", []) if draw]
        field_sizes = [int(size) for size in payload.get("field_sizes", []) if size]

        summary = _summarise_group_performance(truths, predicted, scores)
        summary["observed_positive_rate"] = (
            sum(truths) / len(truths) if truths else None
        )
        summary["courses"] = len(courses)
        summary["average_draw"] = _safe_average(draws)
        summary["min_draw"] = min(draws) if draws else None
        summary["max_draw"] = max(draws) if draws else None
        summary["average_field_size"] = _safe_average(field_sizes)
        summary["min_field_size"] = min(field_sizes) if field_sizes else None
        summary["max_field_size"] = max(field_sizes) if field_sizes else None

        draw_metrics[segment] = summary

    return draw_metrics


def _categorise_draw_parity(draw_position: Optional[int]) -> Tuple[str, str]:
    """Classe la corde selon une parité exploitable par le tableau de bord."""

    if draw_position is None:
        return "unknown", "Numéro de corde inconnu"

    return ("even", "Numéro pair") if draw_position % 2 == 0 else ("odd", "Numéro impair")


def _summarise_draw_parity_performance(
    breakdown: Dict[str, Dict[str, object]]
) -> Dict[str, Dict[str, Optional[float]]]:
    """Synthétise la réussite du modèle selon la parité du numéro de corde."""

    if not breakdown:
        return {}

    parity_metrics: Dict[str, Dict[str, Optional[float]]] = {}

    for segment in sorted(breakdown.keys()):
        payload = breakdown[segment]
        truths = list(payload.get("truths", []))
        predicted = list(payload.get("predictions", []))
        scores = list(payload.get("scores", []))
        courses: Set[int] = set(payload.get("courses", set()))
        draws = [int(value) for value in payload.get("draws", []) if value is not None]

        summary = _summarise_group_performance(truths, predicted, scores)
        summary["observed_positive_rate"] = (
            sum(truths) / len(truths) if truths else None
        )
        summary["courses"] = len(courses)
        summary["label"] = payload.get("label") or segment
        summary["average_draw"] = _safe_average(draws)
        summary["min_draw"] = min(draws) if draws else None
        summary["max_draw"] = max(draws) if draws else None

        parity_metrics[segment] = summary

    return parity_metrics


def _summarise_race_profile_performance(
    breakdown: Dict[str, Dict[str, object]]
) -> Dict[str, Dict[str, Optional[float]]]:
    """Analyse les performances selon les catégories ou classes officielles."""

    if not breakdown:
        return {}

    profile_metrics: Dict[str, Dict[str, Optional[float]]] = {}

    for segment in sorted(breakdown.keys()):
        payload = breakdown[segment]
        truths = list(payload.get("truths", []))
        predicted = list(payload.get("predictions", []))
        scores = list(payload.get("scores", []))
        courses: Set[int] = set(payload.get("courses", set()))
        label = payload.get("label") or segment

        summary = _summarise_group_performance(truths, predicted, scores)
        summary["observed_positive_rate"] = (
            sum(truths) / len(truths) if truths else None
        )
        summary["courses"] = len(courses)
        summary["label"] = label

        profile_metrics[segment] = summary

    return profile_metrics


def _summarise_start_type_performance(
    breakdown: Dict[str, Dict[str, object]]
) -> Dict[str, Dict[str, Optional[float]]]:
    """Compare la stabilité du modèle en fonction des procédures de départ."""

    if not breakdown:
        return {}

    start_type_metrics: Dict[str, Dict[str, Optional[float]]] = {}

    for segment in sorted(breakdown.keys()):
        payload = breakdown[segment]
        truths = list(payload.get("truths", []))
        predicted = list(payload.get("predictions", []))
        scores = list(payload.get("scores", []))
        courses: Set[int] = set(payload.get("courses", set()))

        summary = _summarise_group_performance(truths, predicted, scores)
        summary["observed_positive_rate"] = (
            sum(truths) / len(truths) if truths else None
        )
        summary["courses"] = len(courses)

        start_type_metrics[segment] = summary

    return start_type_metrics


def _compute_start_delay_minutes(
    scheduled: Optional[time],
    actual: Optional[time],
) -> Optional[int]:
    """Calcule le décalage en minutes entre l'horaire prévu et l'heure réelle."""

    if not scheduled or not actual:
        return None

    scheduled_dt = datetime.combine(date.today(), scheduled)
    actual_dt = datetime.combine(date.today(), actual)
    delta_minutes = int((actual_dt - scheduled_dt).total_seconds() // 60)

    return delta_minutes


def _categorise_start_delay(
    scheduled: Optional[time],
    actual: Optional[time],
) -> Tuple[str, str, Optional[int]]:
    """Regroupe les courses selon le respect des horaires de départ officiels."""

    delay_minutes = _compute_start_delay_minutes(scheduled, actual)

    if delay_minutes is None:
        return "unknown", "Horaire réel inconnu", None

    if delay_minutes <= -3:
        return "ahead_of_schedule", "Départ anticipé (≥3 min d'avance)", delay_minutes

    if abs(delay_minutes) <= 5:
        return "on_time", "Départ ponctuel (±5 min)", delay_minutes

    if delay_minutes <= 15:
        return "slight_delay", "Retard modéré (6-15 min)", delay_minutes

    return "heavy_delay", "Retard conséquent (>15 min)", delay_minutes


def _summarise_start_delay_performance(
    breakdown: Dict[str, Dict[str, object]]
) -> Dict[str, Dict[str, Optional[float]]]:
    """Synthétise la stabilité du modèle selon la ponctualité des départs."""

    if not breakdown:
        return {}

    total_samples = sum(len(payload.get("truths", [])) for payload in breakdown.values())
    delay_metrics: Dict[str, Dict[str, Optional[float]]] = {}

    for segment in sorted(breakdown.keys()):
        payload = breakdown[segment]
        truths = list(payload.get("truths", []))
        predicted = list(payload.get("predictions", []))
        scores = list(payload.get("scores", []))
        courses: Set[int] = set(payload.get("courses", set()))
        reunions: Set[int] = set(payload.get("reunions", set()))
        delay_values = [
            float(value)
            for value in payload.get("delays", [])
            if isinstance(value, (int, float))
        ]

        summary = _summarise_group_performance(truths, predicted, scores)
        summary.update(
            {
                "label": payload.get("label", segment),
                "share": (len(truths) / total_samples) if total_samples else None,
                "courses": len(courses),
                "reunions": len(reunions),
                "observed_positive_rate": (sum(truths) / len(truths)) if truths else None,
                "average_delay_minutes": _safe_average(delay_values),
                "min_delay_minutes": min(delay_values) if delay_values else None,
                "max_delay_minutes": max(delay_values) if delay_values else None,
            }
        )

        delay_metrics[segment] = summary

    return delay_metrics


def _categorise_weather_profile(
    weather_payload: Optional[object],
) -> Tuple[str, str, Optional[float]]:
    """Normalise les conditions météo en segments exploitables pour l'analyse."""

    if not weather_payload:
        return "unknown", "Conditions inconnues", None

    condition_value: Optional[str] = None
    temperature_value: Optional[float] = None

    if isinstance(weather_payload, dict):
        for key in ("condition", "weather", "meteo", "label", "libelle", "state"):
            raw = weather_payload.get(key)
            if raw:
                condition_value = str(raw)
                break
        for key in ("temperature", "temp", "temperature_c", "temp_c", "temperatureC"):
            raw_temp = weather_payload.get(key)
            if raw_temp is not None:
                try:
                    temperature_value = float(raw_temp)
                except (TypeError, ValueError):  # pragma: no cover - tolérance JSON
                    temperature_value = None
                break
    elif isinstance(weather_payload, str):
        condition_value = weather_payload
    else:
        condition_value = str(weather_payload)

    if not condition_value:
        return "unknown", "Conditions inconnues", temperature_value

    normalised = condition_value.strip().lower()

    keyword_map = [
        ("clear", ("sun", "soleil", "clair", "clear", "ensoleill"), "Conditions claires"),
        ("rain", ("rain", "pluie", "averse", "pluv"), "Pluie / Averses"),
        ("storm", ("orage", "storm", "thunder"), "Orageux"),
        ("snow", ("neige", "snow", "blizzard"), "Neige / Verglas"),
        ("fog", ("brouillard", "fog", "mist"), "Brouillard"),
        ("wind", ("vent", "wind"), "Vent soutenu"),
        ("cloud", ("nuage", "cloud", "overcast", "gris"), "Couvert / Nuageux"),
    ]

    for segment, keywords, label in keyword_map:
        if any(keyword in normalised for keyword in keywords):
            return segment, label, temperature_value

    label = condition_value.strip().capitalize()
    return "other", label or "Conditions variées", temperature_value


def _summarise_weather_performance(
    breakdown: Dict[str, Dict[str, object]]
) -> Dict[str, Dict[str, Optional[float]]]:
    """Mesure l'influence des conditions météo sur la précision du modèle."""

    if not breakdown:
        return {}

    weather_metrics: Dict[str, Dict[str, Optional[float]]] = {}

    for segment in sorted(breakdown.keys()):
        payload = breakdown[segment]
        truths = list(payload.get("truths", []))
        predicted = list(payload.get("predictions", []))
        scores = list(payload.get("scores", []))
        courses: Set[int] = set(payload.get("courses", set()))
        reunions: Set[int] = set(payload.get("reunions", set()))
        temperatures = [
            float(value)
            for value in payload.get("temperatures", [])
            if value is not None
        ]

        summary = _summarise_group_performance(truths, predicted, scores)
        summary["observed_positive_rate"] = (
            sum(truths) / len(truths) if truths else None
        )
        summary["courses"] = len(courses)
        summary["reunions"] = len(reunions)
        summary["label"] = payload.get("label")
        summary["average_temperature"] = _safe_average(temperatures)
        summary["min_temperature"] = min(temperatures) if temperatures else None
        summary["max_temperature"] = max(temperatures) if temperatures else None

        weather_metrics[segment] = summary

    return weather_metrics


def _categorise_temperature_band(
    temperature: Optional[object],
) -> Tuple[str, str, Optional[float]]:
    """Projette une température en bandes lisibles pour le monitoring ML."""

    if temperature is None:
        return "temperature_unknown", "Température inconnue", None

    try:
        value = float(temperature)
    except (TypeError, ValueError):  # pragma: no cover - résilience saisies atypiques
        return "temperature_unknown", "Température inconnue", None

    if value <= 0.0:
        return "freezing", "Gel / ≤0°C", value

    if value <= 7.0:
        return "very_cold", "Très froid (1-7°C)", value

    if value <= 14.0:
        return "cool", "Frais (8-14°C)", value

    if value <= 22.0:
        return "mild", "Tempéré (15-22°C)", value

    if value <= 28.0:
        return "warm", "Chaud (23-28°C)", value

    return "hot", "Caniculaire (>28°C)", value


def _summarise_temperature_band_performance(
    breakdown: Dict[str, Dict[str, object]]
) -> Dict[str, Dict[str, Optional[float]]]:
    """Mesure la précision du modèle en fonction de la température ambiante."""

    if not breakdown:
        return {}

    total_samples = sum(len(payload.get("truths", [])) for payload in breakdown.values())
    order_priority = {
        "freezing": 0,
        "very_cold": 1,
        "cool": 2,
        "mild": 3,
        "warm": 4,
        "hot": 5,
        "temperature_unknown": 6,
    }

    temperature_metrics: Dict[str, Dict[str, Optional[float]]] = {}

    for segment, payload in sorted(
        breakdown.items(), key=lambda item: (order_priority.get(item[0], 99), item[0])
    ):
        truths = list(payload.get("truths", []))
        predicted = list(payload.get("predictions", []))
        scores = list(payload.get("scores", []))
        courses: Set[int] = set(payload.get("courses", set()))
        reunions: Set[int] = set(payload.get("reunions", set()))
        temperatures = [
            float(value)
            for value in payload.get("temperatures", [])
            if value is not None
        ]

        summary = _summarise_group_performance(truths, predicted, scores)
        summary.update(
            {
                "label": payload.get("label", segment),
                "share": (len(truths) / total_samples) if total_samples else None,
                "courses": len(courses),
                "reunions": len(reunions),
                "observed_positive_rate": sum(truths) / len(truths) if truths else None,
                "average_temperature": _safe_average(temperatures),
                "min_temperature": min(temperatures) if temperatures else None,
                "max_temperature": max(temperatures) if temperatures else None,
            }
        )

        if temperatures:
            ordered = sorted(temperatures)
            midpoint = len(ordered) // 2
            if len(ordered) % 2 == 0:
                median_temperature = (ordered[midpoint - 1] + ordered[midpoint]) / 2
            else:
                median_temperature = ordered[midpoint]
            summary["median_temperature"] = median_temperature
        else:
            summary["median_temperature"] = None

        temperature_metrics[segment] = summary

    return temperature_metrics


def _summarise_rest_period_performance(
    breakdown: Dict[str, Dict[str, object]]
) -> Dict[str, Dict[str, Optional[float]]]:
    """Mesure la qualité prédictive selon le nombre de jours de repos."""

    if not breakdown:
        return {}

    rest_metrics: Dict[str, Dict[str, Optional[float]]] = {}

    for segment in sorted(breakdown.keys()):
        payload = breakdown[segment]
        truths = list(payload.get("truths", []))
        predicted = list(payload.get("predictions", []))
        scores = list(payload.get("scores", []))
        courses: Set[int] = set(payload.get("courses", set()))
        rest_days = [int(value) for value in payload.get("rest_days", []) if value is not None]

        summary = _summarise_group_performance(truths, predicted, scores)
        summary["observed_positive_rate"] = (
            sum(truths) / len(truths) if truths else None
        )
        summary["courses"] = len(courses)
        summary["average_rest_days"] = _safe_average(rest_days)
        summary["min_rest_days"] = min(rest_days) if rest_days else None
        summary["max_rest_days"] = max(rest_days) if rest_days else None

        rest_metrics[segment] = summary

    return rest_metrics


def _coerce_metrics(payload: Optional[object]) -> Dict[str, object]:
    """Convertit un champ JSON éventuel en dictionnaire python."""

    if not payload:
        return {}

    if isinstance(payload, dict):
        return dict(payload)

    if isinstance(payload, str):
        try:
            return json.loads(payload)
        except json.JSONDecodeError:
            return {"raw": payload}

    return {"raw": payload}


@celery_app.task
def update_model_performance(days_back: int = 7, probability_threshold: float = 0.3):
    """Évalue les prédictions récentes et met à jour les métriques du modèle.

    Args:
        days_back: Nombre de jours d'historique à prendre en compte.
        probability_threshold: Seuil utilisé pour convertir une probabilité en label.

    Returns:
        Un dictionnaire détaillant les métriques calculées.
    """

    db = SessionLocal()

    try:
        logger.info(
            "Updating model performance metrics (last %s days, threshold=%s)",
            days_back,
            probability_threshold,
        )

        from app.models.partant import Partant
        from app.models.reunion import Reunion
        from app.models.ml_model import MLModel

        cutoff_date = date.today() - timedelta(days=days_back)
        cutoff_datetime = datetime.combine(cutoff_date, datetime.min.time())

        predictions_with_results: List[Tuple[PartantPrediction, Partant, Pronostic, Course]] = (
            db.query(PartantPrediction, Partant, Pronostic, Course)
            .join(Partant, PartantPrediction.partant_id == Partant.partant_id)
            .join(Pronostic, PartantPrediction.pronostic_id == Pronostic.pronostic_id)
            .join(Course, Pronostic.course_id == Course.course_id)
            .join(Reunion, Course.reunion_id == Reunion.reunion_id)
            .filter(
                Reunion.reunion_date >= cutoff_date,
                Partant.final_position.isnot(None),
                Partant.disqualified.isnot(True),
                PartantPrediction.win_probability.isnot(None),
                Course.status == CourseStatus.FINISHED,
                Pronostic.generated_at >= cutoff_datetime,
            )
            .all()
        )

        if not predictions_with_results:
            logger.warning("No predictions with results found for evaluation window")
            return {
                "status": "no_data",
                "days_evaluated": days_back,
                "cutoff_date": cutoff_date.isoformat(),
                "evaluated_samples": 0,
                "message": "No predictions with associated race results in the given window",
            }

        y_true: List[int] = []
        y_scores: List[float] = []
        y_pred: List[int] = []
        confidence_counter: Counter[str] = Counter()
        confidence_breakdown: Dict[str, Dict[str, List[float]]] = {}
        confidence_score_breakdown: Dict[str, Dict[str, object]] = {}
        win_probability_breakdown: Dict[str, Dict[str, object]] = {}
        place_probability_breakdown: Dict[str, Dict[str, object]] = {}
        place_probability_samples: List[Dict[str, object]] = []
        discipline_breakdown: Dict[str, Dict[str, object]] = {}
        discipline_surface_breakdown: Dict[str, Dict[str, object]] = {}
        distance_breakdown: Dict[str, Dict[str, object]] = {}
        surface_breakdown: Dict[str, Dict[str, object]] = {}
        prize_money_breakdown: Dict[str, Dict[str, object]] = {}
        prize_per_runner_breakdown: Dict[str, Dict[str, object]] = {}
        handicap_breakdown: Dict[str, Dict[str, object]] = {}
        weight_breakdown: Dict[str, Dict[str, object]] = {}
        odds_band_breakdown: Dict[str, Dict[str, object]] = {}
        probability_edge_breakdown: Dict[str, Dict[str, object]] = {}
        probability_error_breakdown: Dict[str, Dict[str, object]] = {}
        probability_margin_breakdown: Dict[str, Dict[str, object]] = {}
        feature_contribution_tracker: Dict[str, Dict[str, object]] = {}
        favourite_alignment_breakdown: Dict[str, Dict[str, object]] = {}
        horse_age_breakdown: Dict[str, Dict[str, object]] = {}
        horse_gender_breakdown: Dict[str, Dict[str, object]] = {}
        horse_coat_breakdown: Dict[str, Dict[str, object]] = {}
        horse_breed_breakdown: Dict[str, Dict[str, object]] = {}
        horse_sire_breakdown: Dict[str, Dict[str, object]] = {}
        horse_dam_breakdown: Dict[str, Dict[str, object]] = {}
        owner_breakdown: Dict[str, Dict[str, object]] = {}
        owner_trainer_breakdown: Dict[str, Dict[str, object]] = {}
        owner_jockey_breakdown: Dict[str, Dict[str, object]] = {}
        recent_form_breakdown: Dict[str, Dict[str, object]] = {}
        prediction_outcome_breakdown: Dict[str, Dict[str, object]] = {}
        equipment_breakdown: Dict[str, Dict[str, object]] = {}
        weather_breakdown: Dict[str, Dict[str, object]] = {}
        temperature_band_breakdown: Dict[str, Dict[str, object]] = {}
        day_part_breakdown: Dict[str, Dict[str, object]] = {}
        weekday_breakdown: Dict[str, Dict[str, object]] = {}
        reunion_number_breakdown: Dict[str, Dict[str, object]] = {}
        year_breakdown: Dict[str, Dict[str, object]] = {}
        month_breakdown: Dict[str, Dict[str, object]] = {}
        # Agrégation saisonnière pour offrir une lecture "hiver / printemps /"
        # "été / automne" complémentaire aux vues mensuelles et trimestrielles.
        season_breakdown: Dict[str, Dict[str, object]] = {}
        quarter_breakdown: Dict[str, Dict[str, object]] = {}
        lead_time_breakdown: Dict[str, Dict[str, object]] = {}
        race_order_breakdown: Dict[str, Dict[str, object]] = {}
        track_type_breakdown: Dict[str, Dict[str, object]] = {}
        track_length_breakdown: Dict[str, Dict[str, object]] = {}
        race_category_breakdown: Dict[str, Dict[str, object]] = {}
        race_class_breakdown: Dict[str, Dict[str, object]] = {}
        value_bet_breakdown: Dict[str, Dict[str, object]] = {}
        value_bet_flag_breakdown: Dict[str, Dict[str, object]] = {}
        field_size_breakdown: Dict[str, Dict[str, object]] = {}
        draw_breakdown: Dict[str, Dict[str, object]] = {}
        draw_parity_breakdown: Dict[str, Dict[str, object]] = {}
        start_type_breakdown: Dict[str, Dict[str, object]] = {}
        start_delay_breakdown: Dict[str, Dict[str, object]] = {}
        rest_period_breakdown: Dict[str, Dict[str, object]] = {}
        jockey_breakdown: Dict[str, Dict[str, object]] = {}
        trainer_breakdown: Dict[str, Dict[str, object]] = {}
        jockey_trainer_breakdown: Dict[str, Dict[str, object]] = {}
        jockey_experience_breakdown: Dict[str, Dict[str, object]] = {}
        trainer_experience_breakdown: Dict[str, Dict[str, object]] = {}
        jockey_nationality_breakdown: Dict[str, Dict[str, object]] = {}
        trainer_nationality_breakdown: Dict[str, Dict[str, object]] = {}
        hippodrome_breakdown: Dict[str, Dict[str, object]] = {}
        country_breakdown: Dict[str, Dict[str, object]] = {}
        city_breakdown: Dict[str, Dict[str, object]] = {}
        api_source_breakdown: Dict[str, Dict[str, object]] = {}
        # Prépare une vision par version du modèle afin d'identifier rapidement
        # les régressions potentielles lorsqu'une version minoritaire décroche.
        model_versions: Counter[str] = Counter()
        model_version_breakdown: Dict[str, Dict[str, object]] = {}
        course_stats: Dict[int, Dict[str, object]] = {}
        prediction_rank_breakdown: Dict[str, Dict[str, object]] = {}
        predicted_position_breakdown: Dict[str, Dict[str, object]] = {}
        topn_tracking: Dict[int, Dict[str, object]] = {}
        rank_error_breakdown: Dict[str, Dict[str, object]] = {}
        ndcg_at_3_scores: List[float] = []
        ndcg_at_5_scores: List[float] = []
        final_position_breakdown: Dict[str, Dict[str, object]] = {}
        daily_breakdown: Dict[str, Dict[str, object]] = {}
        betting_samples: List[Dict[str, object]] = []
        rank_correlation_tracking: Dict[int, Dict[str, object]] = {}
        # Suit la précision du classement en termes d'écart absolu/signé entre
        # le rang prédit et la position réelle des partants.
        rank_error_tracking: Dict[int, Dict[str, object]] = {}

        # Parcourt chaque pronostic couplé à un résultat officiel pour préparer les listes
        # nécessaires aux métriques (labels réels, scores, version du modèle, etc.).
        for prediction, partant, pronostic, course in predictions_with_results:
            probability = float(prediction.win_probability)
            probability = max(0.0, min(probability, 1.0))

            final_position_raw = getattr(partant, "final_position", None)
            final_position_value: Optional[int]
            if final_position_raw is not None:
                try:
                    final_position_value = int(final_position_raw)
                except (TypeError, ValueError):  # pragma: no cover - sécurité entrée
                    final_position_value = None
            else:
                final_position_value = None

            is_top3 = 1 if final_position_value is not None and final_position_value <= 3 else 0
            predicted_label = 1 if probability >= probability_threshold else 0

            (
                predicted_position_segment,
                predicted_position_label,
                normalised_predicted_position,
            ) = _categorise_predicted_position(
                getattr(prediction, "predicted_position", None)
            )
            predicted_position_bucket = predicted_position_breakdown.setdefault(
                predicted_position_segment,
                {
                    "label": predicted_position_label,
                    "truths": [],
                    "predictions": [],
                    "scores": [],
                    "final_positions": [],
                    "predicted_positions": [],
                    "rank_errors": [],
                    "courses": set(),
                    "horses": set(),
                    "pronostics": set(),
                },
            )
            predicted_position_bucket["label"] = predicted_position_label
            predicted_position_bucket.setdefault("truths", []).append(is_top3)
            predicted_position_bucket.setdefault("predictions", []).append(predicted_label)
            predicted_position_bucket.setdefault("scores", []).append(probability)
            predicted_position_bucket.setdefault("courses", set()).add(course.course_id)
            predicted_position_bucket.setdefault("pronostics", set()).add(pronostic.pronostic_id)
            if getattr(partant, "horse_id", None) is not None:
                predicted_position_bucket.setdefault("horses", set()).add(partant.horse_id)
            if normalised_predicted_position is not None:
                predicted_position_bucket.setdefault("predicted_positions", []).append(
                    normalised_predicted_position
                )
            if final_position_value is not None:
                predicted_position_bucket.setdefault("final_positions", []).append(
                    final_position_value
                )
                if normalised_predicted_position is not None:
                    predicted_position_bucket.setdefault("rank_errors", []).append(
                        float(final_position_value - normalised_predicted_position)
                    )

            shap_payload = getattr(prediction, "shap_contributions", None) or getattr(
                prediction, "shap_values", None
            )
            shap_contributions = _extract_feature_contributions(shap_payload)
            if shap_contributions:
                for feature_name, contribution_value in shap_contributions.items():
                    tracker_entry = feature_contribution_tracker.setdefault(
                        feature_name,
                        {
                            "total_contribution": 0.0,
                            "total_abs_contribution": 0.0,
                            "samples": 0,
                            "positive_count": 0,
                            "negative_count": 0,
                            "max_contribution": contribution_value,
                            "min_contribution": contribution_value,
                            "courses": set(),
                            "horses": set(),
                            "pronostics": set(),
                            "predictions": set(),
                        },
                    )

                    tracker_entry["total_contribution"] += contribution_value
                    tracker_entry["total_abs_contribution"] += abs(contribution_value)
                    tracker_entry["samples"] += 1
                    if contribution_value > 0:
                        tracker_entry["positive_count"] += 1
                    elif contribution_value < 0:
                        tracker_entry["negative_count"] += 1

                    tracker_entry["max_contribution"] = max(
                        tracker_entry.get("max_contribution", contribution_value),
                        contribution_value,
                    )
                    tracker_entry["min_contribution"] = min(
                        tracker_entry.get("min_contribution", contribution_value),
                        contribution_value,
                    )
                    tracker_entry.setdefault("courses", set()).add(course.course_id)
                    if getattr(partant, "horse_id", None) is not None:
                        tracker_entry.setdefault("horses", set()).add(partant.horse_id)
                    tracker_entry.setdefault("pronostics", set()).add(pronostic.pronostic_id)
                    if getattr(prediction, "prediction_id", None) is not None:
                        tracker_entry.setdefault("predictions", set()).add(
                            prediction.prediction_id
                        )

            correlation_bucket = rank_correlation_tracking.setdefault(
                course.course_id,
                {
                    "key": f"course_{course.course_id}",
                    "label": getattr(course, "course_name", None)
                    or f"Course {getattr(course, 'course_number', '?')}",
                    "probabilities": [],
                    "finish_positions": [],
                },
            )
            if getattr(course, "course_name", None):
                correlation_bucket["label"] = str(course.course_name)
            if final_position_value is not None:
                correlation_bucket.setdefault("probabilities", []).append(probability)
                correlation_bucket.setdefault("finish_positions", []).append(
                    final_position_value
                )

            # Mesure l'écart absolu entre la probabilité annoncée et l'issue réelle
            # afin de piloter un tableau de bord de précision par bandes d'erreur.
            absolute_error = abs(probability - is_top3)
            (
                error_segment,
                error_label,
                normalised_error,
            ) = _categorise_probability_error(absolute_error)
            error_bucket = probability_error_breakdown.setdefault(
                error_segment,
                {
                    "label": error_label,
                    "truths": [],
                    "predictions": [],
                    "scores": [],
                    "errors": [],
                    "courses": set(),
                },
            )
            error_bucket["label"] = error_label
            error_bucket["truths"].append(is_top3)
            error_bucket["predictions"].append(predicted_label)
            error_bucket["scores"].append(probability)
            error_bucket.setdefault("courses", set()).add(course.course_id)
            stored_error = normalised_error if normalised_error is not None else absolute_error
            error_bucket.setdefault("errors", []).append(stored_error)

            # Ventile immédiatement l'échantillon selon l'issue de classification
            # (vrai positif, faux négatif, etc.) pour produire un tableau de bord
            # pédagogique sur les erreurs du modèle.
            (
                outcome_key,
                outcome_label,
            ) = _categorise_prediction_outcome(predicted_label, is_top3)
            outcome_bucket = prediction_outcome_breakdown.setdefault(
                outcome_key,
                {
                    "label": outcome_label,
                    "truths": [],
                    "predictions": [],
                    "scores": [],
                    "courses": set(),
                    "pronostics": set(),
                    "model_versions": set(),
                },
            )
            outcome_bucket["label"] = outcome_label
            outcome_bucket["truths"].append(is_top3)
            outcome_bucket["predictions"].append(predicted_label)
            outcome_bucket["scores"].append(probability)
            outcome_bucket.setdefault("courses", set()).add(course.course_id)
            outcome_bucket.setdefault("pronostics", set()).add(pronostic.pronostic_id)
            outcome_bucket.setdefault("model_versions", set()).add(
                pronostic.model_version or "unknown"
            )

            reunion_entity = getattr(course, "reunion", None)

            # Regroupe immédiatement les échantillons par source API afin de
            # détecter les éventuelles dérives liées à une alimentation
            # spécifique (Turfinfo, PMU, Aspiturf...).
            api_key, api_label = _normalise_api_source_label(
                getattr(reunion_entity, "api_source", None)
            )
            api_bucket = api_source_breakdown.setdefault(
                api_key,
                {
                    "label": api_label,
                    "truths": [],
                    "predictions": [],
                    "scores": [],
                    "courses": set(),
                    "reunions": set(),
                    "hippodromes": set(),
                    "pronostics": set(),
                    "model_versions": set(),
                },
            )
            api_bucket["label"] = api_label
            api_bucket["truths"].append(is_top3)
            api_bucket["predictions"].append(predicted_label)
            api_bucket["scores"].append(probability)
            api_bucket.setdefault("courses", set()).add(course.course_id)
            api_bucket.setdefault("pronostics", set()).add(pronostic.pronostic_id)
            if pronostic.model_version:
                api_bucket.setdefault("model_versions", set()).add(pronostic.model_version)
            if reunion_entity is not None and getattr(reunion_entity, "reunion_id", None):
                api_bucket.setdefault("reunions", set()).add(reunion_entity.reunion_id)

            y_true.append(is_top3)
            y_scores.append(probability)
            y_pred.append(predicted_label)

            confidence_counter[prediction.confidence_level or "unknown"] += 1
            confidence_level = prediction.confidence_level or "unknown"
            level_bucket = confidence_breakdown.setdefault(
                confidence_level,
                {
                    "label": _describe_prediction_confidence_level(confidence_level),
                    "truths": [],
                    "predictions": [],
                    "scores": [],
                    "courses": set(),
                    "pronostics": set(),
                },
            )
            level_bucket["label"] = _describe_prediction_confidence_level(confidence_level)
            level_bucket["truths"].append(is_top3)
            level_bucket["predictions"].append(predicted_label)
            level_bucket["scores"].append(probability)
            level_bucket.setdefault("courses", set()).add(course.course_id)
            level_bucket.setdefault("pronostics", set()).add(pronostic.pronostic_id)

            confidence_segment, confidence_label, confidence_value = _categorise_confidence_score(
                getattr(pronostic, "confidence_score", None)
            )
            confidence_bucket = confidence_score_breakdown.setdefault(
                confidence_segment,
                {
                    "label": confidence_label,
                    "truths": [],
                    "predictions": [],
                    "scores": [],
                    "confidence_scores": [],
                    "courses": set(),
                },
            )
            confidence_bucket["label"] = confidence_label
            confidence_bucket["truths"].append(is_top3)
            confidence_bucket["predictions"].append(predicted_label)
            confidence_bucket["scores"].append(probability)
            if confidence_value is not None:
                confidence_bucket.setdefault("confidence_scores", []).append(confidence_value)
            confidence_bucket.setdefault("courses", set()).add(course.course_id)

            probability_segment, probability_label, normalized_probability = _categorise_win_probability(
                probability
            )
            probability_bucket = win_probability_breakdown.setdefault(
                probability_segment,
                {
                    "label": probability_label,
                    "truths": [],
                    "predictions": [],
                    "scores": [],
                    "probabilities": [],
                    "courses": set(),
                    "pronostics": set(),
                },
            )
            probability_bucket["label"] = probability_label
            probability_bucket["truths"].append(is_top3)
            probability_bucket["predictions"].append(predicted_label)
            probability_bucket["scores"].append(probability)
            probability_bucket.setdefault("courses", set()).add(course.course_id)
            probability_bucket.setdefault("pronostics", set()).add(pronostic.pronostic_id)
            probability_bucket.setdefault("probabilities", []).append(
                normalized_probability if normalized_probability is not None else probability
            )
            place_segment, place_label, normalized_place_probability = _categorise_place_probability(
                getattr(prediction, "place_probability", None)
            )
            place_bucket = place_probability_breakdown.setdefault(
                place_segment,
                {
                    "label": place_label,
                    "truths": [],
                    "predictions": [],
                    "scores": [],
                    "place_probabilities": [],
                    "courses": set(),
                    "pronostics": set(),
                },
            )
            place_bucket["label"] = place_label
            place_bucket["truths"].append(is_top3)
            place_bucket["predictions"].append(predicted_label)
            score_value = (
                normalized_place_probability
                if normalized_place_probability is not None
                else probability
            )
            place_bucket.setdefault("scores", []).append(score_value)
            place_bucket.setdefault("courses", set()).add(course.course_id)
            place_bucket.setdefault("pronostics", set()).add(pronostic.pronostic_id)
            if normalized_place_probability is not None:
                place_bucket.setdefault("place_probabilities", []).append(
                    normalized_place_probability
                )
                horse_entity = getattr(partant, "horse", None)
                horse_name = getattr(horse_entity, "name", None) if horse_entity is not None else None
                place_probability_samples.append(
                    {
                        "course_id": course.course_id,
                        "course_label": getattr(course, "course_name", None)
                        or f"Course {course.course_id}",
                        "pronostic_id": pronostic.pronostic_id,
                        "model_version": pronostic.model_version or "unknown",
                        "horse_id": getattr(partant, "horse_id", None),
                        "horse_name": horse_name,
                        "final_position": final_position_value,
                        "predicted_position": normalised_predicted_position,
                        "probability": normalized_place_probability,
                        "win_probability": probability,
                        "outcome": is_top3,
                    }
                )
            version_label = pronostic.model_version or "unknown"
            model_versions[version_label] += 1
            version_bucket = model_version_breakdown.setdefault(
                version_label,
                {
                    "truths": [],
                    "predictions": [],
                    "scores": [],
                    "courses": set(),
                    "confidence_levels": Counter(),
                },
            )
            version_bucket["truths"].append(is_top3)
            version_bucket["predictions"].append(predicted_label)
            version_bucket["scores"].append(probability)
            version_bucket.setdefault("courses", set()).add(course.course_id)
            version_bucket.setdefault("confidence_levels", Counter())[prediction.confidence_level or "unknown"] += 1

            course_entry = course_stats.setdefault(
                course.course_id,
                {
                    "predictions": [],
                    "value_bet_detected": bool(pronostic.value_bet_detected),
                    "label": getattr(course, "course_name", None)
                    or f"Course {getattr(course, 'course_number', course.course_id)}",
                },
            )

            course_entry["label"] = (
                getattr(course, "course_name", None)
                or course_entry.get("label")
                or f"Course {getattr(course, 'course_number', course.course_id)}"
            )

            course_entry["predictions"].append(
                {
                    "probability": probability,
                    "final_position": final_position_value,
                    "is_top3": bool(is_top3),
                    "truth": int(is_top3),
                    "predicted_label": int(predicted_label),
                    "horse_id": partant.horse_id,
                    "predicted_position": normalised_predicted_position,
                    "odds": float(partant.odds_pmu)
                    if partant.odds_pmu is not None
                    else None,
                }
            )
            # Stocke le nombre de partants observés afin de catégoriser ensuite
            # les courses par taille de peloton (utile pour repérer les champs
            # où le modèle excelle ou se dégrade).
            course_entry["field_size"] = (
                getattr(course, "number_of_runners", None)
                or len(course_entry["predictions"])
            )

            # Ventile les observations selon la position d'arrivée réelle pour
            # identifier les segments (gagnant, podium, au-delà) où le modèle
            # réussit ou échoue le plus fréquemment.
            if final_position_value is not None:
                final_segment, final_label = _categorise_final_position(
                    final_position_value
                )
                final_bucket = final_position_breakdown.setdefault(
                    final_segment,
                    {
                        "label": final_label,
                        "truths": [],
                        "predictions": [],
                        "scores": [],
                        "positions": [],
                        "courses": set(),
                        "horses": set(),
                    },
                )
                final_bucket["label"] = final_label
                final_bucket.setdefault("truths", []).append(is_top3)
                final_bucket.setdefault("predictions", []).append(predicted_label)
                final_bucket.setdefault("scores", []).append(probability)
                final_bucket.setdefault("positions", []).append(
                    final_position_value
                )
                final_bucket.setdefault("courses", set()).add(course.course_id)
                if getattr(partant, "horse_id", None) is not None:
                    final_bucket.setdefault("horses", set()).add(partant.horse_id)

            # Segmente les performances selon que le pronostic a été marqué
            # comme value bet. Cela permet de suivre si les pronostics mis en
            # avant conservent un avantage réel sur les pronostics standards.
            flag_segment, flag_label, flag_value = _categorise_value_bet_flag(
                getattr(pronostic, "value_bet_detected", None)
            )
            flag_bucket = value_bet_flag_breakdown.setdefault(
                flag_segment,
                {
                    "label": flag_label,
                    "truths": [],
                    "predictions": [],
                    "scores": [],
                    "courses": set(),
                    "pronostics": set(),
                    "flags": [],
                },
            )
            flag_bucket["label"] = flag_label
            flag_bucket["truths"].append(is_top3)
            flag_bucket["predictions"].append(predicted_label)
            flag_bucket["scores"].append(probability)
            flag_bucket.setdefault("courses", set()).add(course.course_id)
            flag_bucket.setdefault("pronostics", set()).add(pronostic.pronostic_id)
            if flag_value is not None:
                flag_bucket.setdefault("flags", []).append(flag_value)
                flag_bucket["flag"] = flag_value

            reunion_obj = getattr(course, "reunion", None)

            # Évalue le délai entre la génération du pronostic et l'heure
            # officielle de départ afin de vérifier si les publications
            # tardives/anticipées conservent une précision homogène.
            lead_segment, lead_label, lead_hours = _categorise_publication_lead_time(
                getattr(pronostic, "generated_at", None),
                getattr(reunion_obj, "reunion_date", None),
                getattr(course, "scheduled_time", None),
            )
            lead_bucket = lead_time_breakdown.setdefault(
                lead_segment,
                {
                    "label": lead_label,
                    "truths": [],
                    "predictions": [],
                    "scores": [],
                    "courses": set(),
                    "pronostics": set(),
                    "lead_times": [],
                },
            )
            lead_bucket["label"] = lead_label
            lead_bucket["truths"].append(is_top3)
            lead_bucket["predictions"].append(predicted_label)
            lead_bucket["scores"].append(probability)
            lead_bucket.setdefault("courses", set()).add(course.course_id)
            lead_bucket.setdefault("pronostics", set()).add(pronostic.pronostic_id)
            if lead_hours is not None:
                lead_bucket.setdefault("lead_times", []).append(lead_hours)

            # Segmente l'horaire officiel de départ pour identifier si le modèle
            # se comporte différemment entre les réunions matinales, l'après-midi
            # et les nocturnes. Les opérateurs peuvent ainsi ajuster leur
            # stratégie d'engagement selon le moment de la journée.
            day_part_segment = _categorise_day_part(
                getattr(course, "scheduled_time", None)
            )
            day_part_bucket = day_part_breakdown.setdefault(
                day_part_segment,
                {
                    "truths": [],
                    "predictions": [],
                    "scores": [],
                    "courses": set(),
                    "minutes": [],
                },
            )
            day_part_bucket["truths"].append(is_top3)
            day_part_bucket["predictions"].append(predicted_label)
            day_part_bucket["scores"].append(probability)
            day_part_bucket.setdefault("courses", set()).add(course.course_id)

            scheduled_time_value = getattr(course, "scheduled_time", None)
            if isinstance(scheduled_time_value, time):
                minutes_value = scheduled_time_value.hour * 60 + scheduled_time_value.minute
                day_part_bucket.setdefault("minutes", []).append(minutes_value)

            # Ventile également les performances par jour de la semaine afin de
            # repérer rapidement si certains créneaux (week-ends, réunions
            # nocturnes) introduisent un biais de précision. On conserve les
            # identifiants de course/réunion et les dates ISO pour alimenter le
            # tableau de bord dédié.
            race_date = getattr(reunion_obj, "reunion_date", None)
            weekday_segment, weekday_label, weekday_index = _categorise_weekday(race_date)
            weekday_bucket = weekday_breakdown.setdefault(
                weekday_segment,
                {
                    "label": weekday_label,
                    "weekday_index": weekday_index,
                    "truths": [],
                    "predictions": [],
                    "scores": [],
                    "courses": set(),
                    "reunions": set(),
                    "dates": set(),
                },
            )
            weekday_bucket["truths"].append(is_top3)
            weekday_bucket["predictions"].append(predicted_label)
            weekday_bucket["scores"].append(probability)
            weekday_bucket.setdefault("courses", set()).add(course.course_id)
            weekday_bucket.setdefault("reunions", set()).add(
                getattr(reunion_obj, "reunion_id", getattr(course, "reunion_id", None))
            )
            if isinstance(race_date, date):
                weekday_bucket.setdefault("dates", set()).add(race_date.isoformat())

            # En parallèle, on garde une vue annuelle afin d'observer la
            # trajectoire globale du modèle sur plusieurs saisons sans se
            # limiter aux découpages mensuels/ trimestriels. Les identifiants
            # de course et de réunion sont conservés pour faciliter les
            # investigations en cas de dérive sur une année spécifique.
            year_segment, year_label, year_value = _categorise_year(race_date)
            year_bucket = year_breakdown.setdefault(
                year_segment,
                {
                    "label": year_label,
                    "year": year_value,
                    "truths": [],
                    "predictions": [],
                    "scores": [],
                    "courses": set(),
                    "reunions": set(),
                    "dates": set(),
                },
            )
            year_bucket["truths"].append(is_top3)
            year_bucket["predictions"].append(predicted_label)
            year_bucket["scores"].append(probability)
            year_bucket.setdefault("courses", set()).add(course.course_id)
            year_bucket.setdefault("reunions", set()).add(
                getattr(reunion_obj, "reunion_id", getattr(course, "reunion_id", None))
            )
            if isinstance(race_date, date):
                year_bucket.setdefault("dates", set()).add(race_date.isoformat())

            # Alimente également un suivi mensuel pour détecter d'éventuelles
            # variations saisonnières (meeting d'hiver/été) dans la précision
            # du modèle. Les identifiants de course et réunion sont conservés
            # afin d'établir des tableaux de bord détaillés.
            month_segment, month_label, month_index, month_year = _categorise_month(
                race_date
            )
            month_bucket = month_breakdown.setdefault(
                month_segment,
                {
                    "label": month_label,
                    "month_index": month_index,
                    "year": month_year,
                    "truths": [],
                    "predictions": [],
                    "scores": [],
                    "courses": set(),
                    "reunions": set(),
                    "dates": set(),
                },
            )
            month_bucket["truths"].append(is_top3)
            month_bucket["predictions"].append(predicted_label)
            month_bucket["scores"].append(probability)
            month_bucket.setdefault("courses", set()).add(course.course_id)
            month_bucket.setdefault("reunions", set()).add(
                getattr(reunion_obj, "reunion_id", getattr(course, "reunion_id", None))
            )
            if isinstance(race_date, date):
                month_bucket.setdefault("dates", set()).add(race_date.isoformat())

            # Aggrège également par trimestre civil afin de disposer d'une
            # vision synthétique des meetings saisonniers (hiver, printemps,
            # été, automne). Cela permet aux analystes de repérer rapidement
            # les périodes où le modèle décroche, sans attendre la fin d'un
            # mois complet.
            quarter_segment, quarter_label, quarter_index, quarter_year = _categorise_quarter(
                race_date
            )
            quarter_bucket = quarter_breakdown.setdefault(
                quarter_segment,
                {
                    "label": quarter_label,
                    "quarter_index": quarter_index,
                    "year": quarter_year,
                    "truths": [],
                    "predictions": [],
                    "scores": [],
                    "courses": set(),
                    "reunions": set(),
                    "dates": set(),
                },
            )
            quarter_bucket["label"] = quarter_label
            quarter_bucket["truths"].append(is_top3)
            quarter_bucket["predictions"].append(predicted_label)
            quarter_bucket["scores"].append(probability)
            quarter_bucket.setdefault("courses", set()).add(course.course_id)
            quarter_bucket.setdefault("reunions", set()).add(
                getattr(reunion_obj, "reunion_id", getattr(course, "reunion_id", None))
            )
            if isinstance(race_date, date):
                quarter_bucket.setdefault("dates", set()).add(race_date.isoformat())

            # Catégorise également les observations par saison météorologique
            # (printemps, été, automne, hiver) pour repérer les tendances
            # multi-mois qui pourraient échapper aux coupes mensuelles.
            (
                season_segment,
                season_label,
                season_index,
                season_year,
            ) = _categorise_season(race_date)
            season_bucket = season_breakdown.setdefault(
                season_segment,
                {
                    "label": season_label,
                    "season_index": season_index,
                    "year": season_year,
                    "truths": [],
                    "predictions": [],
                    "scores": [],
                    "courses": set(),
                    "reunions": set(),
                    "dates": set(),
                },
            )
            season_bucket["label"] = season_label
            season_bucket.setdefault("truths", []).append(is_top3)
            season_bucket.setdefault("predictions", []).append(predicted_label)
            season_bucket.setdefault("scores", []).append(probability)
            season_bucket.setdefault("courses", set()).add(course.course_id)
            season_bucket.setdefault("reunions", set()).add(
                getattr(reunion_obj, "reunion_id", getattr(course, "reunion_id", None))
            )
            if isinstance(race_date, date):
                season_bucket.setdefault("dates", set()).add(race_date.isoformat())

            # Regroupe les performances par numéro de réunion (R1, R2, etc.)
            # afin de vérifier si les matinales, les réunions de journée ou les
            # nocturnes présentent des profils de précision distincts.
            reunion_segment, reunion_label, reunion_number = _categorise_reunion_number(
                getattr(reunion_obj, "reunion_number", getattr(course, "reunion_number", None))
            )
            reunion_bucket = reunion_number_breakdown.setdefault(
                reunion_segment,
                {
                    "label": reunion_label,
                    "truths": [],
                    "predictions": [],
                    "scores": [],
                    "courses": set(),
                    "reunions": set(),
                    "reunion_numbers": [],
                },
            )
            reunion_bucket["label"] = reunion_label
            reunion_bucket["truths"].append(is_top3)
            reunion_bucket["predictions"].append(predicted_label)
            reunion_bucket["scores"].append(probability)
            reunion_bucket.setdefault("courses", set()).add(course.course_id)
            reunion_bucket.setdefault("reunions", set()).add(
                getattr(reunion_obj, "reunion_id", getattr(course, "reunion_id", None))
            )
            if reunion_number is not None:
                reunion_bucket.setdefault("reunion_numbers", []).append(reunion_number)

            # Segmente les performances selon la position de la course dans la
            # réunion (début/milieu/fin) pour détecter d'éventuels écarts en fin
            # de programme lorsque la piste ou la concurrence évoluent.
            race_order_segment, race_order_label, course_number = _categorise_race_order(
                getattr(course, "course_number", None)
            )
            race_order_bucket = race_order_breakdown.setdefault(
                race_order_segment,
                {
                    "label": race_order_label,
                    "truths": [],
                    "predictions": [],
                    "scores": [],
                    "courses": set(),
                    "reunions": set(),
                    "course_numbers": [],
                },
            )
            race_order_bucket["truths"].append(is_top3)
            race_order_bucket["predictions"].append(predicted_label)
            race_order_bucket["scores"].append(probability)
            race_order_bucket.setdefault("courses", set()).add(course.course_id)
            race_order_bucket.setdefault("reunions", set()).add(
                getattr(reunion_obj, "reunion_id", getattr(course, "reunion_id", None))
            )
            if course_number is not None:
                race_order_bucket.setdefault("course_numbers", []).append(course_number)

            weather_segment, weather_label, weather_temperature = _categorise_weather_profile(
                getattr(reunion_obj, "weather_conditions", None)
            )
            weather_bucket = weather_breakdown.setdefault(
                weather_segment,
                {
                    "label": weather_label,
                    "truths": [],
                    "predictions": [],
                    "scores": [],
                    "courses": set(),
                    "reunions": set(),
                    "temperatures": [],
                },
            )
            weather_bucket["label"] = weather_label
            weather_bucket["truths"].append(is_top3)
            weather_bucket["predictions"].append(predicted_label)
            weather_bucket["scores"].append(probability)
            weather_bucket.setdefault("courses", set()).add(course.course_id)
            weather_bucket.setdefault("reunions", set()).add(
                getattr(reunion_obj, "reunion_id", getattr(course, "reunion_id", None))
            )
            if weather_temperature is not None:
                weather_bucket.setdefault("temperatures", []).append(weather_temperature)

            temperature_segment, temperature_label, normalised_temperature = _categorise_temperature_band(
                weather_temperature
            )
            temperature_bucket = temperature_band_breakdown.setdefault(
                temperature_segment,
                {
                    "label": temperature_label,
                    "truths": [],
                    "predictions": [],
                    "scores": [],
                    "courses": set(),
                    "reunions": set(),
                    "temperatures": [],
                },
            )
            temperature_bucket["label"] = temperature_label
            temperature_bucket["truths"].append(is_top3)
            temperature_bucket["predictions"].append(predicted_label)
            temperature_bucket["scores"].append(probability)
            temperature_bucket.setdefault("courses", set()).add(course.course_id)
            temperature_bucket.setdefault("reunions", set()).add(
                getattr(reunion_obj, "reunion_id", getattr(course, "reunion_id", None))
            )
            if normalised_temperature is not None:
                temperature_bucket.setdefault("temperatures", []).append(
                    normalised_temperature
                )

            betting_samples.append(
                {
                    "probability": probability,
                    "odds": float(partant.odds_pmu) if partant.odds_pmu is not None else None,
                    "is_winner": bool(final_position_value == 1),
                    "course_id": course.course_id,
                    "partant_id": partant.partant_id,
                    "horse_name": partant.horse.name if getattr(partant, "horse", None) else None,
                    "final_position": final_position_value,
                }
            )

            # Classe les partants selon leur profil de cote (favori, challenger,
            # outsider, etc.) afin de vérifier si le modèle reste fiable lorsque
            # l'on s'éloigne des chevaux les plus attendus par le marché.
            odds_segment, odds_label = _categorise_odds_band(getattr(partant, "odds_pmu", None))
            odds_bucket = odds_band_breakdown.setdefault(
                odds_segment,
                {
                    "truths": [],
                    "predictions": [],
                    "scores": [],
                    "odds": [],
                    "implied_probabilities": [],
                    "courses": set(),
                    "horses": set(),
                    "label": odds_label,
                },
            )
            odds_bucket["truths"].append(is_top3)
            odds_bucket["predictions"].append(predicted_label)
            odds_bucket["scores"].append(probability)
            odds_bucket.setdefault("courses", set()).add(course.course_id)
            if getattr(partant, "horse_id", None) is not None:
                odds_bucket.setdefault("horses", set()).add(partant.horse_id)

            raw_odds_value = getattr(partant, "odds_pmu", None)
            try:
                odds_value = float(raw_odds_value) if raw_odds_value is not None else None
            except (TypeError, ValueError):  # pragma: no cover - robustesse en entrée
                odds_value = None

            if odds_value and odds_value > 0:
                odds_bucket.setdefault("odds", []).append(odds_value)
                odds_bucket.setdefault("implied_probabilities", []).append(1.0 / odds_value)

            edge_value = _compute_probability_edge(probability, odds_value)
            implied_probability = (1.0 / odds_value) if odds_value and odds_value > 0 else None
            edge_segment, edge_label = _categorise_probability_edge(edge_value)
            edge_bucket = probability_edge_breakdown.setdefault(
                edge_segment,
                {
                    "label": edge_label,
                    "truths": [],
                    "predictions": [],
                    "scores": [],
                    "edges": [],
                    "implied_probabilities": [],
                    "odds": [],
                    "courses": set(),
                    "horses": set(),
                },
            )
            edge_bucket["label"] = edge_label
            edge_bucket["truths"].append(is_top3)
            edge_bucket["predictions"].append(predicted_label)
            edge_bucket["scores"].append(probability)
            edge_bucket.setdefault("courses", set()).add(course.course_id)
            if getattr(partant, "horse_id", None) is not None:
                edge_bucket.setdefault("horses", set()).add(partant.horse_id)
            if edge_value is not None:
                edge_bucket.setdefault("edges", []).append(edge_value)
            if implied_probability is not None:
                edge_bucket.setdefault("implied_probabilities", []).append(implied_probability)
            if odds_value is not None:
                edge_bucket.setdefault("odds", []).append(odds_value)

            # Cartographie les performances par attribut métier pour identifier
            # rapidement les segments qui décrochent (discipline, surface,
            # appétit value bet).
            discipline_label = (
                course.discipline.value
                if getattr(course, "discipline", None)
                else "unknown"
            )
            discipline_bucket = discipline_breakdown.setdefault(
                discipline_label,
                {"truths": [], "predictions": [], "scores": [], "courses": set()},
            )
            discipline_bucket["truths"].append(is_top3)
            discipline_bucket["predictions"].append(predicted_label)
            discipline_bucket["scores"].append(probability)
            discipline_bucket.setdefault("courses", set()).add(course.course_id)

            # Ventile également les performances selon la distance officielle afin
            # de vérifier que le modèle reste stable entre sprint, classique et tenue.
            distance_segment = _categorise_course_distance(
                getattr(course, "distance", None)
            )
            distance_bucket = distance_breakdown.setdefault(
                distance_segment,
                {
                    "truths": [],
                    "predictions": [],
                    "scores": [],
                    "courses": set(),
                    "distances": [],
                },
            )
            distance_bucket["truths"].append(is_top3)
            distance_bucket["predictions"].append(predicted_label)
            distance_bucket["scores"].append(probability)
            distance_bucket.setdefault("courses", set()).add(course.course_id)
            surface_label = (
                course.surface_type.value
                if getattr(course, "surface_type", None)
                else "unknown"
            )
            surface_bucket = surface_breakdown.setdefault(
                surface_label,
                {"truths": [], "predictions": [], "scores": [], "courses": set()},
            )
            surface_bucket["truths"].append(is_top3)
            surface_bucket["predictions"].append(predicted_label)
            surface_bucket["scores"].append(probability)
            surface_bucket.setdefault("courses", set()).add(course.course_id)

            discipline_surface_key = f"{discipline_label}__{surface_label}"
            discipline_surface_bucket = discipline_surface_breakdown.setdefault(
                discipline_surface_key,
                {
                    "discipline": discipline_label,
                    "surface": surface_label,
                    "label": f"{discipline_label.replace('_', ' ').title()} · {surface_label.replace('_', ' ').title()}",
                    "truths": [],
                    "predictions": [],
                    "scores": [],
                    "courses": set(),
                    "reunions": set(),
                    "distances": [],
                },
            )
            discipline_surface_bucket["truths"].append(is_top3)
            discipline_surface_bucket["predictions"].append(predicted_label)
            discipline_surface_bucket["scores"].append(probability)
            discipline_surface_bucket.setdefault("courses", set()).add(course.course_id)
            if reunion_entity is not None and getattr(reunion_entity, "reunion_id", None):
                discipline_surface_bucket.setdefault("reunions", set()).add(
                    reunion_entity.reunion_id
                )

            course_distance = getattr(course, "distance", None)
            if course_distance:
                distance_bucket.setdefault("distances", []).append(int(course_distance))
                discipline_surface_bucket.setdefault("distances", []).append(
                    int(course_distance)
                )

            prize_segment = _categorise_prize_money(
                getattr(course, "prize_money", None)
            )
            prize_bucket = prize_money_breakdown.setdefault(
                prize_segment,
                {
                    "truths": [],
                    "predictions": [],
                    "scores": [],
                    "courses": set(),
                    "prize_amounts": [],
                },
            )
            prize_bucket["truths"].append(is_top3)
            prize_bucket["predictions"].append(predicted_label)
            prize_bucket["scores"].append(probability)
            courses_seen = prize_bucket.setdefault("courses", set())
            is_new_prize_course = course.course_id not in courses_seen
            courses_seen.add(course.course_id)
            prize_value = getattr(course, "prize_money", None)
            if prize_value is not None and is_new_prize_course:
                prize_bucket.setdefault("prize_amounts", []).append(float(prize_value))

            per_runner_segment, per_runner_label, per_runner_value, per_runner_field = _categorise_prize_per_runner(
                getattr(course, "prize_money", None),
                getattr(course, "number_of_runners", None),
            )
            per_runner_bucket = prize_per_runner_breakdown.setdefault(
                per_runner_segment,
                {
                    "label": per_runner_label,
                    "truths": [],
                    "predictions": [],
                    "scores": [],
                    "courses": set(),
                    "per_runner_values": [],
                    "field_sizes": [],
                },
            )
            per_runner_bucket["label"] = per_runner_label
            per_runner_bucket["truths"].append(is_top3)
            per_runner_bucket["predictions"].append(predicted_label)
            per_runner_bucket["scores"].append(probability)
            per_runner_courses = per_runner_bucket.setdefault("courses", set())
            is_new_per_runner_course = course.course_id not in per_runner_courses
            per_runner_courses.add(course.course_id)
            if per_runner_value is not None and is_new_per_runner_course:
                per_runner_bucket.setdefault("per_runner_values", []).append(per_runner_value)
            if per_runner_field is not None and is_new_per_runner_course:
                per_runner_bucket.setdefault("field_sizes", []).append(per_runner_field)

            handicap_segment, handicap_label = _categorise_handicap_value(
                getattr(partant, "handicap_value", None)
            )
            handicap_bucket = handicap_breakdown.setdefault(
                handicap_segment,
                {
                    "label": handicap_label,
                    "truths": [],
                    "predictions": [],
                    "scores": [],
                    "courses": set(),
                    "horses": set(),
                    "handicaps": [],
                },
            )
            handicap_bucket["label"] = handicap_label
            handicap_bucket["truths"].append(is_top3)
            handicap_bucket["predictions"].append(predicted_label)
            handicap_bucket["scores"].append(probability)
            handicap_bucket.setdefault("courses", set()).add(course.course_id)
            if partant.horse_id:
                handicap_bucket.setdefault("horses", set()).add(partant.horse_id)
            raw_handicap = getattr(partant, "handicap_value", None)
            try:
                handicap_value = float(raw_handicap) if raw_handicap is not None else None
            except (TypeError, ValueError):  # pragma: no cover - robustesse face aux données incohérentes
                handicap_value = None
            if handicap_value is not None:
                handicap_bucket.setdefault("handicaps", []).append(handicap_value)

            weight_segment, weight_label, weight_value = _categorise_carried_weight(
                getattr(partant, "poids_porte", None)
            )
            weight_bucket = weight_breakdown.setdefault(
                weight_segment,
                {
                    "label": weight_label,
                    "truths": [],
                    "predictions": [],
                    "scores": [],
                    "courses": set(),
                    "horses": set(),
                    "weights": [],
                },
            )
            weight_bucket["label"] = weight_label
            weight_bucket["truths"].append(is_top3)
            weight_bucket["predictions"].append(predicted_label)
            weight_bucket["scores"].append(probability)
            weight_bucket.setdefault("courses", set()).add(course.course_id)
            if partant.horse_id:
                weight_bucket.setdefault("horses", set()).add(partant.horse_id)
            if weight_value is not None:
                weight_bucket.setdefault("weights", []).append(weight_value)

            equipment_segment, equipment_label, equipment_count, has_blinkers = _categorise_equipment_profile(
                getattr(partant, "equipment", None)
            )
            equipment_bucket = equipment_breakdown.setdefault(
                equipment_segment,
                {
                    "label": equipment_label,
                    "truths": [],
                    "predictions": [],
                    "scores": [],
                    "courses": set(),
                    "horses": set(),
                    "item_counts": [],
                    "blinkers_flags": [],
                },
            )
            equipment_bucket["label"] = equipment_label
            equipment_bucket["truths"].append(is_top3)
            equipment_bucket["predictions"].append(predicted_label)
            equipment_bucket["scores"].append(probability)
            equipment_bucket.setdefault("courses", set()).add(course.course_id)
            if partant.horse_id:
                equipment_bucket.setdefault("horses", set()).add(partant.horse_id)
            if equipment_count is not None:
                equipment_bucket.setdefault("item_counts", []).append(equipment_count)
            if has_blinkers is not None:
                equipment_bucket.setdefault("blinkers_flags", []).append(has_blinkers)

            horse_age = _resolve_horse_age(partant, course, pronostic)
            age_segment = _categorise_horse_age(horse_age)
            age_bucket = horse_age_breakdown.setdefault(
                age_segment,
                {
                    "truths": [],
                    "predictions": [],
                    "scores": [],
                    "courses": set(),
                    "horses": set(),
                    "ages": [],
                },
            )
            age_bucket["truths"].append(is_top3)
            age_bucket["predictions"].append(predicted_label)
            age_bucket["scores"].append(probability)
            age_bucket.setdefault("courses", set()).add(course.course_id)
            if partant.horse_id:
                age_bucket.setdefault("horses", set()).add(partant.horse_id)
            if horse_age is not None:
                age_bucket.setdefault("ages", []).append(int(horse_age))

            horse_entity = getattr(partant, "horse", None)
            sire_key, sire_label = _normalise_sire_label(
                getattr(horse_entity, "sire", None) if horse_entity else None
            )
            sire_bucket = horse_sire_breakdown.setdefault(
                sire_key,
                {
                    "label": sire_label,
                    "truths": [],
                    "predictions": [],
                    "scores": [],
                    "courses": set(),
                    "horses": set(),
                    "trainers": set(),
                    "raw_inputs": [],
                },
            )
            sire_bucket["label"] = sire_label
            sire_bucket["truths"].append(is_top3)
            sire_bucket["predictions"].append(predicted_label)
            sire_bucket["scores"].append(probability)
            sire_bucket.setdefault("courses", set()).add(course.course_id)
            if partant.horse_id:
                sire_bucket.setdefault("horses", set()).add(partant.horse_id)
            if getattr(partant, "trainer_id", None):
                sire_bucket.setdefault("trainers", set()).add(partant.trainer_id)
            raw_sire_name = getattr(horse_entity, "sire", None)
            if isinstance(raw_sire_name, str) and raw_sire_name.strip():
                sire_bucket.setdefault("raw_inputs", []).append(raw_sire_name.strip())

            dam_key, dam_label = _normalise_dam_label(
                getattr(horse_entity, "dam", None) if horse_entity else None
            )
            dam_bucket = horse_dam_breakdown.setdefault(
                dam_key,
                {
                    "label": dam_label,
                    "truths": [],
                    "predictions": [],
                    "scores": [],
                    "courses": set(),
                    "horses": set(),
                    "raw_inputs": [],
                },
            )
            dam_bucket["label"] = dam_label
            dam_bucket["truths"].append(is_top3)
            dam_bucket["predictions"].append(predicted_label)
            dam_bucket["scores"].append(probability)
            dam_bucket.setdefault("courses", set()).add(course.course_id)
            if partant.horse_id:
                dam_bucket.setdefault("horses", set()).add(partant.horse_id)
            raw_dam_name = getattr(horse_entity, "dam", None)
            if isinstance(raw_dam_name, str) and raw_dam_name.strip():
                dam_bucket.setdefault("raw_inputs", []).append(raw_dam_name.strip())

            gender_key, gender_label = _categorise_horse_gender(
                getattr(horse_entity, "gender", None)
            )
            gender_bucket = horse_gender_breakdown.setdefault(
                gender_key,
                {
                    "label": gender_label,
                    "truths": [],
                    "predictions": [],
                    "scores": [],
                    "courses": set(),
                    "horses": set(),
                },
            )
            gender_bucket["label"] = gender_label
            gender_bucket["truths"].append(is_top3)
            gender_bucket["predictions"].append(predicted_label)
            gender_bucket["scores"].append(probability)
            gender_bucket.setdefault("courses", set()).add(course.course_id)
            if partant.horse_id:
                gender_bucket.setdefault("horses", set()).add(partant.horse_id)

            coat_key, coat_label = _normalise_coat_color_label(
                getattr(horse_entity, "coat_color", None) if horse_entity else None
            )
            coat_bucket = horse_coat_breakdown.setdefault(
                coat_key,
                {
                    "label": coat_label,
                    "truths": [],
                    "predictions": [],
                    "scores": [],
                    "courses": set(),
                    "horses": set(),
                    "raw_inputs": [],
                },
            )
            coat_bucket["label"] = coat_label
            coat_bucket["truths"].append(is_top3)
            coat_bucket["predictions"].append(predicted_label)
            coat_bucket["scores"].append(probability)
            coat_bucket.setdefault("courses", set()).add(course.course_id)
            if partant.horse_id:
                coat_bucket.setdefault("horses", set()).add(partant.horse_id)
            if getattr(horse_entity, "coat_color", None):
                coat_bucket.setdefault("raw_inputs", []).append(
                    str(getattr(horse_entity, "coat_color"))
                )

            breed_key, breed_label = _normalise_horse_breed_label(
                getattr(horse_entity, "breed", None) if horse_entity else None
            )
            breed_bucket = horse_breed_breakdown.setdefault(
                breed_key,
                {
                    "label": breed_label,
                    "truths": [],
                    "predictions": [],
                    "scores": [],
                    "courses": set(),
                    "horses": set(),
                    "raw_inputs": [],
                },
            )
            breed_bucket["label"] = breed_label
            breed_bucket["truths"].append(is_top3)
            breed_bucket["predictions"].append(predicted_label)
            breed_bucket["scores"].append(probability)
            breed_bucket.setdefault("courses", set()).add(course.course_id)
            if partant.horse_id:
                breed_bucket.setdefault("horses", set()).add(partant.horse_id)
            if getattr(horse_entity, "breed", None):
                breed_bucket.setdefault("raw_inputs", []).append(
                    str(getattr(horse_entity, "breed"))
                )

            owner_key, owner_label = _normalise_owner_label(
                getattr(horse_entity, "owner", None) if horse_entity else None
            )
            owner_bucket = owner_breakdown.setdefault(
                owner_key,
                {
                    "label": owner_label,
                    "truths": [],
                    "predictions": [],
                    "scores": [],
                    "courses": set(),
                    "horses": set(),
                    "trainers": set(),
                    "jockeys": set(),
                    "hippodromes": set(),
                },
            )
            owner_bucket["label"] = owner_label
            owner_bucket["truths"].append(is_top3)
            owner_bucket["predictions"].append(predicted_label)
            owner_bucket["scores"].append(probability)
            owner_bucket.setdefault("courses", set()).add(course.course_id)
            if partant.horse_id:
                owner_bucket.setdefault("horses", set()).add(partant.horse_id)
            if partant.trainer_id:
                owner_bucket.setdefault("trainers", set()).add(partant.trainer_id)
            if partant.jockey_id:
                owner_bucket.setdefault("jockeys", set()).add(partant.jockey_id)
            reunion_for_owner = getattr(course, "reunion", None)
            owner_hippodrome_id = None
            if reunion_for_owner is not None:
                owner_hippodrome_id = getattr(reunion_for_owner, "hippodrome_id", None)
            if owner_hippodrome_id is not None:
                owner_bucket.setdefault("hippodromes", set()).add(int(owner_hippodrome_id))

            category_key, category_label = _normalise_race_category_label(
                getattr(course, "race_category", None)
            )
            category_bucket = race_category_breakdown.setdefault(
                category_key,
                {
                    "label": category_label,
                    "truths": [],
                    "predictions": [],
                    "scores": [],
                    "courses": set(),
                },
            )
            category_bucket["label"] = category_label
            category_bucket["truths"].append(is_top3)
            category_bucket["predictions"].append(predicted_label)
            category_bucket["scores"].append(probability)
            category_bucket.setdefault("courses", set()).add(course.course_id)

            class_key, class_label = _normalise_race_class_label(
                getattr(course, "race_class", None)
            )
            class_bucket = race_class_breakdown.setdefault(
                class_key,
                {
                    "label": class_label,
                    "truths": [],
                    "predictions": [],
                    "scores": [],
                    "courses": set(),
                },
            )
            class_bucket["label"] = class_label
            class_bucket["truths"].append(is_top3)
            class_bucket["predictions"].append(predicted_label)
            class_bucket["scores"].append(probability)
            class_bucket.setdefault("courses", set()).add(course.course_id)

            value_bet_label = "value_bet" if pronostic.value_bet_detected else "standard"
            value_bet_bucket = value_bet_breakdown.setdefault(
                value_bet_label,
                {"truths": [], "predictions": [], "scores": [], "courses": set()},
            )
            value_bet_bucket["truths"].append(is_top3)
            value_bet_bucket["predictions"].append(predicted_label)
            value_bet_bucket["scores"].append(probability)
            value_bet_bucket.setdefault("courses", set()).add(course.course_id)

            field_size = course_entry.get("field_size")
            field_segment = _categorise_field_size(
                int(field_size) if field_size else None
            )
            field_bucket = field_size_breakdown.setdefault(
                field_segment,
                {
                    "truths": [],
                    "predictions": [],
                    "scores": [],
                    "courses": set(),
                    "field_sizes": [],
                },
            )
            field_bucket["truths"].append(is_top3)
            field_bucket["predictions"].append(predicted_label)
            field_bucket["scores"].append(probability)
            courses_seen: Set[int] = field_bucket.setdefault("courses", set())
            is_new_course = course.course_id not in courses_seen
            courses_seen.add(course.course_id)
            if field_size and is_new_course:
                field_bucket.setdefault("field_sizes", []).append(int(field_size))

            draw_value = getattr(partant, "numero_corde", None)
            draw_segment = _categorise_draw_position(
                int(draw_value) if draw_value is not None else None,
                int(field_size) if field_size else None,
            )
            draw_bucket = draw_breakdown.setdefault(
                draw_segment,
                {
                    "truths": [],
                    "predictions": [],
                    "scores": [],
                    "courses": set(),
                    "draws": [],
                    "field_sizes": [],
                },
            )
            draw_bucket["truths"].append(is_top3)
            draw_bucket["predictions"].append(predicted_label)
            draw_bucket["scores"].append(probability)
            draw_bucket.setdefault("courses", set()).add(course.course_id)
            if draw_value is not None:
                draw_bucket.setdefault("draws", []).append(int(draw_value))
            if field_size:
                draw_bucket.setdefault("field_sizes", []).append(int(field_size))

            parity_segment, parity_label = _categorise_draw_parity(
                int(draw_value) if draw_value is not None else None
            )
            parity_bucket = draw_parity_breakdown.setdefault(
                parity_segment,
                {
                    "label": parity_label,
                    "truths": [],
                    "predictions": [],
                    "scores": [],
                    "courses": set(),
                    "draws": [],
                },
            )
            parity_bucket["label"] = parity_label
            parity_bucket["truths"].append(is_top3)
            parity_bucket["predictions"].append(predicted_label)
            parity_bucket["scores"].append(probability)
            parity_bucket.setdefault("courses", set()).add(course.course_id)
            if draw_value is not None:
                parity_bucket.setdefault("draws", []).append(int(draw_value))

            # Suivi spécifique des modes de départ (stalle, autostart, volte...)
            # afin d'identifier si le modèle décroche sur un protocole précis.
            start_segment = _categorise_start_type(
                getattr(course, "start_type", None)
            )
            start_bucket = start_type_breakdown.setdefault(
                start_segment,
                {
                    "truths": [],
                    "predictions": [],
                    "scores": [],
                    "courses": set(),
                },
            )
            start_bucket["truths"].append(is_top3)
            start_bucket["predictions"].append(predicted_label)
            start_bucket["scores"].append(probability)
            start_bucket.setdefault("courses", set()).add(course.course_id)

            delay_segment, delay_label, delay_minutes = _categorise_start_delay(
                getattr(course, "scheduled_time", None),
                getattr(course, "actual_start_time", None),
            )
            delay_bucket = start_delay_breakdown.setdefault(
                delay_segment,
                {
                    "label": delay_label,
                    "truths": [],
                    "predictions": [],
                    "scores": [],
                    "courses": set(),
                    "reunions": set(),
                    "delays": [],
                },
            )
            delay_bucket["label"] = delay_label
            delay_bucket["truths"].append(is_top3)
            delay_bucket["predictions"].append(predicted_label)
            delay_bucket["scores"].append(probability)
            delay_bucket.setdefault("courses", set()).add(course.course_id)
            if getattr(reunion_entity, "reunion_id", None) is not None:
                delay_bucket.setdefault("reunions", set()).add(reunion_entity.reunion_id)
            if delay_minutes is not None:
                delay_bucket.setdefault("delays", []).append(delay_minutes)

            rest_segment = _categorise_rest_period(
                getattr(partant, "days_since_last_race", None)
            )
            rest_bucket = rest_period_breakdown.setdefault(
                rest_segment,
                {
                    "truths": [],
                    "predictions": [],
                    "scores": [],
                    "courses": set(),
                    "rest_days": [],
                },
            )
            rest_bucket["truths"].append(is_top3)
            rest_bucket["predictions"].append(predicted_label)
            rest_bucket["scores"].append(probability)
            rest_bucket.setdefault("courses", set()).add(course.course_id)
            rest_days_value = getattr(partant, "days_since_last_race", None)
            if rest_days_value is not None:
                rest_bucket.setdefault("rest_days", []).append(int(rest_days_value))

            recent_form_list = getattr(partant, "recent_form_list", None)
            recent_segment, recent_label = _categorise_recent_form(recent_form_list)
            recent_form_bucket = recent_form_breakdown.setdefault(
                recent_segment,
                {
                    "label": recent_label,
                    "truths": [],
                    "predictions": [],
                    "scores": [],
                    "courses": set(),
                    "horses": set(),
                    "average_positions": [],
                    "best_positions": [],
                    "worst_positions": [],
                    "starts_counts": [],
                    "win_flags": [],
                },
            )
            recent_form_bucket["label"] = recent_label
            recent_form_bucket["truths"].append(is_top3)
            recent_form_bucket["predictions"].append(predicted_label)
            recent_form_bucket["scores"].append(probability)
            recent_form_bucket.setdefault("courses", set()).add(course.course_id)
            if getattr(partant, "horse_id", None):
                recent_form_bucket.setdefault("horses", set()).add(partant.horse_id)

            if recent_form_list:
                average_form = getattr(partant, "average_recent_position", None)
                if average_form is not None:
                    recent_form_bucket.setdefault("average_positions", []).append(
                        float(average_form)
                    )
                recent_form_bucket.setdefault("best_positions", []).append(
                    int(min(recent_form_list))
                )
                recent_form_bucket.setdefault("worst_positions", []).append(
                    int(max(recent_form_list))
                )
                recent_form_bucket.setdefault("starts_counts", []).append(
                    len(recent_form_list)
                )
                recent_form_bucket.setdefault("win_flags", []).append(
                    bool(getattr(partant, "has_won_recently", False))
                )

            reunion_entity = getattr(course, "reunion", None)

            jockey_identifier = str(partant.jockey_id) if partant.jockey_id else "unknown"
            jockey_label = (
                partant.jockey.full_name
                if getattr(partant, "jockey", None) and getattr(partant.jockey, "full_name", None)
                else (f"Jockey #{partant.jockey_id}" if partant.jockey_id else "Jockey inconnu")
            )
            jockey_bucket = jockey_breakdown.setdefault(
                jockey_identifier,
                {
                    "label": jockey_label,
                    "truths": [],
                    "predictions": [],
                    "scores": [],
                    "courses": set(),
                    "horses": set(),
                },
            )
            jockey_bucket["label"] = jockey_label
            jockey_bucket["truths"].append(is_top3)
            jockey_bucket["predictions"].append(predicted_label)
            jockey_bucket["scores"].append(probability)
            jockey_bucket.setdefault("courses", set()).add(course.course_id)
            jockey_bucket.setdefault("horses", set()).add(partant.horse_id)

            (
                jockey_exp_segment,
                jockey_exp_label,
                normalised_jockey_starts,
            ) = _categorise_jockey_experience(
                getattr(getattr(partant, "jockey", None), "career_starts", None)
            )
            jockey_experience_bucket = jockey_experience_breakdown.setdefault(
                jockey_exp_segment,
                {
                    "label": jockey_exp_label,
                    "truths": [],
                    "predictions": [],
                    "scores": [],
                    "courses": set(),
                    "actors": set(),
                    "career_starts": [],
                },
            )
            jockey_experience_bucket["label"] = jockey_exp_label
            jockey_experience_bucket["truths"].append(is_top3)
            jockey_experience_bucket["predictions"].append(predicted_label)
            jockey_experience_bucket["scores"].append(probability)
            jockey_experience_bucket.setdefault("courses", set()).add(course.course_id)
            if partant.jockey_id:
                jockey_experience_bucket.setdefault("actors", set()).add(partant.jockey_id)
            if normalised_jockey_starts is not None:
                jockey_experience_bucket.setdefault("career_starts", []).append(
                    int(normalised_jockey_starts)
                )

            # Agrège également les performances par nationalité du jockey afin
            # de repérer d'éventuels biais liés aux profils internationaux.
            jockey_nat_key, jockey_nat_label = _normalise_nationality_label(
                getattr(getattr(partant, "jockey", None), "nationality", None)
            )
            jockey_nat_bucket = jockey_nationality_breakdown.setdefault(
                jockey_nat_key,
                {
                    "label": jockey_nat_label,
                    "truths": [],
                    "predictions": [],
                    "scores": [],
                    "courses": set(),
                    "reunions": set(),
                    "horses": set(),
                    "actors": set(),
                },
            )
            jockey_nat_bucket["label"] = jockey_nat_label
            jockey_nat_bucket["truths"].append(is_top3)
            jockey_nat_bucket["predictions"].append(predicted_label)
            jockey_nat_bucket["scores"].append(probability)
            jockey_nat_bucket.setdefault("courses", set()).add(course.course_id)
            if reunion_entity is not None and getattr(reunion_entity, "reunion_id", None):
                jockey_nat_bucket.setdefault("reunions", set()).add(reunion_entity.reunion_id)
            if getattr(partant, "horse_id", None):
                jockey_nat_bucket.setdefault("horses", set()).add(partant.horse_id)
            if partant.jockey_id:
                jockey_nat_bucket.setdefault("actors", set()).add(partant.jockey_id)

            trainer_identifier = str(partant.trainer_id) if partant.trainer_id else "unknown"
            trainer_label = (
                partant.trainer.full_name
                if getattr(partant, "trainer", None) and getattr(partant.trainer, "full_name", None)
                else (f"Entraîneur #{partant.trainer_id}" if partant.trainer_id else "Entraîneur inconnu")
            )
            trainer_bucket = trainer_breakdown.setdefault(
                trainer_identifier,
                {
                    "label": trainer_label,
                    "truths": [],
                    "predictions": [],
                    "scores": [],
                    "courses": set(),
                    "horses": set(),
                },
            )
            trainer_bucket["label"] = trainer_label
            trainer_bucket["truths"].append(is_top3)
            trainer_bucket["predictions"].append(predicted_label)
            trainer_bucket["scores"].append(probability)
            trainer_bucket.setdefault("courses", set()).add(course.course_id)
            trainer_bucket.setdefault("horses", set()).add(partant.horse_id)

            (
                trainer_exp_segment,
                trainer_exp_label,
                normalised_trainer_starts,
            ) = _categorise_trainer_experience(
                getattr(getattr(partant, "trainer", None), "career_starts", None)
            )
            trainer_experience_bucket = trainer_experience_breakdown.setdefault(
                trainer_exp_segment,
                {
                    "label": trainer_exp_label,
                    "truths": [],
                    "predictions": [],
                    "scores": [],
                    "courses": set(),
                    "actors": set(),
                    "career_starts": [],
                },
            )
            trainer_experience_bucket["label"] = trainer_exp_label
            trainer_experience_bucket["truths"].append(is_top3)
            trainer_experience_bucket["predictions"].append(predicted_label)
            trainer_experience_bucket["scores"].append(probability)
            trainer_experience_bucket.setdefault("courses", set()).add(course.course_id)
            if partant.trainer_id:
                trainer_experience_bucket.setdefault("actors", set()).add(partant.trainer_id)
            if normalised_trainer_starts is not None:
                trainer_experience_bucket.setdefault("career_starts", []).append(
                    int(normalised_trainer_starts)
                )

            owner_trainer_identifier = f"{owner_key}__{trainer_identifier}"
            owner_trainer_label = f"{owner_label} × {trainer_label}"
            owner_trainer_bucket = owner_trainer_breakdown.setdefault(
                owner_trainer_identifier,
                {
                    "label": owner_trainer_label,
                    "owner_label": owner_label,
                    "trainer_label": trainer_label,
                    "truths": [],
                    "predictions": [],
                    "scores": [],
                    "courses": set(),
                    "horses": set(),
                    "owners": set(),
                    "trainers": set(),
                },
            )
            owner_trainer_bucket["label"] = owner_trainer_label
            owner_trainer_bucket["owner_label"] = owner_label
            owner_trainer_bucket["trainer_label"] = trainer_label
            owner_trainer_bucket["truths"].append(is_top3)
            owner_trainer_bucket["predictions"].append(predicted_label)
            owner_trainer_bucket["scores"].append(probability)
            owner_trainer_bucket.setdefault("courses", set()).add(course.course_id)
            if partant.horse_id:
                owner_trainer_bucket.setdefault("horses", set()).add(partant.horse_id)
            owner_trainer_bucket.setdefault("owners", set()).add(owner_key)
            if partant.trainer_id:
                owner_trainer_bucket.setdefault("trainers", set()).add(partant.trainer_id)

            owner_jockey_identifier = f"{owner_key}__{jockey_identifier}"
            owner_jockey_label = f"{owner_label} × {jockey_label}"
            owner_jockey_bucket = owner_jockey_breakdown.setdefault(
                owner_jockey_identifier,
                {
                    "label": owner_jockey_label,
                    "owner_label": owner_label,
                    "jockey_label": jockey_label,
                    "truths": [],
                    "predictions": [],
                    "scores": [],
                    "courses": set(),
                    "horses": set(),
                    "owners": set(),
                    "jockeys": set(),
                },
            )
            owner_jockey_bucket["label"] = owner_jockey_label
            owner_jockey_bucket["owner_label"] = owner_label
            owner_jockey_bucket["jockey_label"] = jockey_label
            owner_jockey_bucket["truths"].append(is_top3)
            owner_jockey_bucket["predictions"].append(predicted_label)
            owner_jockey_bucket["scores"].append(probability)
            owner_jockey_bucket.setdefault("courses", set()).add(course.course_id)
            if partant.horse_id:
                owner_jockey_bucket.setdefault("horses", set()).add(partant.horse_id)
            owner_jockey_bucket.setdefault("owners", set()).add(owner_key)
            if partant.jockey_id:
                owner_jockey_bucket.setdefault("jockeys", set()).add(partant.jockey_id)

            combo_identifier = f"{jockey_identifier}__{trainer_identifier}"
            combo_label = f"{jockey_label} × {trainer_label}"
            combo_bucket = jockey_trainer_breakdown.setdefault(
                combo_identifier,
                {
                    "label": combo_label,
                    "jockey_label": jockey_label,
                    "trainer_label": trainer_label,
                    "truths": [],
                    "predictions": [],
                    "scores": [],
                    "courses": set(),
                    "horses": set(),
                    "jockeys": set(),
                    "trainers": set(),
                },
            )
            combo_bucket["label"] = combo_label
            combo_bucket["jockey_label"] = jockey_label
            combo_bucket["trainer_label"] = trainer_label
            combo_bucket["truths"].append(is_top3)
            combo_bucket["predictions"].append(predicted_label)
            combo_bucket["scores"].append(probability)
            combo_bucket.setdefault("courses", set()).add(course.course_id)
            combo_bucket.setdefault("horses", set()).add(partant.horse_id)
            if partant.jockey_id is not None:
                combo_bucket.setdefault("jockeys", set()).add(partant.jockey_id)
            if partant.trainer_id is not None:
                combo_bucket.setdefault("trainers", set()).add(partant.trainer_id)

            trainer_nat_key, trainer_nat_label = _normalise_nationality_label(
                getattr(getattr(partant, "trainer", None), "nationality", None)
            )
            trainer_nat_bucket = trainer_nationality_breakdown.setdefault(
                trainer_nat_key,
                {
                    "label": trainer_nat_label,
                    "truths": [],
                    "predictions": [],
                    "scores": [],
                    "courses": set(),
                    "reunions": set(),
                    "horses": set(),
                    "actors": set(),
                },
            )
            trainer_nat_bucket["label"] = trainer_nat_label
            trainer_nat_bucket["truths"].append(is_top3)
            trainer_nat_bucket["predictions"].append(predicted_label)
            trainer_nat_bucket["scores"].append(probability)
            trainer_nat_bucket.setdefault("courses", set()).add(course.course_id)
            if reunion_entity is not None and getattr(reunion_entity, "reunion_id", None):
                trainer_nat_bucket.setdefault("reunions", set()).add(reunion_entity.reunion_id)
            if getattr(partant, "horse_id", None):
                trainer_nat_bucket.setdefault("horses", set()).add(partant.horse_id)
            if partant.trainer_id:
                trainer_nat_bucket.setdefault("actors", set()).add(partant.trainer_id)

            # Enfin, on garde une vue géographique afin de repérer les hippodromes
            # où le modèle excelle ou se dégrade. Cette information aide à prioriser
            # les analyses locales (qualité des données, biais spécifiques, météo...).
            hippodrome_entity = (
                getattr(reunion_entity, "hippodrome", None) if reunion_entity else None
            )
            hippodrome_id = None
            venue_key = "unknown"
            venue_label = "Hippodrome inconnu"
            track_type_key = "unknown"
            track_type_label = "Type de piste inconnu"

            if hippodrome_entity is not None:
                hippodrome_id = getattr(hippodrome_entity, "hippodrome_id", None)
                hippodrome_code = getattr(hippodrome_entity, "code", None)
                venue_key = hippodrome_code or (
                    f"hippodrome_{hippodrome_id}" if hippodrome_id else "unknown"
                )
                venue_label = getattr(hippodrome_entity, "name", None) or venue_key
                track_type_key, track_type_label = _normalise_track_type_label(
                    getattr(hippodrome_entity, "track_type", None)
                )
            elif reunion_entity is not None:
                hippodrome_id = getattr(reunion_entity, "hippodrome_id", None)
                venue_key = f"hippodrome_{hippodrome_id}" if hippodrome_id else "unknown"
                venue_label = (
                    f"Hippodrome #{hippodrome_id}" if hippodrome_id else "Hippodrome inconnu"
                )

            if hippodrome_id is not None:
                api_bucket.setdefault("hippodromes", set()).add(int(hippodrome_id))

            venue_bucket = hippodrome_breakdown.setdefault(
                venue_key,
                {
                    "label": venue_label,
                    "truths": [],
                    "predictions": [],
                    "scores": [],
                    "courses": set(),
                    "reunions": set(),
                    "horses": set(),
                },
            )
            venue_bucket["label"] = venue_label
            venue_bucket["truths"].append(is_top3)
            venue_bucket["predictions"].append(predicted_label)
            venue_bucket["scores"].append(probability)
            venue_bucket.setdefault("courses", set()).add(course.course_id)
            if partant.horse_id:
                venue_bucket.setdefault("horses", set()).add(partant.horse_id)
            if reunion_entity is not None and getattr(reunion_entity, "reunion_id", None):
                venue_bucket.setdefault("reunions", set()).add(reunion_entity.reunion_id)

            country_key, country_label = _normalise_country_label(
                getattr(hippodrome_entity, "country", None)
            )
            country_bucket = country_breakdown.setdefault(
                country_key,
                {
                    "label": country_label,
                    "truths": [],
                    "predictions": [],
                    "scores": [],
                    "courses": set(),
                    "reunions": set(),
                    "hippodromes": set(),
                    "cities": set(),
                },
            )
            country_bucket["label"] = country_label
            country_bucket["truths"].append(is_top3)
            country_bucket["predictions"].append(predicted_label)
            country_bucket["scores"].append(probability)
            country_bucket.setdefault("courses", set()).add(course.course_id)
            if reunion_entity is not None and getattr(reunion_entity, "reunion_id", None):
                country_bucket.setdefault("reunions", set()).add(reunion_entity.reunion_id)
            if hippodrome_id is not None:
                country_bucket.setdefault("hippodromes", set()).add(int(hippodrome_id))
            city_value = (
                getattr(hippodrome_entity, "city", None)
                if hippodrome_entity is not None
                else None
            )
            if city_value:
                country_bucket.setdefault("cities", set()).add(str(city_value))

            city_key, city_label = _normalise_city_label(city_value)
            city_bucket = city_breakdown.setdefault(
                city_key,
                {
                    "label": city_label,
                    "truths": [],
                    "predictions": [],
                    "scores": [],
                    "courses": set(),
                    "reunions": set(),
                    "hippodromes": set(),
                    "countries": set(),
                },
            )
            city_bucket["label"] = city_label
            city_bucket["truths"].append(is_top3)
            city_bucket["predictions"].append(predicted_label)
            city_bucket["scores"].append(probability)
            city_bucket.setdefault("courses", set()).add(course.course_id)
            if reunion_entity is not None and getattr(reunion_entity, "reunion_id", None):
                city_bucket.setdefault("reunions", set()).add(reunion_entity.reunion_id)
            if hippodrome_id is not None:
                city_bucket.setdefault("hippodromes", set()).add(int(hippodrome_id))
            if country_label:
                city_bucket.setdefault("countries", set()).add(country_label)

            track_type_bucket = track_type_breakdown.setdefault(
                track_type_key,
                {
                    "label": track_type_label,
                    "truths": [],
                    "predictions": [],
                    "scores": [],
                    "courses": set(),
                    "reunions": set(),
                    "hippodromes": set(),
                },
            )
            track_type_bucket["label"] = track_type_label
            track_type_bucket["truths"].append(is_top3)
            track_type_bucket["predictions"].append(predicted_label)
            track_type_bucket["scores"].append(probability)
            track_type_bucket.setdefault("courses", set()).add(course.course_id)
            if reunion_entity is not None and getattr(reunion_entity, "reunion_id", None):
                track_type_bucket.setdefault("reunions", set()).add(
                    reunion_entity.reunion_id
                )
            if hippodrome_id is not None:
                track_type_bucket.setdefault("hippodromes", set()).add(hippodrome_id)

            track_length_segment, track_length_label, track_length_value = _categorise_track_length(
                getattr(hippodrome_entity, "track_length", None)
            )
            track_length_bucket = track_length_breakdown.setdefault(
                track_length_segment,
                {
                    "label": track_length_label,
                    "truths": [],
                    "predictions": [],
                    "scores": [],
                    "courses": set(),
                    "reunions": set(),
                    "hippodromes": set(),
                    "track_lengths": [],
                },
            )
            track_length_bucket["label"] = track_length_label
            track_length_bucket["truths"].append(is_top3)
            track_length_bucket["predictions"].append(predicted_label)
            track_length_bucket["scores"].append(probability)
            track_length_bucket.setdefault("courses", set()).add(course.course_id)
            if reunion_entity is not None and getattr(reunion_entity, "reunion_id", None):
                track_length_bucket.setdefault("reunions", set()).add(
                    reunion_entity.reunion_id
                )
            if hippodrome_id is not None:
                track_length_bucket.setdefault("hippodromes", set()).add(hippodrome_id)
            if track_length_value is not None:
                track_length_bucket.setdefault("track_lengths", []).append(track_length_value)

            # On conserve également une vue chronologique afin d'identifier les
            # journées où le modèle surperforme ou décroche brutalement.
            generation_day = (
                (pronostic.generated_at.date() if pronostic.generated_at else None)
                or (
                    course.reunion.reunion_date
                    if hasattr(course, "reunion") and course.reunion
                    else None
                )
                or cutoff_date
            )
            day_key = generation_day.isoformat()
            day_bucket = daily_breakdown.setdefault(
                day_key,
                {
                    "truths": [],
                    "predictions": [],
                    "scores": [],
                    "courses": set(),
                    "value_bet_courses": set(),
                },
            )
            day_bucket["truths"].append(is_top3)
            day_bucket["predictions"].append(predicted_label)
            day_bucket["scores"].append(probability)
            day_bucket["courses"].add(course.course_id)
            if pronostic.value_bet_detected:
                day_bucket["value_bet_courses"].add(course.course_id)

        for course_id, course_payload in course_stats.items():
            predictions_payload = list(course_payload.get("predictions", []))
            if not predictions_payload:
                continue

            sorted_predictions = sorted(
                predictions_payload,
                key=lambda item: float(item.get("probability", 0.0)),
                reverse=True,
            )

            # Calcule l'écart entre les deux meilleures probabilités pour suivre
            # la stabilité du favori face à son dauphin. Ce tableau de bord
            # permet de distinguer les courses remportées par un favori solide
            # de celles où le modèle hésite entre plusieurs partants.
            primary_probability = sorted_predictions[0].get("probability")
            secondary_probability = (
                sorted_predictions[1].get("probability")
                if len(sorted_predictions) > 1
                else None
            )
            (
                margin_segment,
                margin_label,
                normalised_margin,
            ) = _categorise_probability_margin(primary_probability, secondary_probability)
            margin_bucket = probability_margin_breakdown.setdefault(
                margin_segment,
                {
                    "label": margin_label,
                    "truths": [],
                    "predictions": [],
                    "scores": [],
                    "margins": [],
                    "courses": set(),
                    "horses": set(),
                },
            )
            margin_bucket["label"] = margin_label
            margin_bucket["truths"].append(int(sorted_predictions[0].get("truth", 0)))
            margin_bucket["predictions"].append(
                int(sorted_predictions[0].get("predicted_label", 0))
            )
            margin_bucket["scores"].append(float(primary_probability or 0.0))
            margin_bucket.setdefault("courses", set()).add(int(course_id))

            top_horse_id = sorted_predictions[0].get("horse_id")
            if top_horse_id is not None:
                try:
                    margin_bucket.setdefault("horses", set()).add(int(top_horse_id))
                except (TypeError, ValueError):  # pragma: no cover - sécurité défensive
                    pass

            if normalised_margin is not None:
                margin_bucket.setdefault("margins", []).append(normalised_margin)

            pmu_candidates = [
                sample
                for sample in predictions_payload
                if sample.get("odds") is not None
            ]
            pmu_favourite: Optional[Dict[str, object]] = None
            if pmu_candidates:
                pmu_favourite = min(
                    pmu_candidates,
                    key=lambda item: float(item.get("odds", float("inf"))),
                )

            top_entry: Optional[Dict[str, object]] = sorted_predictions[0] if sorted_predictions else None
            pmu_rank: Optional[int] = None
            if (
                pmu_favourite is not None
                and pmu_favourite.get("horse_id") is not None
                and sorted_predictions
            ):
                for rank_index, sample in enumerate(sorted_predictions, start=1):
                    if sample.get("horse_id") == pmu_favourite.get("horse_id"):
                        pmu_rank = rank_index
                        break

            alignment_segment, alignment_label = _categorise_favourite_alignment(
                top_entry,
                pmu_favourite,
            )
            alignment_bucket = favourite_alignment_breakdown.setdefault(
                alignment_segment,
                {
                    "label": alignment_label,
                    "courses": set(),
                    "model_truths": [],
                    "model_predictions": [],
                    "model_scores": [],
                    "model_wins": 0,
                    "pmu_truths": [],
                    "pmu_scores": [],
                    "pmu_odds": [],
                    "pmu_wins": 0,
                    "pmu_courses": 0,
                    "probability_gaps": [],
                    "pmu_ranks": [],
                    "aligned_wins": 0,
                },
            )
            alignment_bucket["label"] = alignment_label
            alignment_bucket.setdefault("courses", set()).add(int(course_id))

            if top_entry is not None:
                alignment_bucket.setdefault("model_truths", []).append(
                    int(top_entry.get("truth", 0))
                )
                alignment_bucket.setdefault("model_predictions", []).append(
                    int(top_entry.get("predicted_label", 0))
                )
                alignment_bucket.setdefault("model_scores", []).append(
                    float(top_entry.get("probability", 0.0))
                )
                if top_entry.get("final_position") == 1:
                    alignment_bucket["model_wins"] = alignment_bucket.get("model_wins", 0) + 1

            if pmu_favourite is not None:
                alignment_bucket["pmu_courses"] = alignment_bucket.get("pmu_courses", 0) + 1
                alignment_bucket.setdefault("pmu_truths", []).append(
                    int(pmu_favourite.get("truth", 0))
                )
                alignment_bucket.setdefault("pmu_scores", []).append(
                    float(pmu_favourite.get("probability", 0.0))
                )
                odds_value = pmu_favourite.get("odds")
                if odds_value is not None:
                    alignment_bucket.setdefault("pmu_odds", []).append(float(odds_value))
                if pmu_favourite.get("final_position") == 1:
                    alignment_bucket["pmu_wins"] = alignment_bucket.get("pmu_wins", 0) + 1
                if top_entry is not None:
                    alignment_bucket.setdefault("probability_gaps", []).append(
                        float(top_entry.get("probability", 0.0))
                        - float(pmu_favourite.get("probability", 0.0))
                    )
                    if (
                        top_entry.get("horse_id") == pmu_favourite.get("horse_id")
                        and top_entry.get("final_position") == 1
                    ):
                        alignment_bucket["aligned_wins"] = alignment_bucket.get(
                            "aligned_wins", 0
                        ) + 1
                if pmu_rank is not None:
                    alignment_bucket.setdefault("pmu_ranks", []).append(float(pmu_rank))

            for rank, sample in enumerate(sorted_predictions, start=1):
                segment_key, segment_label = _categorise_prediction_rank(rank)
                bucket = prediction_rank_breakdown.setdefault(
                    segment_key,
                    {
                        "label": segment_label,
                        "truths": [],
                        "predictions": [],
                        "scores": [],
                        "final_positions": [],
                        "ranks": [],
                        "courses": set(),
                        "horses": set(),
                    },
                )

                bucket["label"] = segment_label
                bucket.setdefault("truths", []).append(int(sample.get("truth", 0)))
                bucket.setdefault("predictions", []).append(
                    int(sample.get("predicted_label", 0))
                )
                bucket.setdefault("scores", []).append(
                    float(sample.get("probability", 0.0))
                )
                bucket.setdefault("ranks", []).append(rank)
                bucket.setdefault("courses", set()).add(int(course_id))

                final_position = sample.get("final_position")
                if final_position is not None:
                    bucket.setdefault("final_positions", []).append(int(final_position))

                horse_id = sample.get("horse_id")
                if horse_id:
                    bucket.setdefault("horses", set()).add(int(horse_id))

        evaluation_timestamp = datetime.now().isoformat()

        accuracy = precision = recall = f1 = roc_auc = logloss = None
        if accuracy_score:
            accuracy = accuracy_score(y_true, y_pred)
            precision = precision_score(y_true, y_pred, zero_division=0)
            recall = recall_score(y_true, y_pred, zero_division=0)
            f1 = f1_score(y_true, y_pred, zero_division=0)
            if len(set(y_true)) > 1:
                roc_auc = roc_auc_score(y_true, y_scores)
            clipped_scores = [min(max(score, 1e-6), 1 - 1e-6) for score in y_scores]
            try:
                logloss = log_loss(y_true, clipped_scores)
            except ValueError:
                logloss = None

        # Convertit l'AUC en coefficient de Gini pour offrir une lecture métier
        # familière (utilisée notamment dans le scoring crédit) tout en gérant le
        # cas où l'AUC n'est pas définie.
        gini_coefficient = _compute_gini_coefficient(roc_auc)

        brier_score: Optional[float] = None
        positive_rate: Optional[float] = None
        if y_true:
            brier_score = (
                sum((score - truth) ** 2 for score, truth in zip(y_scores, y_true))
                / len(y_true)
            )
            positive_rate = sum(y_true) / len(y_true)

        cm = [
            [0, 0],
            [0, 0],
        ]
        if confusion_matrix:
            cm = confusion_matrix(y_true, y_pred, labels=[0, 1]).tolist()

        # Convertit la matrice de confusion en compte explicite (TN, FP, FN, TP)
        # pour calculer un coefficient de corrélation équilibré.
        tn, fp = cm[0][0], cm[0][1]
        fn, tp = cm[1][0], cm[1][1]
        matthews_correlation = _compute_matthews_correlation(tn, fp, fn, tp)
        cohen_kappa = _compute_cohen_kappa(tn, fp, fn, tp)
        classification_insights = _compute_binary_classification_insights(tn, fp, fn, tp)

        positives = sum(y_pred)
        negatives = len(y_pred) - positives

        avg_positive_prob = _safe_average([score for score, label in zip(y_scores, y_pred) if label == 1])
        avg_negative_prob = _safe_average([score for score, label in zip(y_scores, y_pred) if label == 0])

        # Diagnostic complémentaire : on analyse la distribution des scores
        # probabilistes afin d'identifier un éventuel recouvrement entre gagnants
        # et perdants malgré des métriques globales satisfaisantes.
        probability_distribution_metrics = _summarise_probability_distribution(
            y_true,
            y_scores,
        )
        probability_entropy_performance = _summarise_probability_entropy(
            course_stats
        )
        probability_sharpness_performance = _summarise_probability_sharpness(
            course_stats
        )
        place_probability_quality = _summarise_place_probability_quality(
            place_probability_samples
        )
        place_probability_distribution = _summarise_place_probability_distribution(
            place_probability_samples
        )
<<<<<<< HEAD
        place_probability_gain_curve = _summarise_place_probability_gain_curve(
            place_probability_samples,
            steps=5,
        )
=======
>>>>>>> 8560c36c

        course_count = len(course_stats)
        favourite_alignment_performance = _summarise_favourite_alignment_performance(
            favourite_alignment_breakdown,
            course_count,
        )
        top1_correct = 0
        top3_course_hits = 0
        winner_probabilities: List[float] = []
        top3_probabilities: List[float] = []
        winner_ranks: List[int] = []

        for course_id, data in course_stats.items():
            predictions = data["predictions"]  # type: ignore[assignment]
            sorted_predictions = sorted(
                predictions, key=lambda item: item["probability"], reverse=True
            )
            if not sorted_predictions:
                continue

            ranked_entries: List[Tuple[Dict[str, object], Optional[int]]] = []
            for item in sorted_predictions:
                final_position_raw = item.get("final_position")
                try:
                    final_position_value = (
                        int(final_position_raw)
                        if final_position_raw is not None
                        else None
                    )
                except (TypeError, ValueError):  # pragma: no cover - sécurité sur données corrompues
                    final_position_value = None

                ranked_entries.append((item, final_position_value))

            error_bucket = rank_error_tracking.setdefault(
                course_id,
                {
                    "key": f"course_{course_id}",
                    "label": data.get("label"),
                    "absolute_errors": [],
                    "squared_errors": [],
                    "signed_errors": [],
                    "samples": 0,
                    "perfect_predictions": 0,
                },
            )
            error_bucket["label"] = data.get("label") or error_bucket.get("label")
            error_bucket["runner_count"] = len(ranked_entries)

            for predicted_rank, (entry, final_position_value) in enumerate(
                ranked_entries, start=1
            ):
                if final_position_value is None:
                    continue

                absolute_error = abs(predicted_rank - final_position_value)
                signed_error = predicted_rank - final_position_value

                error_bucket.setdefault("absolute_errors", []).append(
                    float(absolute_error)
                )
                error_bucket.setdefault("squared_errors", []).append(
                    float(absolute_error**2)
                )
                error_bucket.setdefault("signed_errors", []).append(float(signed_error))
                error_bucket["samples"] = error_bucket.get("samples", 0) + 1
                if absolute_error == 0:
                    error_bucket["perfect_predictions"] = (
                        error_bucket.get("perfect_predictions", 0) + 1
                    )

                probability_value = entry.get("probability")
                try:
                    probability_float = float(probability_value) if probability_value is not None else None
                except (TypeError, ValueError):  # pragma: no cover - robustesse sur données corrompues
                    probability_float = None

                truth_value = entry.get("truth")
                predicted_label_value = entry.get("predicted_label")
                horse_identifier = entry.get("horse_id")

                error_segment, error_label = _categorise_rank_error(float(absolute_error))
                segment_bucket = rank_error_breakdown.setdefault(
                    error_segment,
                    {
                        "label": error_label,
                        "truths": [],
                        "predictions": [],
                        "scores": [],
                        "absolute_errors": [],
                        "signed_errors": [],
                        "predicted_ranks": [],
                        "final_positions": [],
                        "courses": set(),
                        "horses": set(),
                    },
                )
                segment_bucket["label"] = error_label
                if truth_value is not None:
                    segment_bucket.setdefault("truths", []).append(int(truth_value))
                if predicted_label_value is not None:
                    segment_bucket.setdefault("predictions", []).append(
                        int(predicted_label_value)
                    )
                if probability_float is not None:
                    segment_bucket.setdefault("scores", []).append(probability_float)
                segment_bucket.setdefault("absolute_errors", []).append(float(absolute_error))
                segment_bucket.setdefault("signed_errors", []).append(float(signed_error))
                segment_bucket.setdefault("predicted_ranks", []).append(predicted_rank)
                segment_bucket.setdefault("final_positions", []).append(final_position_value)
                segment_bucket.setdefault("courses", set()).add(course_id)
                if horse_identifier is not None:
                    segment_bucket.setdefault("horses", set()).add(horse_identifier)

            # Conserve des indicateurs par panier Top N (Top 1 → Top 5) afin de
            # suivre la précision cumulative de la sélection du modèle.
            top_limit = min(len(ranked_entries), 5)
            for top_n in range(1, top_limit + 1):
                bucket = topn_tracking.setdefault(
                    top_n,
                    {
                        "courses": 0,
                        "winner_hits": 0,
                        "place_hits": 0,
                        "probabilities": [],
                        "best_finishes": [],
                    },
                )
                bucket["courses"] += 1
                top_subset = ranked_entries[:top_n]
                bucket["probabilities"].extend(
                    float(entry_data[0]["probability"]) for entry_data in top_subset
                )
                finish_positions = [
                    pos for _, pos in top_subset if pos is not None
                ]
                if finish_positions:
                    bucket["best_finishes"].append(min(finish_positions))
                if any(pos == 1 for _, pos in top_subset if pos is not None):
                    bucket["winner_hits"] += 1
                if any(pos is not None and pos <= 3 for _, pos in top_subset):
                    bucket["place_hits"] += 1

            ndcg_at_3_value = _compute_normalised_dcg(ranked_entries, 3)
            if ndcg_at_3_value is not None:
                ndcg_at_3_scores.append(ndcg_at_3_value)

            ndcg_at_5_value = _compute_normalised_dcg(ranked_entries, 5)
            if ndcg_at_5_value is not None:
                ndcg_at_5_scores.append(ndcg_at_5_value)

            winner_rank: Optional[int] = None
            for index, (item, final_position_value) in enumerate(ranked_entries, start=1):
                if final_position_value == 1 and winner_rank is None:
                    winner_rank = index
                    winner_probabilities.append(float(item["probability"]))

                if final_position_value is not None and final_position_value <= 3:
                    top3_probabilities.append(float(item["probability"]))

            if winner_rank is not None:
                winner_ranks.append(winner_rank)

            top1_position = ranked_entries[0][1]
            if top1_position == 1:
                top1_correct += 1

            top3_predictions = ranked_entries[:3]
            if any(
                final_position_value is not None and final_position_value <= 3
                for _, final_position_value in top3_predictions
            ):
                top3_course_hits += 1

        winner_rank_metrics = _summarise_winner_rankings(winner_ranks, course_count)
        topn_performance = _summarise_topn_performance(topn_tracking, course_count)
        rank_error_metrics = _summarise_rank_error_metrics(rank_error_tracking)
        rank_error_distribution = _summarise_rank_error_distribution(
            rank_error_breakdown,
            course_count,
        )

        calibration_table = _build_calibration_table(y_scores, y_true, bins=5)
        # Résume l'ampleur des écarts de calibration pour suivre un indicateur
        # synthétique (ECE, biais signé, écart maximal) en plus du tableau brut.
        calibration_diagnostics = _describe_calibration_quality(calibration_table)
        brier_decomposition = _decompose_brier_score(
            calibration_table,
            base_rate=positive_rate,
            brier_score=brier_score,
        )
        threshold_grid = _evaluate_threshold_grid(
            y_scores,
            y_true,
            thresholds=[0.2, probability_threshold, 0.4, 0.5],
        )
        # La grille multi-seuils étant calculée, on extrait directement les
        # recommandations (meilleur F1, précision ou rappel maximal) pour
        # éviter aux opérateurs de parcourir manuellement toutes les lignes.
        threshold_recommendations = _summarise_threshold_recommendations(
            threshold_grid
        )

        # Analyse la valeur financière potentielle des paris générés par le
        # modèle en confrontant les probabilités projetées aux cotes publiques.
        betting_value_analysis = _summarise_betting_value(
            betting_samples,
            probability_threshold,
        )

        # Mesure l'alignement global avec le marché (corrélation et surcote)
        # pour contextualiser les écarts du modèle par rapport aux bookmakers.
        odds_alignment = _analyse_odds_alignment(betting_samples)

        # Fournit une vision cumulative du gain : en ne conservant que les
        # meilleures probabilités, quelle part des arrivées dans les 3 est
        # capturée ? Cette courbe complète la calibration en évaluant la
        # puissance de tri du modèle.
        gain_curve = _build_gain_curve(
            y_scores,
            y_true,
            steps=5,
        )

        # Construit un tableau de lift : chaque tranche de probabilité est
        # comparée au taux de réussite moyen pour visualiser rapidement la
        # surperformance (ou sous-performance) des segments prioritaires.
        lift_analysis = _build_lift_table(
            y_scores,
            y_true,
            buckets=5,
        )

        # Trace la courbe précision-rappel pour suivre la capacité du modèle à
        # maintenir une précision élevée lorsque l'on pousse le rappel. Utile
        # pour les opérateurs qui doivent choisir un compromis précision/rappel
        # selon leur tolérance au risque.
        precision_recall_table = _build_precision_recall_curve(
            y_scores,
            y_true,
            sample_points=8,
        )
        average_precision = (
            float(average_precision_score(y_true, y_scores))
            if average_precision_score is not None
            else None
        )

        # Échantillonne la courbe ROC pour exposer la progression du rappel au
        # fur et à mesure que l'on accepte davantage de faux positifs. Cette
        # vue complète la précision-rappel en fournissant la spécificité.
        roc_curve_points = _build_roc_curve(
            y_scores,
            y_true,
            sample_points=12,
        )

        # Mesure la séparation effective entre gagnants et perdants via une
        # statistique de Kolmogorov-Smirnov. Utile pour identifier un seuil
        # discriminant même si les métriques globales semblent correctes.
        ks_analysis = _compute_ks_analysis(
            y_scores,
            y_true,
            sample_points=10,
        )

        # Consolide un tableau de bord par niveau de confiance afin d'inspecter
        # rapidement la fiabilité réelle de chaque segment (utile pour piloter
        # alertes ou limites d'enjeux par exemple).
        confidence_level_metrics = _summarise_prediction_confidence_performance(
            confidence_breakdown,
            len(y_true),
        )

        confidence_score_performance = _summarise_confidence_score_performance(
            confidence_score_breakdown
        )
        win_probability_performance = _summarise_win_probability_performance(
            win_probability_breakdown
        )
        place_probability_performance = _summarise_place_probability_performance(
            place_probability_breakdown
        )
        probability_edge_performance = _summarise_probability_edge_performance(
            probability_edge_breakdown
        )
        probability_error_performance = _summarise_probability_error_performance(
            probability_error_breakdown
        )
        prediction_outcome_performance = _summarise_prediction_outcome_performance(
            prediction_outcome_breakdown
        )
        probability_margin_performance = _summarise_probability_margin_performance(
            probability_margin_breakdown
        )
        place_probability_calibration = _build_place_probability_calibration_curve(
            place_probability_samples,
            buckets=10,
        )
        rank_correlation_performance = _summarise_rank_correlation_performance(
            rank_correlation_tracking
        )
        feature_contribution_summary = _summarise_feature_contribution_performance(
            feature_contribution_tracker
        )

        daily_performance = _summarise_daily_performance(daily_breakdown)
        day_part_performance = _summarise_day_part_performance(day_part_breakdown)
        lead_time_performance = _summarise_lead_time_performance(lead_time_breakdown)
        year_performance = _summarise_year_performance(year_breakdown)
        month_performance = _summarise_month_performance(month_breakdown)
        season_performance = _summarise_season_performance(season_breakdown)
        quarter_performance = _summarise_quarter_performance(quarter_breakdown)
        weekday_performance = _summarise_weekday_performance(weekday_breakdown)
        race_order_performance = _summarise_race_order_performance(race_order_breakdown)
        reunion_number_performance = _summarise_reunion_number_performance(
            reunion_number_breakdown
        )
        discipline_performance = _summarise_segment_performance(discipline_breakdown)
        distance_performance = _summarise_distance_performance(distance_breakdown)
        surface_performance = _summarise_segment_performance(surface_breakdown)
        discipline_surface_performance = _summarise_discipline_surface_performance(
            discipline_surface_breakdown
        )
        weather_performance = _summarise_weather_performance(weather_breakdown)
        temperature_band_performance = _summarise_temperature_band_performance(
            temperature_band_breakdown
        )
        prize_money_performance = _summarise_prize_money_performance(
            prize_money_breakdown
        )
        prize_per_runner_performance = _summarise_prize_per_runner_performance(
            prize_per_runner_breakdown
        )
        handicap_performance = _summarise_handicap_performance(handicap_breakdown)
        weight_performance = _summarise_weight_performance(weight_breakdown)
        equipment_performance = _summarise_equipment_performance(equipment_breakdown)
        odds_band_performance = _summarise_odds_band_performance(odds_band_breakdown)
        horse_age_performance = _summarise_horse_age_performance(
            horse_age_breakdown
        )
        horse_gender_performance = _summarise_horse_gender_performance(
            horse_gender_breakdown
        )
        horse_coat_performance = _summarise_horse_coat_performance(
            horse_coat_breakdown
        )
        horse_breed_performance = _summarise_horse_breed_performance(
            horse_breed_breakdown
        )
        horse_sire_performance = _summarise_sire_performance(
            horse_sire_breakdown
        )
        horse_dam_performance = _summarise_dam_performance(
            horse_dam_breakdown
        )
        owner_performance = _summarise_owner_performance(owner_breakdown)
        owner_trainer_performance = _summarise_owner_trainer_performance(
            owner_trainer_breakdown
        )
        owner_jockey_performance = _summarise_owner_jockey_performance(
            owner_jockey_breakdown
        )
        recent_form_performance = _summarise_recent_form_performance(
            recent_form_breakdown
        )
        value_bet_performance = _summarise_segment_performance(value_bet_breakdown)
        value_bet_flag_performance = _summarise_value_bet_flag_performance(
            value_bet_flag_breakdown
        )
        field_size_performance = _summarise_field_size_performance(field_size_breakdown)
        draw_performance = _summarise_draw_performance(draw_breakdown)
        draw_parity_performance = _summarise_draw_parity_performance(
            draw_parity_breakdown
        )
        race_category_performance = _summarise_race_profile_performance(
            race_category_breakdown
        )
        race_class_performance = _summarise_race_profile_performance(
            race_class_breakdown
        )
        start_delay_performance = _summarise_start_delay_performance(start_delay_breakdown)
        start_type_performance = _summarise_start_type_performance(start_type_breakdown)
        rest_period_performance = _summarise_rest_period_performance(
            rest_period_breakdown
        )
        model_version_performance = _summarise_model_version_performance(
            model_version_breakdown,
            len(y_true),
        )
        prediction_rank_performance = _summarise_prediction_rank_performance(
            prediction_rank_breakdown
        )
        predicted_position_performance = _summarise_predicted_position_performance(
            predicted_position_breakdown
        )
        final_position_performance = _summarise_final_position_performance(
            final_position_breakdown
        )
        jockey_performance = _summarise_actor_performance(jockey_breakdown)
        trainer_performance = _summarise_actor_performance(trainer_breakdown)
        jockey_trainer_performance = _summarise_jockey_trainer_performance(
            jockey_trainer_breakdown
        )
        jockey_experience_performance = _summarise_experience_performance(
            jockey_experience_breakdown
        )
        trainer_experience_performance = _summarise_experience_performance(
            trainer_experience_breakdown
        )
        jockey_nationality_performance = _summarise_nationality_performance(
            jockey_nationality_breakdown
        )
        trainer_nationality_performance = _summarise_nationality_performance(
            trainer_nationality_breakdown
        )
        hippodrome_performance = _summarise_hippodrome_performance(hippodrome_breakdown)
        track_type_performance = _summarise_track_type_performance(track_type_breakdown)
        track_length_performance = _summarise_track_length_performance(
            track_length_breakdown
        )
        country_performance = _summarise_country_performance(country_breakdown)
        city_performance = _summarise_city_performance(city_breakdown)
        api_source_performance = _summarise_api_source_performance(api_source_breakdown)

        metrics = {
            "accuracy": accuracy,
            "precision": precision,
            "recall": recall,
            "f1": f1,
            "roc_auc": roc_auc,
            "gini_coefficient": gini_coefficient,
            "log_loss": logloss,
            "brier_score": brier_score,
            "brier_decomposition": brier_decomposition,
            "confusion_matrix": {
                "true_negative": cm[0][0],
                "false_positive": cm[0][1],
                "false_negative": cm[1][0],
                "true_positive": cm[1][1],
            },
            "matthews_correlation": matthews_correlation,
            "cohen_kappa": cohen_kappa,
            "specificity": classification_insights["specificity"],
            "false_positive_rate": classification_insights["false_positive_rate"],
            "negative_predictive_value": classification_insights[
                "negative_predictive_value"
            ],
            "balanced_accuracy": classification_insights["balanced_accuracy"],
            "positive_prediction_rate": positives / len(y_pred) if y_pred else 0.0,
            "average_positive_probability": avg_positive_prob,
            "average_negative_probability": avg_negative_prob,
            "probability_distribution_metrics": probability_distribution_metrics,
            "probability_entropy_performance": probability_entropy_performance,
            "probability_sharpness_performance": probability_sharpness_performance,
            "top1_accuracy": top1_correct / course_count if course_count else None,
            "course_top3_hit_rate": top3_course_hits / course_count if course_count else None,
            "ndcg_at_3": _safe_average(ndcg_at_3_scores),
            "ndcg_at_5": _safe_average(ndcg_at_5_scores),
            "winner_rank_metrics": winner_rank_metrics,
            "topn_performance": topn_performance,
            "rank_error_metrics": rank_error_metrics,
            "rank_error_distribution": rank_error_distribution,
            "average_winner_probability": _safe_average(winner_probabilities),
            "average_top3_probability": _safe_average(top3_probabilities),
            "calibration_table": calibration_table,
            "calibration_diagnostics": calibration_diagnostics,
            "threshold_sensitivity": threshold_grid,
            "threshold_recommendations": threshold_recommendations,
            "betting_value_analysis": betting_value_analysis,
            "odds_alignment": odds_alignment,
            "gain_curve": gain_curve,
            "lift_analysis": lift_analysis,
            "average_precision": average_precision,
            "precision_recall_curve": precision_recall_table,
            "roc_curve": roc_curve_points,
            "ks_analysis": ks_analysis,
            "confidence_level_metrics": confidence_level_metrics,
            "confidence_score_performance": confidence_score_performance,
            "win_probability_performance": win_probability_performance,
            "place_probability_performance": place_probability_performance,
            "place_probability_quality": place_probability_quality,
            "place_probability_distribution": place_probability_distribution,
<<<<<<< HEAD
            "place_probability_gain_curve": place_probability_gain_curve,
=======
>>>>>>> 8560c36c
            "place_probability_calibration": place_probability_calibration,
            "probability_edge_performance": probability_edge_performance,
            "probability_error_performance": probability_error_performance,
            "probability_margin_performance": probability_margin_performance,
            "feature_contribution_summary": feature_contribution_summary,
            "favourite_alignment_performance": favourite_alignment_performance,
            "rank_correlation_performance": rank_correlation_performance,
            "rank_error_metrics": rank_error_metrics,
            "rank_error_distribution": rank_error_distribution,
            "prediction_outcome_performance": prediction_outcome_performance,
            "daily_performance": daily_performance,
            "day_part_performance": day_part_performance,
            "lead_time_performance": lead_time_performance,
            "year_performance": year_performance,
            "month_performance": month_performance,
            "season_performance": season_performance,
            "quarter_performance": quarter_performance,
            "weekday_performance": weekday_performance,
            "race_order_performance": race_order_performance,
            "reunion_number_performance": reunion_number_performance,
            "discipline_performance": discipline_performance,
            "distance_performance": distance_performance,
            "surface_performance": surface_performance,
            "discipline_surface_performance": discipline_surface_performance,
            "weather_performance": weather_performance,
            "temperature_band_performance": temperature_band_performance,
            "prize_money_performance": prize_money_performance,
            "prize_per_runner_performance": prize_per_runner_performance,
            "handicap_performance": handicap_performance,
            "weight_performance": weight_performance,
            "equipment_performance": equipment_performance,
            "odds_band_performance": odds_band_performance,
            "horse_age_performance": horse_age_performance,
            "horse_gender_performance": horse_gender_performance,
            "horse_coat_performance": horse_coat_performance,
            "horse_breed_performance": horse_breed_performance,
            "horse_sire_performance": horse_sire_performance,
            "horse_dam_performance": horse_dam_performance,
            "owner_performance": owner_performance,
            "owner_trainer_performance": owner_trainer_performance,
            "owner_jockey_performance": owner_jockey_performance,
            "recent_form_performance": recent_form_performance,
            "race_category_performance": race_category_performance,
            "race_class_performance": race_class_performance,
            "value_bet_performance": value_bet_performance,
            "value_bet_flag_performance": value_bet_flag_performance,
            "field_size_performance": field_size_performance,
            "draw_performance": draw_performance,
            "draw_parity_performance": draw_parity_performance,
            "start_delay_performance": start_delay_performance,
            "start_type_performance": start_type_performance,
            "rest_period_performance": rest_period_performance,
            "model_version_performance": model_version_performance,
            "prediction_rank_performance": prediction_rank_performance,
            "predicted_position_performance": predicted_position_performance,
            "final_position_performance": final_position_performance,
            "jockey_performance": jockey_performance,
            "trainer_performance": trainer_performance,
            "jockey_trainer_performance": jockey_trainer_performance,
            "jockey_experience_performance": jockey_experience_performance,
            "trainer_experience_performance": trainer_experience_performance,
            "jockey_nationality_performance": jockey_nationality_performance,
            "trainer_nationality_performance": trainer_nationality_performance,
            "hippodrome_performance": hippodrome_performance,
            "track_type_performance": track_type_performance,
            "track_length_performance": track_length_performance,
            "country_performance": country_performance,
            "city_performance": city_performance,
            "api_source_performance": api_source_performance,
        }

        confidence_distribution = {
            level: confidence_counter[level]
            for level in sorted(confidence_counter.keys())
        }

        evaluation_summary = {
            "timestamp": evaluation_timestamp,
            "days_back": days_back,
            "probability_threshold": probability_threshold,
            "samples": len(y_true),
            "courses": course_count,
            "metrics": metrics,
            "confidence_distribution": confidence_distribution,
            "model_version_breakdown": dict(model_versions),
            "winner_rank_metrics": winner_rank_metrics,
            "topn_performance": topn_performance,
            "confidence_level_metrics": confidence_level_metrics,
            "confidence_score_performance": confidence_score_performance,
            "probability_distribution_metrics": probability_distribution_metrics,
            "probability_entropy_performance": probability_entropy_performance,
            "probability_sharpness_performance": probability_sharpness_performance,
            "win_probability_performance": win_probability_performance,
            "place_probability_performance": place_probability_performance,
            "place_probability_quality": place_probability_quality,
            "place_probability_distribution": place_probability_distribution,
<<<<<<< HEAD
            "place_probability_gain_curve": place_probability_gain_curve,
=======
>>>>>>> 8560c36c
            "place_probability_calibration": place_probability_calibration,
            "probability_edge_performance": probability_edge_performance,
            "probability_error_performance": probability_error_performance,
            "probability_margin_performance": probability_margin_performance,
            "feature_contribution_summary": feature_contribution_summary,
            "favourite_alignment_performance": favourite_alignment_performance,
            "rank_correlation_performance": rank_correlation_performance,
            "rank_error_metrics": rank_error_metrics,
            "rank_error_distribution": rank_error_distribution,
            "prediction_outcome_performance": prediction_outcome_performance,
            "calibration_diagnostics": calibration_diagnostics,
            "threshold_recommendations": threshold_recommendations,
            "betting_value_analysis": betting_value_analysis,
            "odds_alignment": odds_alignment,
            "lift_analysis": lift_analysis,
            "precision_recall_curve": precision_recall_table,
            "roc_curve": roc_curve_points,
            "daily_performance": daily_performance,
            "day_part_performance": day_part_performance,
            "lead_time_performance": lead_time_performance,
            "year_performance": year_performance,
            "month_performance": month_performance,
            "season_performance": season_performance,
            "quarter_performance": quarter_performance,
            "weekday_performance": weekday_performance,
            "race_order_performance": race_order_performance,
            "reunion_number_performance": reunion_number_performance,
            "discipline_performance": discipline_performance,
            "distance_performance": distance_performance,
            "surface_performance": surface_performance,
            "discipline_surface_performance": discipline_surface_performance,
            "weather_performance": weather_performance,
            "temperature_band_performance": temperature_band_performance,
            "prize_money_performance": prize_money_performance,
            "prize_per_runner_performance": prize_per_runner_performance,
            "handicap_performance": handicap_performance,
            "weight_performance": weight_performance,
            "equipment_performance": equipment_performance,
            "horse_age_performance": horse_age_performance,
            "horse_gender_performance": horse_gender_performance,
            "horse_coat_performance": horse_coat_performance,
            "horse_breed_performance": horse_breed_performance,
            "horse_sire_performance": horse_sire_performance,
            "horse_dam_performance": horse_dam_performance,
            "owner_performance": owner_performance,
            "owner_trainer_performance": owner_trainer_performance,
            "owner_jockey_performance": owner_jockey_performance,
            "recent_form_performance": recent_form_performance,
            "race_category_performance": race_category_performance,
            "race_class_performance": race_class_performance,
            "value_bet_performance": value_bet_performance,
            "value_bet_flag_performance": value_bet_flag_performance,
            "field_size_performance": field_size_performance,
            "draw_performance": draw_performance,
            "draw_parity_performance": draw_parity_performance,
            "start_delay_performance": start_delay_performance,
            "start_type_performance": start_type_performance,
            "rest_period_performance": rest_period_performance,
            "model_version_performance": model_version_performance,
            "prediction_rank_performance": prediction_rank_performance,
            "predicted_position_performance": predicted_position_performance,
            "final_position_performance": final_position_performance,
            "jockey_performance": jockey_performance,
            "trainer_performance": trainer_performance,
            "jockey_trainer_performance": jockey_trainer_performance,
            "jockey_experience_performance": jockey_experience_performance,
            "trainer_experience_performance": trainer_experience_performance,
            "jockey_nationality_performance": jockey_nationality_performance,
            "trainer_nationality_performance": trainer_nationality_performance,
            "hippodrome_performance": hippodrome_performance,
            "track_type_performance": track_type_performance,
            "track_length_performance": track_length_performance,
            "country_performance": country_performance,
            "city_performance": city_performance,
            "api_source_performance": api_source_performance,
            "odds_band_performance": odds_band_performance,
        }

        active_model = (
            db.query(MLModel)
            .filter(MLModel.is_active.is_(True))
            .order_by(MLModel.training_date.desc())
            .first()
        )

        model_updated = False
        if active_model:
            active_model.accuracy = metrics["accuracy"]
            active_model.precision_score = metrics["precision"]
            active_model.recall_score = metrics["recall"]
            active_model.f1_score = metrics["f1"]
            active_model.roc_auc = metrics["roc_auc"]

            existing_metrics = _coerce_metrics(active_model.performance_metrics)
            history: List[Dict[str, object]] = existing_metrics.get("evaluation_history", [])  # type: ignore[assignment]
            history.append(evaluation_summary)
            existing_metrics["last_evaluation"] = evaluation_summary
            existing_metrics["evaluation_history"] = history[-20:]
            active_model.performance_metrics = existing_metrics

            db.commit()
            model_updated = True

        logger.info("Model performance updated successfully (%s samples)", len(y_true))

        return {
            "status": "success",
            "days_evaluated": days_back,
            "cutoff_date": cutoff_date.isoformat(),
            "evaluated_samples": len(y_true),
            "courses_evaluated": course_count,
            "probability_threshold": probability_threshold,
            "metrics": metrics,
            "confidence_distribution": confidence_distribution,
            "confidence_level_metrics": confidence_level_metrics,
            "confidence_score_performance": confidence_score_performance,
            "probability_distribution_metrics": probability_distribution_metrics,
            "probability_entropy_performance": probability_entropy_performance,
            "probability_sharpness_performance": probability_sharpness_performance,
            "topn_performance": topn_performance,
            "win_probability_performance": win_probability_performance,
            "place_probability_quality": place_probability_quality,
            "place_probability_performance": place_probability_performance,
            "place_probability_distribution": place_probability_distribution,
<<<<<<< HEAD
            "place_probability_gain_curve": place_probability_gain_curve,
=======
>>>>>>> 8560c36c
            "place_probability_calibration": place_probability_calibration,
            "probability_edge_performance": probability_edge_performance,
            "probability_error_performance": probability_error_performance,
            "probability_margin_performance": probability_margin_performance,
            "feature_contribution_summary": feature_contribution_summary,
            "favourite_alignment_performance": favourite_alignment_performance,
            "rank_correlation_performance": rank_correlation_performance,
            "rank_error_metrics": rank_error_metrics,
            "rank_error_distribution": rank_error_distribution,
            "prediction_outcome_performance": prediction_outcome_performance,
            "calibration_diagnostics": calibration_diagnostics,
            "threshold_recommendations": threshold_recommendations,
            "betting_value_analysis": betting_value_analysis,
            "odds_alignment": odds_alignment,
            "lift_analysis": lift_analysis,
            "daily_performance": daily_performance,
            "day_part_performance": day_part_performance,
            "lead_time_performance": lead_time_performance,
            "year_performance": year_performance,
            "month_performance": month_performance,
            "season_performance": season_performance,
            "quarter_performance": quarter_performance,
            "weekday_performance": weekday_performance,
            "race_order_performance": race_order_performance,
            "reunion_number_performance": reunion_number_performance,
            "distance_performance": distance_performance,
            "discipline_surface_performance": discipline_surface_performance,
            "draw_performance": draw_performance,
            "draw_parity_performance": draw_parity_performance,
            "start_delay_performance": start_delay_performance,
            "weather_performance": weather_performance,
            "temperature_band_performance": temperature_band_performance,
            "prize_money_performance": prize_money_performance,
            "prize_per_runner_performance": prize_per_runner_performance,
            "handicap_performance": handicap_performance,
            "weight_performance": weight_performance,
            "equipment_performance": equipment_performance,
            "horse_age_performance": horse_age_performance,
            "horse_gender_performance": horse_gender_performance,
            "horse_coat_performance": horse_coat_performance,
            "horse_breed_performance": horse_breed_performance,
            "horse_sire_performance": horse_sire_performance,
            "horse_dam_performance": horse_dam_performance,
            "owner_performance": owner_performance,
            "owner_trainer_performance": owner_trainer_performance,
            "owner_jockey_performance": owner_jockey_performance,
            "recent_form_performance": recent_form_performance,
            "track_type_performance": track_type_performance,
            "track_length_performance": track_length_performance,
            "city_performance": city_performance,
            "odds_band_performance": odds_band_performance,
            "value_bet_flag_performance": value_bet_flag_performance,
            "model_version_breakdown": dict(model_versions),
            "model_version_performance": model_version_performance,
            "rest_period_performance": rest_period_performance,
            "jockey_performance": jockey_performance,
            "trainer_performance": trainer_performance,
            "jockey_trainer_performance": jockey_trainer_performance,
            "jockey_experience_performance": jockey_experience_performance,
            "trainer_experience_performance": trainer_experience_performance,
            "jockey_nationality_performance": jockey_nationality_performance,
            "trainer_nationality_performance": trainer_nationality_performance,
            "hippodrome_performance": hippodrome_performance,
            "country_performance": country_performance,
            "prediction_rank_performance": prediction_rank_performance,
            "predicted_position_performance": predicted_position_performance,
            "final_position_performance": final_position_performance,
            "api_source_performance": api_source_performance,
            "value_bet_courses": sum(1 for data in course_stats.values() if data["value_bet_detected"]),
            "evaluation_timestamp": evaluation_timestamp,
            "model_updated": model_updated,
        }

    except Exception as e:  # pragma: no cover - defensive logging
        logger.error(f"Error updating model performance: {e}", exc_info=True)
        return {
            "status": "error",
            "message": str(e),
        }

    finally:
        db.close()


@celery_app.task(bind=True, max_retries=3)
def generate_prediction_for_course(self, course_id: int):
    """
    Génère une prédiction pour une course spécifique

    Args:
        course_id: ID de la course

    Returns:
        Dictionnaire avec la prédiction générée
    """
    db = SessionLocal()

    try:
        logger.info(f"Generating prediction for course {course_id}")

        # Créer le service de prédiction
        predictor = RacePredictionService(db)

        # Générer la prédiction
        result = predictor.predict_course(
            course_id=course_id,
            include_explanations=True,
            detect_value_bets=True
        )

        # Sauvegarder la prédiction
        saved = _save_predictions_to_db(db, [result])

        logger.info(f"Prediction for course {course_id} generated successfully")

        return {
            "status": "success",
            "course_id": course_id,
            "prediction_saved": saved > 0,
            "result": result
        }

    except Exception as e:
        logger.error(f"Error generating prediction for course {course_id}: {e}", exc_info=True)
        raise self.retry(exc=e, countdown=30 * (2 ** self.request.retries))

    finally:
        db.close()


def _save_predictions_to_db(db: Session, race_predictions: list) -> int:
    """
    Sauvegarde les prédictions dans la base de données

    Args:
        db: Session de base de données
        race_predictions: Liste des prédictions de courses

    Returns:
        Nombre de prédictions sauvegardées
    """
    import json

    saved_count = 0

    for race_pred in race_predictions:
        try:
            # Créer le pronostic pour la course
            pronostic = Pronostic(
                course_id=race_pred['course_id'],
                model_version=race_pred.get('model_version', 'unknown'),
                confidence_score=race_pred['predictions'][0]['probability'] * 100 if race_pred['predictions'] else 0,
                value_bet_detected=len(race_pred.get('value_bets', [])) > 0,
                gagnant_predicted=json.dumps(race_pred['recommendations']['gagnant']),
                place_predicted=json.dumps(race_pred['recommendations']['place']),
                tierce_predicted=json.dumps(race_pred['recommendations']['tierce']),
                quarte_predicted=json.dumps(race_pred['recommendations']['quarte']),
                quinte_predicted=json.dumps(race_pred['recommendations']['quinte']),
            )

            db.add(pronostic)
            db.flush()  # Pour obtenir l'ID

            # Sauvegarder les prédictions individuelles des partants
            for pred in race_pred['predictions']:
                partant_pred = PartantPrediction(
                    pronostic_id=pronostic.pronostic_id,
                    partant_id=pred['partant_id'],
                    win_probability=pred['probability'],
                    confidence_level=pred['confidence_level'],
                    shap_values=json.dumps(pred.get('explanation', {}).get('shap_values', {})) if pred.get('explanation') else None,
                    shap_contributions=json.dumps(pred.get('explanation', {})) if pred.get('explanation') else None,
                    top_positive_features=json.dumps(pred.get('explanation', {}).get('top_positive_features', [])) if pred.get('explanation') else None,
                    top_negative_features=json.dumps(pred.get('explanation', {}).get('top_negative_features', [])) if pred.get('explanation') else None,
                )
                db.add(partant_pred)

            db.commit()
            saved_count += 1

        except Exception as e:
            logger.error(f"Error saving prediction for course {race_pred['course_id']}: {e}")
            db.rollback()
            continue

    return saved_count


def _save_training_metrics_to_db(db: Session, metrics: dict, model_path: Path):
    """
    Sauvegarde les métriques d'entraînement dans la base de données

    Args:
        db: Session de base de données
        metrics: Dictionnaire des métriques
        model_path: Chemin du modèle
    """
    import json
    from app.models.ml_model import MLModel

    try:
        ml_model = MLModel(
            model_name="horse_racing_gradient_boosting",
            version=datetime.now().strftime("%Y%m%d_%H%M%S"),
            algorithm="GradientBoosting",
            file_path=str(model_path),
            performance_metrics=json.dumps(metrics),
            features_used=json.dumps(metrics.get('feature_names', [])),
            is_active=True
        )

        # Désactiver les anciens modèles
        db.query(MLModel).update({"is_active": False})

        db.add(ml_model)
        db.commit()

        logger.info(f"Training metrics saved to database for model version {ml_model.version}")

    except Exception as e:
        logger.error(f"Error saving training metrics to database: {e}")
        db.rollback()<|MERGE_RESOLUTION|>--- conflicted
+++ resolved
@@ -300,7 +300,6 @@
         if specificity is not None and sensitivity is not None
         else None
     )
-<<<<<<< HEAD
 
     return {
         "specificity": specificity,
@@ -385,174 +384,6 @@
             else:
                 variance = sum((value - mean_value) ** 2 for value in ordered) / len(ordered)
                 std_value = sqrt(variance)
-=======
-
-    return {
-        "specificity": specificity,
-        "false_positive_rate": false_positive_rate,
-        "negative_predictive_value": negative_predictive_value,
-        "balanced_accuracy": balanced_accuracy,
-    }
-
-
-def _compute_percentile(sorted_values: List[float], percentile: float) -> Optional[float]:
-    """Calcule un percentile (0-1) par interpolation linéaire."""
-
-    if not sorted_values:
-        return None
-
-    # On borne explicitement la valeur demandée pour éviter les dépassements.
-    percentile = max(0.0, min(1.0, percentile))
-
-    if len(sorted_values) == 1:
-        return float(sorted_values[0])
-
-    position = percentile * (len(sorted_values) - 1)
-    lower_index = int(position)
-    upper_index = min(lower_index + 1, len(sorted_values) - 1)
-    weight = position - lower_index
-
-    lower_value = float(sorted_values[lower_index])
-    upper_value = float(sorted_values[upper_index])
-    return lower_value + (upper_value - lower_value) * weight
-
-
-def _summarise_probability_distribution(
-    truths: List[int], scores: List[float]
-) -> Dict[str, object]:
-    """Analyse la distribution des probabilités prédites et leur séparation.
-
-    L'objectif est d'offrir un diagnostic rapide de la calibration globale :
-    - quelle est la dispersion des probabilités émises par le modèle ?
-    - les gagnants observés reçoivent-ils des scores nettement supérieurs aux
-      perdants ?
-    - quelle marge existe-t-il entre les médianes positives et négatives ?
-
-    Ces éléments complètent les métriques agrégées (précision, rappel, Brier) en
-    mettant en évidence d'éventuels recouvrements entre gagnants/perdants malgré
-    des taux globaux stables.
-    """
-
-    # Conversion défensive : certaines valeurs peuvent provenir de ``Decimal``.
-    cleaned_scores = [float(score) for score in scores if score is not None]
-    positives = [
-        float(score)
-        for score, truth in zip(scores, truths)
-        if score is not None and int(truth) == 1
-    ]
-    negatives = [
-        float(score)
-        for score, truth in zip(scores, truths)
-        if score is not None and int(truth) == 0
-    ]
-
-    def _build_stats(values: List[float]) -> Dict[str, object]:
-        """Construit les statistiques descriptives pour une liste de scores."""
-
-        if not values:
-            return {
-                "count": 0,
-                "average": None,
-                "median": None,
-                "p10": None,
-                "p90": None,
-                "min": None,
-                "max": None,
-                "std": None,
-            }
-
-        ordered = sorted(values)
-        mean_value = _safe_average(ordered)
-        std_value: Optional[float] = None
-        if mean_value is not None:
-            if len(ordered) == 1:
-                std_value = 0.0
-            else:
-                variance = sum((value - mean_value) ** 2 for value in ordered) / len(ordered)
-                std_value = sqrt(variance)
-
-def _compute_percentile(sorted_values: List[float], percentile: float) -> Optional[float]:
-    """Calcule un percentile (0-1) par interpolation linéaire."""
-
-    if not sorted_values:
-        return None
-
-    # On borne explicitement la valeur demandée pour éviter les dépassements.
-    percentile = max(0.0, min(1.0, percentile))
-
-    if len(sorted_values) == 1:
-        return float(sorted_values[0])
-
-    position = percentile * (len(sorted_values) - 1)
-    lower_index = int(position)
-    upper_index = min(lower_index + 1, len(sorted_values) - 1)
-    weight = position - lower_index
-
-    lower_value = float(sorted_values[lower_index])
-    upper_value = float(sorted_values[upper_index])
-    return lower_value + (upper_value - lower_value) * weight
-
-
-def _summarise_probability_distribution(
-    truths: List[int], scores: List[float]
-) -> Dict[str, object]:
-    """Analyse la distribution des probabilités prédites et leur séparation.
-
-    L'objectif est d'offrir un diagnostic rapide de la calibration globale :
-    - quelle est la dispersion des probabilités émises par le modèle ?
-    - les gagnants observés reçoivent-ils des scores nettement supérieurs aux
-      perdants ?
-    - quelle marge existe-t-il entre les médianes positives et négatives ?
-
-    Ces éléments complètent les métriques agrégées (précision, rappel, Brier) en
-    mettant en évidence d'éventuels recouvrements entre gagnants/perdants malgré
-    des taux globaux stables.
-    """
-
-    # Conversion défensive : certaines valeurs peuvent provenir de ``Decimal``.
-    cleaned_scores = [float(score) for score in scores if score is not None]
-    positives = [
-        float(score)
-        for score, truth in zip(scores, truths)
-        if score is not None and int(truth) == 1
-    ]
-    negatives = [
-        float(score)
-        for score, truth in zip(scores, truths)
-        if score is not None and int(truth) == 0
-    ]
-
-    def _build_stats(values: List[float]) -> Dict[str, object]:
-        """Construit les statistiques descriptives pour une liste de scores."""
-
-        if not values:
-            return {
-                "count": 0,
-                "average": None,
-                "median": None,
-                "p10": None,
-                "p90": None,
-                "min": None,
-                "max": None,
-                "std": None,
-            }
-
-        ordered = sorted(values)
-        mean_value = _safe_average(ordered)
-        std_value: Optional[float] = None
-        if mean_value is not None:
-            if len(ordered) == 1:
-                std_value = 0.0
-            else:
-                variance = sum((value - mean_value) ** 2 for value in ordered) / len(ordered)
-                std_value = sqrt(variance)
-
-def _compute_percentile(sorted_values: List[float], percentile: float) -> Optional[float]:
-    """Calcule un percentile (0-1) par interpolation linéaire."""
-
-    if not sorted_values:
-        return None
->>>>>>> 8560c36c
 
     # On borne explicitement la valeur demandée pour éviter les dépassements.
     percentile = max(0.0, min(1.0, percentile))
@@ -1492,7 +1323,6 @@
     }
 
 
-<<<<<<< HEAD
 def _summarise_place_probability_gain_curve(
     samples: List[Dict[str, object]],
     *,
@@ -1701,8 +1531,6 @@
     }
 
 
-=======
->>>>>>> 8560c36c
 def _categorise_probability_sharpness(
     standard_deviation: Optional[float],
 ) -> Tuple[str, str]:
@@ -10301,13 +10129,10 @@
         place_probability_distribution = _summarise_place_probability_distribution(
             place_probability_samples
         )
-<<<<<<< HEAD
         place_probability_gain_curve = _summarise_place_probability_gain_curve(
             place_probability_samples,
             steps=5,
         )
-=======
->>>>>>> 8560c36c
 
         course_count = len(course_stats)
         favourite_alignment_performance = _summarise_favourite_alignment_performance(
@@ -10791,10 +10616,7 @@
             "place_probability_performance": place_probability_performance,
             "place_probability_quality": place_probability_quality,
             "place_probability_distribution": place_probability_distribution,
-<<<<<<< HEAD
             "place_probability_gain_curve": place_probability_gain_curve,
-=======
->>>>>>> 8560c36c
             "place_probability_calibration": place_probability_calibration,
             "probability_edge_performance": probability_edge_performance,
             "probability_error_performance": probability_error_performance,
@@ -10891,10 +10713,7 @@
             "place_probability_performance": place_probability_performance,
             "place_probability_quality": place_probability_quality,
             "place_probability_distribution": place_probability_distribution,
-<<<<<<< HEAD
             "place_probability_gain_curve": place_probability_gain_curve,
-=======
->>>>>>> 8560c36c
             "place_probability_calibration": place_probability_calibration,
             "probability_edge_performance": probability_edge_performance,
             "probability_error_performance": probability_error_performance,
@@ -11019,10 +10838,7 @@
             "place_probability_quality": place_probability_quality,
             "place_probability_performance": place_probability_performance,
             "place_probability_distribution": place_probability_distribution,
-<<<<<<< HEAD
             "place_probability_gain_curve": place_probability_gain_curve,
-=======
->>>>>>> 8560c36c
             "place_probability_calibration": place_probability_calibration,
             "probability_edge_performance": probability_edge_performance,
             "probability_error_performance": probability_error_performance,
