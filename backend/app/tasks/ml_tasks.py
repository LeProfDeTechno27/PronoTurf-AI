"""Tâches Celery pour le Machine Learning et les prédictions."""

import json
import logging
from collections import Counter
from datetime import date, datetime, time, timedelta
from math import ceil, sqrt, log2
from statistics import median
from pathlib import Path
from typing import Any, Dict, List, Optional, Set, Tuple

from sqlalchemy.orm import Session

from app.tasks.celery_app import celery_app
from app.core.database import SessionLocal
from app.ml.predictor import RacePredictionService
from app.ml.training import ModelTrainer
from app.models.course import Course, CourseStatus, StartType
from app.models.hippodrome import TrackType
from app.models.horse import Gender
from app.models.reunion import Reunion
from app.models.pronostic import Pronostic
from app.models.partant_prediction import PartantPrediction

try:
    from sklearn.metrics import (
        accuracy_score,
        average_precision_score,
        confusion_matrix,
        f1_score,
        log_loss,
        precision_recall_curve,
        precision_score,
        recall_score,
        roc_auc_score,
        roc_curve,
    )
except Exception:  # pragma: no cover - defensive import guard
    accuracy_score = precision_score = recall_score = f1_score = roc_auc_score = log_loss = None
    average_precision_score = precision_recall_curve = None
    roc_curve = None
    confusion_matrix = None

logger = logging.getLogger(__name__)


@celery_app.task(bind=True, max_retries=3)
def generate_daily_predictions(self, target_date: Optional[str] = None):
    """
    Génère les prédictions pour toutes les courses du jour

    Args:
        target_date: Date cible au format YYYY-MM-DD (None = aujourd'hui)

    Returns:
        Dictionnaire avec le statut et les statistiques
    """
    db = SessionLocal()

    try:
        logger.info("Starting daily predictions generation")

        # Parser la date
        if target_date:
            prediction_date = date.fromisoformat(target_date)
        else:
            prediction_date = date.today()

        logger.info(f"Generating predictions for {prediction_date}")

        # Créer le service de prédiction
        predictor = RacePredictionService(db)

        # Générer les prédictions pour tout le programme
        result = predictor.predict_daily_program(
            target_date=prediction_date,
            include_explanations=True
        )

        # Sauvegarder les prédictions dans la base de données
        saved_count = _save_predictions_to_db(db, result['races'])

        logger.info(f"Daily predictions generated successfully: {saved_count} races")

        return {
            "status": "success",
            "date": prediction_date.isoformat(),
            "races_predicted": len(result['races']),
            "predictions_saved": saved_count,
            "generated_at": result['generated_at']
        }

    except Exception as e:
        logger.error(f"Error generating daily predictions: {e}", exc_info=True)
        # Retry avec backoff exponentiel
        raise self.retry(exc=e, countdown=60 * (2 ** self.request.retries))

    finally:
        db.close()


@celery_app.task(bind=True)
def train_ml_model(
    self,
    min_date: Optional[str] = None,
    max_date: Optional[str] = None,
    n_estimators: int = 200,
    learning_rate: float = 0.1,
    max_depth: int = 5
):
    """
    Entraîne le modèle ML avec les nouvelles données

    Args:
        min_date: Date minimale (YYYY-MM-DD)
        max_date: Date maximale (YYYY-MM-DD)
        n_estimators: Nombre d'arbres
        learning_rate: Taux d'apprentissage
        max_depth: Profondeur maximale

    Returns:
        Dictionnaire avec les métriques de performance
    """
    db = SessionLocal()

    try:
        logger.info("Starting ML model training")
        logger.info(f"Date range: {min_date} to {max_date}")

        # Créer le trainer
        output_path = Path("models/horse_racing_model.pkl")
        trainer = ModelTrainer(db, model_save_path=output_path)

        # Entraîner le modèle
        metrics = trainer.train_new_model(
            min_date=min_date,
            max_date=max_date,
            test_size=0.2,
            include_odds=False,
            n_estimators=n_estimators,
            learning_rate=learning_rate,
            max_depth=max_depth
        )

        # Sauvegarder les métriques dans la base
        _save_training_metrics_to_db(db, metrics, output_path)

        logger.info("ML model training completed successfully")

        return {
            "status": "success",
            "metrics": metrics,
            "model_path": str(output_path.absolute())
        }

    except Exception as e:
        logger.error(f"Error training ML model: {e}", exc_info=True)
        return {
            "status": "error",
            "message": str(e)
        }

    finally:
        db.close()


def _safe_average(values: List[float]) -> Optional[float]:
    """Retourne la moyenne d'une liste ou ``None`` si elle est vide."""

    return sum(values) / len(values) if values else None


def _compute_matthews_correlation(
    true_negative: int,
    false_positive: int,
    false_negative: int,
    true_positive: int,
) -> Optional[float]:
    """Calcule le coefficient de corrélation de Matthews en gérant les cas dégénérés.

    Cet indicateur fournit une mesure équilibrée de la qualité de la classification
    binaire en tenant compte simultanément de la précision sur les classes positives
    et négatives. Lorsque l'un des termes du dénominateur est nul (aucun positif ou
    négatif prédit/observé), le score n'est pas défini et nous retournons ``None``
    pour éviter une division par zéro.
    """

    denominator = sqrt(
        (true_positive + false_positive)
        * (true_positive + false_negative)
        * (true_negative + false_positive)
        * (true_negative + false_negative)
    )

    if denominator == 0:
        return None

    numerator = (true_positive * true_negative) - (false_positive * false_negative)
    return numerator / denominator


def _compute_binary_classification_insights(
    true_negative: int,
    false_positive: int,
    false_negative: int,
    true_positive: int,
) -> Dict[str, Optional[float]]:
    """Dérive des métriques complémentaires pour équilibrer le diagnostic binaire.

    En plus du rappel (déjà exposé via ``recall``), les opérateurs ont besoin d'une
    visibilité sur la capacité du modèle à filtrer correctement les faux positifs
    et à confirmer les prédictions négatives. Cette fonction calcule donc la
    spécificité (taux de vrais négatifs), le taux de faux positifs, la valeur
    prédictive négative ainsi que la balanced accuracy qui combine rappel et
    spécificité. Tous les calculs gèrent explicitement les cas dégénérés pour
    éviter les divisions par zéro.
    """

    total_negatives = true_negative + false_positive
    total_predicted_negative = true_negative + false_negative
    total_actual_positive = true_positive + false_negative

    specificity = (
        true_negative / total_negatives if total_negatives > 0 else None
    )
    false_positive_rate = (
        false_positive / total_negatives if total_negatives > 0 else None
    )
    negative_predictive_value = (
        true_negative / total_predicted_negative
        if total_predicted_negative > 0
        else None
    )
    sensitivity = (
        true_positive / total_actual_positive if total_actual_positive > 0 else None
    )

    balanced_accuracy = (
        (specificity + sensitivity) / 2
        if specificity is not None and sensitivity is not None
        else None
    )

    return {
        "specificity": specificity,
        "false_positive_rate": false_positive_rate,
        "negative_predictive_value": negative_predictive_value,
        "balanced_accuracy": balanced_accuracy,
    }

<<<<<<< HEAD

def _compute_percentile(sorted_values: List[float], percentile: float) -> Optional[float]:
    """Calcule un percentile (0-1) par interpolation linéaire."""

    if not sorted_values:
        return None

    # On borne explicitement la valeur demandée pour éviter les dépassements.
    percentile = max(0.0, min(1.0, percentile))

    if len(sorted_values) == 1:
        return float(sorted_values[0])

    position = percentile * (len(sorted_values) - 1)
    lower_index = int(position)
    upper_index = min(lower_index + 1, len(sorted_values) - 1)
    weight = position - lower_index

    lower_value = float(sorted_values[lower_index])
    upper_value = float(sorted_values[upper_index])
    return lower_value + (upper_value - lower_value) * weight


def _summarise_probability_distribution(
    truths: List[int], scores: List[float]
) -> Dict[str, object]:
    """Analyse la distribution des probabilités prédites et leur séparation.

    L'objectif est d'offrir un diagnostic rapide de la calibration globale :
    - quelle est la dispersion des probabilités émises par le modèle ?
    - les gagnants observés reçoivent-ils des scores nettement supérieurs aux
      perdants ?
    - quelle marge existe-t-il entre les médianes positives et négatives ?

    Ces éléments complètent les métriques agrégées (précision, rappel, Brier) en
    mettant en évidence d'éventuels recouvrements entre gagnants/perdants malgré
    des taux globaux stables.
    """

    # Conversion défensive : certaines valeurs peuvent provenir de ``Decimal``.
    cleaned_scores = [float(score) for score in scores if score is not None]
    positives = [
        float(score)
        for score, truth in zip(scores, truths)
        if score is not None and int(truth) == 1
    ]
    negatives = [
        float(score)
        for score, truth in zip(scores, truths)
        if score is not None and int(truth) == 0
    ]

    def _build_stats(values: List[float]) -> Dict[str, object]:
        """Construit les statistiques descriptives pour une liste de scores."""

        if not values:
            return {
                "count": 0,
                "average": None,
                "median": None,
                "p10": None,
                "p90": None,
                "min": None,
                "max": None,
                "std": None,
            }

        ordered = sorted(values)
        mean_value = _safe_average(ordered)
        std_value: Optional[float] = None
        if mean_value is not None:
            if len(ordered) == 1:
                std_value = 0.0
            else:
                variance = sum((value - mean_value) ** 2 for value in ordered) / len(ordered)
                std_value = sqrt(variance)
=======
>>>>>>> 22b3355c

def _compute_percentile(sorted_values: List[float], percentile: float) -> Optional[float]:
    """Calcule un percentile (0-1) par interpolation linéaire."""

    if not sorted_values:
        return None

    # On borne explicitement la valeur demandée pour éviter les dépassements.
    percentile = max(0.0, min(1.0, percentile))

    if len(sorted_values) == 1:
        return float(sorted_values[0])

    position = percentile * (len(sorted_values) - 1)
    lower_index = int(position)
    upper_index = min(lower_index + 1, len(sorted_values) - 1)
    weight = position - lower_index

    lower_value = float(sorted_values[lower_index])
    upper_value = float(sorted_values[upper_index])
    return lower_value + (upper_value - lower_value) * weight


def _summarise_probability_distribution(
    truths: List[int], scores: List[float]
) -> Dict[str, object]:
    """Analyse la distribution des probabilités prédites et leur séparation.

    L'objectif est d'offrir un diagnostic rapide de la calibration globale :
    - quelle est la dispersion des probabilités émises par le modèle ?
    - les gagnants observés reçoivent-ils des scores nettement supérieurs aux
      perdants ?
    - quelle marge existe-t-il entre les médianes positives et négatives ?

    Ces éléments complètent les métriques agrégées (précision, rappel, Brier) en
    mettant en évidence d'éventuels recouvrements entre gagnants/perdants malgré
    des taux globaux stables.
    """

    # Conversion défensive : certaines valeurs peuvent provenir de ``Decimal``.
    cleaned_scores = [float(score) for score in scores if score is not None]
    positives = [
        float(score)
        for score, truth in zip(scores, truths)
        if score is not None and int(truth) == 1
    ]
    negatives = [
        float(score)
        for score, truth in zip(scores, truths)
        if score is not None and int(truth) == 0
    ]

    def _build_stats(values: List[float]) -> Dict[str, object]:
        """Construit les statistiques descriptives pour une liste de scores."""

        if not values:
            return {
                "count": 0,
                "average": None,
                "median": None,
                "p10": None,
                "p90": None,
                "min": None,
                "max": None,
                "std": None,
            }

        ordered = sorted(values)
        mean_value = _safe_average(ordered)
        std_value: Optional[float] = None
        if mean_value is not None:
            if len(ordered) == 1:
                std_value = 0.0
            else:
                variance = sum((value - mean_value) ** 2 for value in ordered) / len(ordered)
                std_value = sqrt(variance)

    if not calibration_rows:
        return {
            "count": len(ordered),
            "average": mean_value,
            "median": float(median(ordered)),
            "p10": _compute_percentile(ordered, 0.10),
            "p90": _compute_percentile(ordered, 0.90),
            "min": float(ordered[0]),
            "max": float(ordered[-1]),
            "std": std_value,
        }

    overall_stats = _build_stats(cleaned_scores)
    positive_stats = _build_stats(positives)
    negative_stats = _build_stats(negatives)

    average_gap: Optional[float] = None
    if positive_stats["average"] is not None and negative_stats["average"] is not None:
        average_gap = positive_stats["average"] - negative_stats["average"]

    median_gap: Optional[float] = None
    if positive_stats["median"] is not None and negative_stats["median"] is not None:
        median_gap = positive_stats["median"] - negative_stats["median"]

    return {
        "overall": overall_stats,
        "positives": positive_stats,
        "negatives": negative_stats,
        "average_gap": average_gap,
        "median_gap": median_gap,
    }


def _compute_normalised_dcg(
    ranked_entries: List[Tuple[Dict[str, object], Optional[int]]],
    cutoff: int,
) -> Optional[float]:
    """Calcule un NDCG@k binaire basé sur la position finale des partants.

    Le score retourne ``1.0`` lorsque les chevaux réellement placés (≤ 3) sont
    correctement classés dans les ``cutoff`` premiers pronostics, ``0`` quand ils
    sont relégués en bas de liste. S'il n'existe aucune pertinence dans les
    données (aucun podium identifié), la fonction renvoie ``1.0`` par convention
    afin de ne pas pénaliser une réunion sans signal exploitable.
    """

    if not ranked_entries:
        return None

    effective_cutoff = max(1, cutoff)

    # Transforme les positions finales en pertinence (1 si podium, 0 sinon).
    relevances = [
        1 if final_position is not None and final_position <= 3 else 0
        for _, final_position in ranked_entries
    ]

    predicted_relevances = relevances[:effective_cutoff]
    ideal_relevances = sorted(relevances, reverse=True)[:effective_cutoff]

    def _dcg(values: List[int]) -> float:
        """Calcule le Discounted Cumulative Gain d'une liste binaire."""

        return sum(
            relevance / log2(index + 2)
            for index, relevance in enumerate(values)
            if relevance
        )

    ideal_dcg = _dcg(ideal_relevances)
    if ideal_dcg == 0:
        return 1.0

    return _dcg(predicted_relevances) / ideal_dcg


def _build_calibration_table(
    scores: List[float],
    truths: List[int],
    *,
    bins: int = 5,
) -> List[Dict[str, object]]:
    """Construit un tableau de calibration par quantiles.

    L'objectif est d'exposer à la fois le volume de prédictions par tranche et
    l'écart éventuel entre probabilité moyenne et fréquence observée.
    """

    if not scores or not truths or len(scores) != len(truths):
        return []

    combined = sorted(zip(scores, truths), key=lambda item: item[0])
    bucket_size = max(1, len(combined) // bins)

    calibration_rows: List[Dict[str, object]] = []

    for idx in range(bins):
        start = idx * bucket_size
        end = (idx + 1) * bucket_size if idx < bins - 1 else len(combined)

        if start >= len(combined):
            break

        bucket = combined[start:end]
        bucket_scores = [item[0] for item in bucket]
        bucket_truths = [item[1] for item in bucket]

        calibration_rows.append(
            {
                "bin": idx + 1,
                "count": len(bucket),
                "min_probability": min(bucket_scores),
                "max_probability": max(bucket_scores),
                "average_probability": _safe_average(bucket_scores),
                "empirical_rate": _safe_average(bucket_truths),
            }
        )

    return calibration_rows


def _describe_calibration_quality(
    calibration_rows: List[Dict[str, object]]
) -> Dict[str, Optional[float]]:
    """Synthétise les écarts de calibration observés sur les quantiles."""

    if not calibration_rows:
        return {
            "expected_calibration_error": None,
            "maximum_calibration_gap": None,
            "weighted_bias": None,
            "bins": [],
        }

    total = sum(int(row.get("count", 0) or 0) for row in calibration_rows)
    if not total:
        return {
            "expected_calibration_error": None,
            "maximum_calibration_gap": None,
            "weighted_bias": None,
            "bins": [],
        }

    expected_error = 0.0
    weighted_bias = 0.0
    max_gap = 0.0
    enriched_bins: List[Dict[str, object]] = []

    for row in calibration_rows:
        count = int(row.get("count", 0) or 0)
        weight = count / total if total else 0.0
        average_probability = row.get("average_probability")
        empirical_rate = row.get("empirical_rate")

        # Le « gap » correspond à la différence entre probabilité estimée et fréquence
        # observée : une valeur positive indique que le modèle est trop conservateur,
        # une valeur négative qu'il est trop confiant.
        gap: Optional[float] = None
        if average_probability is not None and empirical_rate is not None:
            gap = empirical_rate - average_probability
            expected_error += weight * abs(gap)
            weighted_bias += weight * gap
            max_gap = max(max_gap, abs(gap))

        enriched_bins.append(
            {
                **row,
                "weight": weight,
                "calibration_gap": gap,
            }
        )

    return {
        "expected_calibration_error": expected_error,
        "maximum_calibration_gap": max_gap,
        "weighted_bias": weighted_bias,
        "bins": enriched_bins,
    }


def _decompose_brier_score(
    calibration_rows: List[Dict[str, object]],
    *,
    base_rate: Optional[float],
    brier_score: Optional[float],
) -> Dict[str, Optional[float]]:
    """Décompose la Brier score en composantes de Murphy pour guider les actions.

    La décomposition distingue trois éléments :

    - ``reliability`` mesure l'écart moyen entre probabilité prédite et fréquence
      observée sur chaque quantile. Plus il est faible, meilleure est la
      calibration.
    - ``resolution`` capture la capacité du modèle à séparer des groupes avec des
      fréquences observées différentes. Plus il est élevé, plus l'information
      apportée par les probabilités est discriminante.
    - ``uncertainty`` correspond à la variance intrinsèque du jeu de données
      (proportion de victoires). Il sert de référence pour calculer un score de
      compétence (« *skill score* »).

    Les opérateurs peuvent ainsi identifier si une dérive de la Brier score
    provient d'un manque de calibration (reliability), d'une perte de
    différenciation (resolution) ou simplement d'une variation du taux de
    gagnants (uncertainty). Lorsque le taux de gagnants est extrême (0 % ou 100
    %), la composante d'incertitude annule toute interprétation et nous
    neutralisons le *skill score*.
    """

    if not calibration_rows or base_rate is None or brier_score is None:
        return {
            "reliability": None,
            "resolution": None,
            "uncertainty": None,
            "skill_score": None,
            "bins": [],
        }

    total = sum(int(row.get("count", 0) or 0) for row in calibration_rows)
    if not total:
        return {
            "reliability": None,
            "resolution": None,
            "uncertainty": base_rate * (1 - base_rate),
            "skill_score": None,
            "bins": [],
        }

    reliability = 0.0
    resolution = 0.0
    decomposition_rows: List[Dict[str, object]] = []

    for row in calibration_rows:
        count = int(row.get("count", 0) or 0)
        if count <= 0:
            continue

        average_probability = row.get("average_probability")
        empirical_rate = row.get("empirical_rate")
        if average_probability is None or empirical_rate is None:
            continue

        weight = count / total
        reliability_contrib = weight * (average_probability - empirical_rate) ** 2
        resolution_contrib = weight * (empirical_rate - base_rate) ** 2

        reliability += reliability_contrib
        resolution += resolution_contrib

        decomposition_rows.append(
            {
                "bin": row.get("bin"),
                "count": count,
                "weight": weight,
                "average_probability": average_probability,
                "empirical_rate": empirical_rate,
                "reliability_contribution": reliability_contrib,
                "resolution_contribution": resolution_contrib,
            }
        )

    uncertainty = base_rate * (1 - base_rate)
    skill_score: Optional[float]
    if uncertainty and uncertainty > 0:
        skill_score = 1 - (brier_score / uncertainty)
    else:
        skill_score = None

    return {
        "reliability": reliability if decomposition_rows else None,
        "resolution": resolution if decomposition_rows else None,
        "uncertainty": uncertainty,
        "skill_score": skill_score,
        "bins": decomposition_rows,
    }


def _build_gain_curve(
    scores: List[float],
    truths: List[int],
    *,
    steps: int = 5,
) -> List[Dict[str, Optional[float]]]:
    """Construit une courbe de gain cumulative sur plusieurs paliers.

    L'objectif est de mesurer la capacité du modèle à concentrer rapidement
    les bons partants (top 3) lorsqu'on ne retient que les meilleures
    probabilités. Chaque ligne représente la performance cumulée après avoir
    couvert ``coverage`` pourcent des partants.
    """

    if not scores or not truths or len(scores) != len(truths):
        return []

    combined = sorted(zip(scores, truths), key=lambda item: item[0], reverse=True)
    total = len(combined)
    total_positive = sum(truths)

    gain_curve: List[Dict[str, Optional[float]]] = []
    cumulative_hits = 0

    for step in range(1, steps + 1):
        cutoff = max(1, ceil(total * (step / steps)))
        selection = combined[:cutoff]
        cumulative_hits = sum(truth for _, truth in selection)

        coverage = cutoff / total
        cumulative_hit_rate = cumulative_hits / cutoff if cutoff else None
        capture_rate: Optional[float] = None
        if total_positive:
            capture_rate = cumulative_hits / total_positive

        gain_curve.append(
            {
                "step": step,
                "coverage": coverage,
                "observations": cutoff,
                "cumulative_hit_rate": cumulative_hit_rate,
                "capture_rate": capture_rate,
            }
        )

    return gain_curve


def _build_precision_recall_curve(
    scores: List[float],
    truths: List[int],
    *,
    sample_points: int = 8,
) -> List[Dict[str, Optional[float]]]:
    """Construit une table compacte de la courbe précision-rappel."""

    if (
        not scores
        or not truths
        or len(scores) != len(truths)
        or precision_recall_curve is None
    ):
        return []

    precision, recall, thresholds = precision_recall_curve(truths, scores)

    if len(thresholds) == 0:
        return []

    curve: List[Dict[str, Optional[float]]] = []

    for idx, threshold in enumerate(list(thresholds)):
        current_precision = float(precision[idx + 1])
        current_recall = float(recall[idx + 1])
        denom = current_precision + current_recall
        f1_score_value = (2 * current_precision * current_recall / denom) if denom else 0.0
        curve.append(
            {
                "threshold": float(threshold),
                "precision": current_precision,
                "recall": current_recall,
                "f1": f1_score_value,
            }
        )

    # Ajoute le point terminal (tous positifs) pour compléter la courbe.
    end_precision = float(precision[-1])
    end_recall = float(recall[-1])
    denom = end_precision + end_recall
    curve.append(
        {
            "threshold": 0.0,
            "precision": end_precision,
            "recall": end_recall,
            "f1": (2 * end_precision * end_recall / denom) if denom else 0.0,
        }
    )

    if len(curve) > sample_points:
        step = max(1, len(curve) // sample_points)
        reduced = [curve[idx] for idx in range(0, len(curve), step)]
        if reduced[-1] != curve[-1]:
            reduced.append(curve[-1])
        curve = reduced[:sample_points]

    return curve


def _build_roc_curve(
    scores: List[float],
    truths: List[int],
    *,
    sample_points: int = 12,
) -> List[Dict[str, Optional[float]]]:
    """Échantillonne la courbe ROC pour suivre le compromis rappel/spécificité."""

    if (
        not scores
        or not truths
        or len(scores) != len(truths)
        or len(set(truths)) < 2
        or roc_curve is None
    ):
        return []

    false_positive_rate, true_positive_rate, thresholds = roc_curve(truths, scores)

    if len(thresholds) == 0:
        return []

    total_points = len(thresholds)
    step = max(1, total_points // sample_points)
    sampled_indices = list(range(0, total_points, step))
    if sampled_indices[-1] != total_points - 1:
        sampled_indices.append(total_points - 1)

    roc_points: List[Dict[str, Optional[float]]] = []

    for idx in sampled_indices:
        threshold_value = thresholds[idx]
        # Le premier seuil retourné par scikit-learn est ``inf`` : on le remplace
        # par ``None`` pour indiquer qu'aucune coupure n'est appliquée.
        if threshold_value == float("inf"):
            threshold: Optional[float] = None
        else:
            threshold = float(threshold_value)

        fpr_value = float(false_positive_rate[idx])
        tpr_value = float(true_positive_rate[idx])

        roc_points.append(
            {
                "threshold": threshold,
                "false_positive_rate": fpr_value,
                "true_positive_rate": tpr_value,
                # Youden J pour identifier le meilleur seuil (TPR - FPR).
                "youden_j": tpr_value - fpr_value,
                "specificity": 1.0 - fpr_value,
            }
        )

    return roc_points


def _build_lift_table(
    scores: List[float],
    truths: List[int],
    *,
    buckets: int = 5,
) -> Dict[str, object]:
    """Construit un tableau de *lift* pour comparer chaque tranche au taux global."""

    if not scores or not truths or len(scores) != len(truths):
        return {"baseline_rate": None, "buckets": []}

    combined = sorted(zip(scores, truths), key=lambda item: item[0], reverse=True)
    total = len(combined)
    total_positive = sum(truths)
    baseline_rate = total_positive / total if total else 0.0

    bucket_size = max(1, total // buckets)
    buckets_rows: List[Dict[str, Optional[float]]] = []
    cumulative_positive = 0

    for idx in range(buckets):
        start = idx * bucket_size
        end = (idx + 1) * bucket_size if idx < buckets - 1 else total

        if start >= total:
            break

        bucket = combined[start:end]
        bucket_total = len(bucket)
        bucket_positive = sum(truth for _, truth in bucket)
        hit_rate: Optional[float] = None
        if bucket_total:
            hit_rate = bucket_positive / bucket_total

        cumulative_positive += bucket_positive

        buckets_rows.append(
            {
                "bucket": idx + 1,
                "from_fraction": start / total,
                "to_fraction": end / total,
                "observations": bucket_total,
                "hit_rate": hit_rate,
                "lift": (hit_rate / baseline_rate) if hit_rate is not None and baseline_rate > 0 else None,
                "cumulative_capture": (
                    cumulative_positive / total_positive if total_positive else None
                ),
                "cumulative_coverage": end / total,
            }
        )

    return {"baseline_rate": baseline_rate if total else None, "buckets": buckets_rows}


def _compute_ks_analysis(
    scores: List[float],
    truths: List[int],
    *,
    sample_points: int = 20,
) -> Dict[str, object]:
    """Mesure la séparation des distributions via le test KS discret.

    Le calcul reporte à la fois la statistique (distance maximale entre les
    distributions cumulées des positifs et négatifs) et une version compacte de
    la courbe pour visualiser rapidement les écarts. Cette vue complète la
    calibration : un modèle bien calibré mais incapable de séparer les classes
    sera pénalisé par une statistique KS faible.
    """

    if not scores or not truths or len(scores) != len(truths):
        return {"ks_statistic": None, "ks_threshold": None, "curve": []}

    total_positive = sum(truths)
    total_negative = len(truths) - total_positive

    if total_positive == 0 or total_negative == 0:
        # Dans ces cas extrêmes, la statistique KS est peu informative : on
        # retourne des valeurs nulles tout en conservant la structure attendue.
        return {"ks_statistic": None, "ks_threshold": None, "curve": []}

    combined = sorted(zip(scores, truths), key=lambda item: item[0], reverse=True)

    ks_statistic = 0.0
    ks_threshold: Optional[float] = None
    curve: List[Dict[str, float]] = []

    positives_seen = 0
    negatives_seen = 0
    step = max(1, len(combined) // sample_points)

    for index, (score, truth) in enumerate(combined, start=1):
        if truth:
            positives_seen += 1
        else:
            negatives_seen += 1

        true_positive_rate = positives_seen / total_positive
        false_positive_rate = negatives_seen / total_negative
        distance = abs(true_positive_rate - false_positive_rate)

        if distance >= ks_statistic:
            ks_statistic = distance
            ks_threshold = score

        if index % step == 0 or index == len(combined):
            curve.append(
                {
                    "fraction": index / len(combined),
                    "threshold": score,
                    "true_positive_rate": true_positive_rate,
                    "false_positive_rate": false_positive_rate,
                    "distance": distance,
                }
            )

    return {
        "ks_statistic": ks_statistic,
        "ks_threshold": ks_threshold,
        "curve": curve,
    }


def _evaluate_threshold_grid(
    scores: List[float],
    truths: List[int],
    thresholds: List[float],
) -> Dict[str, Dict[str, Optional[float]]]:
    """Calcule la sensibilité des métriques pour plusieurs seuils."""

    if not scores or not truths:
        return {}

    evaluation: Dict[str, Dict[str, Optional[float]]] = {}

    for threshold in sorted(set(thresholds)):
        predicted = [1 if score >= threshold else 0 for score in scores]

        accuracy = precision = recall = f1 = None
        if accuracy_score:
            accuracy = accuracy_score(truths, predicted)
            precision = precision_score(truths, predicted, zero_division=0)
            recall = recall_score(truths, predicted, zero_division=0)
            f1 = f1_score(truths, predicted, zero_division=0)

        evaluation[f"{threshold:.2f}"] = {
            "accuracy": accuracy,
            "precision": precision,
            "recall": recall,
            "f1": f1,
            "positive_rate": sum(predicted) / len(predicted) if predicted else None,
        }

    return evaluation


def _summarise_threshold_recommendations(
    grid: Dict[str, Dict[str, Optional[float]]]
) -> Dict[str, object]:
    """Identifie les seuils opérationnels les plus intéressants."""

    if not grid:
        return {
            "grid": [],
            "best_f1": None,
            "maximize_precision": None,
            "maximize_recall": None,
        }

    # On convertit la grille en liste triée pour exposer les seuils de manière lisible.
    ordered_grid: List[Dict[str, Optional[float]]] = []
    for threshold_label, metrics in grid.items():
        try:
            threshold_value = float(threshold_label)
        except (TypeError, ValueError):
            # On ignore les libellés non numériques afin de ne pas casser la vue.
            continue

        ordered_grid.append(
            {
                "threshold": threshold_value,
                "accuracy": metrics.get("accuracy"),
                "precision": metrics.get("precision"),
                "recall": metrics.get("recall"),
                "f1": metrics.get("f1"),
                "positive_rate": metrics.get("positive_rate"),
            }
        )

    ordered_grid.sort(key=lambda row: row["threshold"])

    def _select_best(metric: str) -> Optional[Dict[str, Optional[float]]]:
        """Retourne la ligne optimisant ``metric`` (avec tie-break sur le seuil)."""

        best_row: Optional[Dict[str, Optional[float]]] = None
        best_value = float("-inf")

        for row in ordered_grid:
            value = row.get(metric)
            if value is None:
                continue

            if (
                value > best_value + 1e-12
                or (
                    best_row is not None
                    and abs(value - best_value) <= 1e-12
                    and row["threshold"] < best_row["threshold"]
                )
            ):
                best_value = float(value)
                best_row = row

        return best_row

    best_f1_row = _select_best("f1")
    best_precision_row = _select_best("precision")
    best_recall_row = _select_best("recall")

    # Pour le meilleur F1, on expose l'ensemble des métriques associées afin
    # d'aider l'opérateur à comprendre le compromis proposé.
    best_f1_payload: Optional[Dict[str, Optional[float]]] = None
    if best_f1_row is not None:
        best_f1_payload = {
            "threshold": best_f1_row["threshold"],
            "f1": best_f1_row.get("f1"),
            "precision": best_f1_row.get("precision"),
            "recall": best_f1_row.get("recall"),
            "positive_rate": best_f1_row.get("positive_rate"),
        }

    def _row_to_summary(row: Optional[Dict[str, Optional[float]]], metric: str) -> Optional[Dict[str, Optional[float]]]:
        if row is None:
            return None

        return {
            "threshold": row["threshold"],
            metric: row.get(metric),
            "positive_rate": row.get("positive_rate"),
        }

    return {
        "grid": ordered_grid,
        "best_f1": best_f1_payload,
        "maximize_precision": _row_to_summary(best_precision_row, "precision"),
        "maximize_recall": _row_to_summary(best_recall_row, "recall"),
    }


def _analyse_odds_alignment(
    samples: List[Dict[str, object]]
) -> Dict[str, object]:
    """Quantifie l'alignement entre les probabilités projetées et les cotes publiques."""

    def _empty_payload(priced_count: int = 0) -> Dict[str, object]:
        """Construit une réponse neutre lorsque les données sont insuffisantes."""

        return {
            "priced_samples": priced_count,
            "usable_samples": 0,
            "pearson_correlation": None,
            "mean_probability_gap": None,
            "mean_absolute_error": None,
            "root_mean_squared_error": None,
            "average_predicted_probability": None,
            "average_implied_probability": None,
            "average_overround": None,
            "median_overround": None,
            "courses_with_overlay": 0,
            "course_overrounds": [],
        }

    if not samples:
        return _empty_payload(0)

    priced_samples = [
        sample
        for sample in samples
        if sample.get("odds") is not None and float(sample.get("odds", 0.0)) > 0.0
    ]

    if not priced_samples:
        return _empty_payload(0)

    predicted_probabilities: List[float] = []
    implied_probabilities: List[float] = []
    course_implied_map: Dict[object, List[float]] = {}

    for sample in priced_samples:
        probability = float(sample.get("probability", 0.0))
        odds = float(sample.get("odds", 0.0))

        if odds <= 0.0:
            # Les cotes nulles ou négatives ne peuvent pas être converties en probabilité implicite.
            continue

        implied_probability = 1.0 / odds

        predicted_probabilities.append(probability)
        implied_probabilities.append(implied_probability)

        course_id = sample.get("course_id")
        course_implied_map.setdefault(course_id, []).append(implied_probability)

    usable_samples = len(predicted_probabilities)
    if usable_samples == 0:
        # Si toutes les entrées avaient des cotes invalides, on reste sur un retour neutre.
        return _empty_payload(len(priced_samples))

    # Moyennes et écarts moyens pour visualiser l'écart général au marché.
    mean_gap = sum(
        probability - implied
        for probability, implied in zip(predicted_probabilities, implied_probabilities)
    ) / usable_samples

    mean_absolute_error = sum(
        abs(probability - implied)
        for probability, implied in zip(predicted_probabilities, implied_probabilities)
    ) / usable_samples

    root_mean_squared_error = sqrt(
        sum(
            (probability - implied) ** 2
            for probability, implied in zip(predicted_probabilities, implied_probabilities)
        )
        / usable_samples
    )

    average_predicted_probability = sum(predicted_probabilities) / usable_samples
    average_implied_probability = sum(implied_probabilities) / usable_samples

    # Calcul de la corrélation de Pearson pour mesurer la cohérence du classement proposé
    # par rapport aux cotes publiées.
    mean_predicted = average_predicted_probability
    mean_implied = average_implied_probability

    numerator = sum(
        (probability - mean_predicted) * (implied - mean_implied)
        for probability, implied in zip(predicted_probabilities, implied_probabilities)
    )
    denominator_predicted = sum(
        (probability - mean_predicted) ** 2 for probability in predicted_probabilities
    )
    denominator_implied = sum(
        (implied - mean_implied) ** 2 for implied in implied_probabilities
    )

    if denominator_predicted <= 0.0 or denominator_implied <= 0.0:
        pearson_correlation = None
    else:
        pearson_correlation = numerator / sqrt(denominator_predicted * denominator_implied)

    course_overrounds: List[Dict[str, object]] = []
    overround_values: List[float] = []

    for course_id, implied_values in course_implied_map.items():
        total_implied = sum(implied_values)
        overround = total_implied - 1.0
        overround_values.append(overround)
        course_overrounds.append(
            {
                "course_id": course_id,
                "runner_count": len(implied_values),
                "implied_probability_sum": total_implied,
                "overround": overround,
            }
        )

    def _course_sort_key(entry: Dict[str, object]) -> Tuple[int, object]:
        course_identifier = entry.get("course_id")
        return (1, 0) if course_identifier is None else (0, course_identifier)

    course_overrounds.sort(key=_course_sort_key)

    courses_with_overlay = sum(1 for value in overround_values if value < 0.0)

    average_overround = (
        sum(overround_values) / len(overround_values)
        if overround_values
        else None
    )

    median_overround: Optional[float]
    if not overround_values:
        median_overround = None
    else:
        sorted_overrounds = sorted(overround_values)
        mid = len(sorted_overrounds) // 2
        if len(sorted_overrounds) % 2 == 1:
            median_overround = sorted_overrounds[mid]
        else:
            median_overround = (
                sorted_overrounds[mid - 1] + sorted_overrounds[mid]
            ) / 2.0

    return {
        "priced_samples": len(priced_samples),
        "usable_samples": usable_samples,
        "pearson_correlation": pearson_correlation,
        "mean_probability_gap": mean_gap,
        "mean_absolute_error": mean_absolute_error,
        "root_mean_squared_error": root_mean_squared_error,
        "average_predicted_probability": average_predicted_probability,
        "average_implied_probability": average_implied_probability,
        "average_overround": average_overround,
        "median_overround": median_overround,
        "courses_with_overlay": courses_with_overlay,
        "course_overrounds": course_overrounds,
    }


def _summarise_betting_value(
    samples: List[Dict[str, object]],
    threshold: float,
) -> Dict[str, object]:
    """Estime la rentabilité théorique et réalisée des paris."""

    if not samples:
        return {
            "priced_samples": 0,
            "bets_considered": 0,
            "realized_roi": None,
            "expected_value_per_bet": None,
            "average_edge": None,
            "average_predicted_probability": None,
            "average_implied_probability": None,
            "actual_win_rate": None,
            "best_value_candidates": [],
        }

    priced_samples = [
        sample
        for sample in samples
        if sample.get("odds") is not None and float(sample.get("odds")) > 1.0
    ]

    if not priced_samples:
        return {
            "priced_samples": 0,
            "bets_considered": 0,
            "realized_roi": None,
            "expected_value_per_bet": None,
            "average_edge": None,
            "average_predicted_probability": None,
            "average_implied_probability": None,
            "actual_win_rate": None,
            "best_value_candidates": [],
        }

    bets = [
        sample
        for sample in priced_samples
        if float(sample.get("probability", 0.0)) >= threshold
    ]

    if not bets:
        return {
            "priced_samples": len(priced_samples),
            "bets_considered": 0,
            "realized_roi": None,
            "expected_value_per_bet": None,
            "average_edge": None,
            "average_predicted_probability": None,
            "average_implied_probability": None,
            "actual_win_rate": None,
            "best_value_candidates": [],
        }

    realized_return = 0.0
    expected_values: List[float] = []
    edges: List[float] = []
    predicted_probs: List[float] = []
    implied_probs: List[float] = []

    for bet in bets:
        probability = float(bet.get("probability", 0.0))
        odds = float(bet.get("odds", 0.0))
        implied = 1.0 / odds if odds > 0 else 0.0

        predicted_probs.append(probability)
        implied_probs.append(implied)
        edges.append(probability - implied)

        expected_gain = probability * (odds - 1.0) - (1.0 - probability)
        expected_values.append(expected_gain)

        if bet.get("is_winner"):
            realized_return += odds - 1.0
        else:
            realized_return -= 1.0

    bets_considered = len(bets)
    realized_roi = realized_return / bets_considered if bets_considered else None

    best_value_candidates = sorted(
        (
            {
                "course_id": bet.get("course_id"),
                "partant_id": bet.get("partant_id"),
                "horse_name": bet.get("horse_name"),
                "probability": float(bet.get("probability", 0.0)),
                "odds": float(bet.get("odds", 0.0)),
                "edge": float(edge),
                "won": bool(bet.get("is_winner")),
                "final_position": bet.get("final_position"),
            }
            for bet, edge in zip(bets, edges)
        ),
        key=lambda candidate: candidate["edge"],
        reverse=True,
    )[:3]

    return {
        "priced_samples": len(priced_samples),
        "bets_considered": bets_considered,
        "realized_roi": realized_roi,
        "expected_value_per_bet": sum(expected_values) / bets_considered,
        "average_edge": sum(edges) / bets_considered,
        "average_predicted_probability": sum(predicted_probs) / bets_considered,
        "average_implied_probability": sum(implied_probs) / bets_considered,
        "actual_win_rate": sum(1 for bet in bets if bet.get("is_winner")) / bets_considered,
        "best_value_candidates": best_value_candidates,
    }


def _compute_probability_edge(
    predicted_probability: Optional[object],
    market_odds: Optional[object],
) -> Optional[float]:
    """Calcule l'écart entre la probabilité du modèle et l'implicite du marché."""

    if predicted_probability is None:
        return None

    try:
        model_probability = float(predicted_probability)
    except (TypeError, ValueError):
        return None

    if model_probability < 0.0 or model_probability > 1.0:
        model_probability = max(0.0, min(model_probability, 1.0))

    try:
        odds_value = float(market_odds) if market_odds is not None else None
    except (TypeError, ValueError):
        odds_value = None

    if odds_value is None or odds_value <= 1.0:
        return None

    implied_probability = 1.0 / odds_value
    return model_probability - implied_probability


def _categorise_probability_edge(
    edge_value: Optional[float],
) -> Tuple[str, str]:
    """Regroupe l'écart modèle/marché en segments interprétables."""

    if edge_value is None:
        return "unknown_edge", "Écart de probabilité inconnu"

    if edge_value >= 0.18:
        return "strong_positive_edge", "Écart très favorable (≥ 18 pts)"

    if edge_value >= 0.08:
        return "positive_edge", "Écart favorable (8-18 pts)"

    if edge_value >= 0.03:
        return "slight_positive_edge", "Écart légèrement favorable (3-8 pts)"

    if edge_value <= -0.10:
        return "strong_negative_edge", "Écart très défavorable (≤ -10 pts)"

    if edge_value <= -0.04:
        return "negative_edge", "Écart défavorable (-10 à -4 pts)"

    return "neutral_edge", "Écart neutre (-4 à +3 pts)"


def _summarise_probability_edge_performance(
    breakdown: Dict[str, Dict[str, object]]
) -> Dict[str, Dict[str, Optional[float]]]:
    """Analyse la réussite par tranche d'écart avec les cotes publiques."""

    if not breakdown:
        return {}

    total_samples = sum(len(payload.get("truths", [])) for payload in breakdown.values())
    edge_metrics: Dict[str, Dict[str, Optional[float]]] = {}

    order_priority = {
        "strong_positive_edge": 0,
        "positive_edge": 1,
        "slight_positive_edge": 2,
        "neutral_edge": 3,
        "negative_edge": 4,
        "strong_negative_edge": 5,
        "unknown_edge": 6,
    }

    for segment, payload in sorted(
        breakdown.items(),
        key=lambda item: (order_priority.get(item[0], 99), item[0]),
    ):
        truths = list(payload.get("truths", []))
        predicted = list(payload.get("predictions", []))
        scores = list(payload.get("scores", []))
        courses: Set[int] = set(payload.get("courses", set()))
        horses: Set[int] = set(payload.get("horses", set()))
        edges = [float(value) for value in payload.get("edges", []) if value is not None]
        implied_probabilities = [
            float(value)
            for value in payload.get("implied_probabilities", [])
            if value is not None
        ]
        odds_values = [
            float(value) for value in payload.get("odds", []) if value is not None
        ]

        summary = _summarise_group_performance(truths, predicted, scores)
        summary["label"] = payload.get("label", segment)
        summary["share"] = (len(truths) / total_samples) if total_samples else None
        summary["courses"] = len(courses)
        summary["horses"] = len(horses)
        summary["observed_positive_rate"] = (
            sum(truths) / len(truths) if truths else None
        )

        if edges:
            ordered = sorted(edges)
            midpoint = len(ordered) // 2
            if len(ordered) % 2 == 0:
                median_edge = (ordered[midpoint - 1] + ordered[midpoint]) / 2
            else:
                median_edge = ordered[midpoint]

            summary.update(
                {
                    "average_edge": _safe_average(edges),
                    "median_edge": median_edge,
                    "min_edge": ordered[0],
                    "max_edge": ordered[-1],
                }
            )
        else:
            summary.update(
                {
                    "average_edge": None,
                    "median_edge": None,
                    "min_edge": None,
                    "max_edge": None,
                }
            )

        summary["average_implied_probability"] = _safe_average(implied_probabilities)
        summary["average_odds"] = _safe_average(odds_values)

        edge_metrics[segment] = summary

    return edge_metrics


def _categorise_probability_error(
    absolute_error: Optional[object],
) -> Tuple[str, str, Optional[float]]:
    """Classe l'écart absolu probabilité / réalité en fourchettes parlantes."""

    if absolute_error is None:
        return "error_unknown", "Erreur inconnue", None

    try:
        value = float(absolute_error)
    except (TypeError, ValueError):  # pragma: no cover - robustesse sur données inattendues
        return "error_unknown", "Erreur inconnue", None

    # Les écarts théoriques sont bornés dans [0, 1]. On contraint donc la valeur
    # afin d'éviter qu'une dérive d'arrondi ne vienne polluer la catégorisation.
    value = max(0.0, min(value, 1.0))

    if value <= 0.10:
        return "error_0_10", "Ultra précis (≤ 10 pts)", value

    if value <= 0.20:
        return "error_10_20", "Fiable (10-20 pts)", value

    if value <= 0.35:
        return "error_20_35", "Approximation (20-35 pts)", value

    if value <= 0.50:
        return "error_35_50", "Fragile (35-50 pts)", value

    return "error_50_plus", "À surveiller (> 50 pts)", value


def _summarise_probability_error_performance(
    breakdown: Dict[str, Dict[str, object]]
) -> Dict[str, Dict[str, Optional[float]]]:
    """Analyse la précision réelle selon l'écart absolu des probabilités."""

    if not breakdown:
        return {}

    total_samples = sum(len(payload.get("truths", [])) for payload in breakdown.values())
    error_metrics: Dict[str, Dict[str, Optional[float]]] = {}

    for segment in sorted(breakdown.keys()):
        payload = breakdown[segment]
        truths = list(payload.get("truths", []))
        predicted = list(payload.get("predictions", []))
        scores = list(payload.get("scores", []))
        courses: Set[int] = set(payload.get("courses", set()))
        errors = [
            float(value)
            for value in payload.get("errors", [])
            if value is not None
        ]

        summary = _summarise_group_performance(truths, predicted, scores)
        summary["label"] = payload.get("label", segment)
        summary["share"] = (len(truths) / total_samples) if total_samples else None
        summary["courses"] = len(courses)
        summary["observed_positive_rate"] = sum(truths) / len(truths) if truths else None

        if errors:
            ordered = sorted(errors)
            midpoint = len(ordered) // 2
            if len(ordered) % 2 == 0:
                median_error = (ordered[midpoint - 1] + ordered[midpoint]) / 2
            else:
                median_error = ordered[midpoint]

            summary.update(
                {
                    "average_absolute_error": _safe_average(errors),
                    "median_absolute_error": median_error,
                    "min_absolute_error": ordered[0],
                    "max_absolute_error": ordered[-1],
                }
            )
        else:
            summary.update(
                {
                    "average_absolute_error": None,
                    "median_absolute_error": None,
                    "min_absolute_error": None,
                    "max_absolute_error": None,
                }
            )

        error_metrics[segment] = summary

    return error_metrics


def _categorise_prediction_outcome(
    predicted_label: int,
    actual_label: int,
) -> Tuple[str, str]:
    """Retourne une clé et un libellé pour chaque couple prédiction / réalité."""

    if actual_label == 1 and predicted_label == 1:
        return "true_positive", "Succès (positif confirmé)"

    if actual_label == 0 and predicted_label == 0:
        return "true_negative", "Succès (négatif confirmé)"

    if actual_label == 0 and predicted_label == 1:
        return "false_positive", "Faux positif (à filtrer)"

    return "false_negative", "Faux négatif (à investiguer)"


def _summarise_prediction_outcome_performance(
    breakdown: Dict[str, Dict[str, object]]
) -> Dict[str, Dict[str, Optional[float]]]:
    """Dresse un tableau de bord par type d'issue (TP/FP/TN/FN)."""

    if not breakdown:
        return {}

    total_samples = sum(len(payload.get("truths", [])) for payload in breakdown.values())
    outcome_metrics: Dict[str, Dict[str, Optional[float]]] = {}

    for segment in sorted(breakdown.keys()):
        payload = breakdown[segment]
        truths = list(payload.get("truths", []))
        predicted = list(payload.get("predictions", []))
        scores = [
            float(value)
            for value in payload.get("scores", [])
            if value is not None
        ]
        courses: Set[int] = set(payload.get("courses", set()))
        pronostics: Set[int] = set(payload.get("pronostics", set()))
        model_versions: Set[str] = set(payload.get("model_versions", set()))

        summary = _summarise_group_performance(truths, predicted, scores)
        summary.update(
            {
                "label": payload.get("label", segment),
                "share": (summary["samples"] / total_samples) if total_samples else None,
                "courses": len(courses),
                "pronostics": len(pronostics),
                "model_version_count": len(model_versions),
                "model_versions": sorted(model_versions),
                "observed_positive_rate": sum(truths) / len(truths) if truths else None,
                "prediction_rate": sum(predicted) / len(predicted) if predicted else None,
            }
        )

        average_probability = _safe_average(scores)
        observed_rate = summary["observed_positive_rate"]
        summary["average_probability"] = average_probability

        if average_probability is not None and observed_rate is not None:
            summary["average_calibration_gap"] = average_probability - observed_rate
        else:
            summary["average_calibration_gap"] = None

        if truths:
            summary["accuracy_within_segment"] = sum(
                1 for truth, prediction in zip(truths, predicted) if truth == prediction
            ) / len(truths)
        else:
            summary["accuracy_within_segment"] = None

        outcome_metrics[segment] = summary

    return outcome_metrics


def _categorise_probability_margin(
    primary_probability: Optional[object],
    secondary_probability: Optional[object],
) -> Tuple[str, str, Optional[float]]:
    """Classe l'écart entre les deux meilleurs pronostics d'une course."""

    if primary_probability is None:
        return "margin_unknown", "Marge inconnue", None

    try:
        top_probability = float(primary_probability)
    except (TypeError, ValueError):  # pragma: no cover - robustesse face à des valeurs corrompues
        return "margin_unknown", "Marge inconnue", None

    # Lorsque la deuxième cote est absente (course mono-partant ou données incomplètes),
    # on conserve un segment dédié afin de ne pas mélanger ces cas aux marges habituelles.
    if secondary_probability is None:
        return "margin_singleton", "Sans challenger déclaré", top_probability

    try:
        runner_up_probability = float(secondary_probability)
    except (TypeError, ValueError):  # pragma: no cover - sécurité supplémentaire
        return "margin_unknown", "Marge inconnue", None

    margin = max(0.0, min(top_probability - runner_up_probability, 1.0))
    # Arrondi technique pour éviter qu'un flottant représenté comme 0.0500000000001
    # ne bascule dans la tranche supérieure alors qu'il devrait rester "≤ 5 pts".
    margin = round(margin, 10)

    if margin <= 0.05:
        return "margin_tight", "Très serré (≤ 5 pts)", margin

    if margin <= 0.10:
        return "margin_close", "Serré (5-10 pts)", margin

    if margin <= 0.20:
        return "margin_buffered", "Dégagé (10-20 pts)", margin

    return "margin_clear", "Très confortable (> 20 pts)", margin


def _summarise_probability_margin_performance(
    breakdown: Dict[str, Dict[str, object]]
) -> Dict[str, Dict[str, Optional[float]]]:
    """Analyse la fiabilité des pronostics selon la marge sur le dauphin."""

    if not breakdown:
        return {}

    total_samples = sum(len(payload.get("truths", [])) for payload in breakdown.values())
    margin_metrics: Dict[str, Dict[str, Optional[float]]] = {}

    for segment in sorted(breakdown.keys()):
        payload = breakdown[segment]
        truths = list(payload.get("truths", []))
        predicted = list(payload.get("predictions", []))
        scores = [float(value) for value in payload.get("scores", []) if value is not None]
        courses: Set[int] = set(payload.get("courses", set()))
        horses: Set[int] = set(payload.get("horses", set()))
        margins = [
            float(value)
            for value in payload.get("margins", [])
            if value is not None
        ]

        summary = _summarise_group_performance(truths, predicted, scores)
        summary.update(
            {
                "label": payload.get("label", segment),
                "share": (summary["samples"] / total_samples) if total_samples else None,
                "courses": len(courses),
                "horses": len(horses),
                "observed_positive_rate": sum(truths) / len(truths) if truths else None,
                "average_probability": _safe_average(scores),
            }
        )

        if margins:
            ordered_margins = sorted(margins)
            midpoint = len(ordered_margins) // 2
            if len(ordered_margins) % 2 == 0:
                median_margin = (
                    ordered_margins[midpoint - 1] + ordered_margins[midpoint]
                ) / 2
            else:
                median_margin = ordered_margins[midpoint]

            summary.update(
                {
                    "average_margin": _safe_average(margins),
                    "median_margin": median_margin,
                    "min_margin": ordered_margins[0],
                    "max_margin": ordered_margins[-1],
                }
            )
        else:
            summary.update(
                {
                    "average_margin": None,
                    "median_margin": None,
                    "min_margin": None,
                    "max_margin": None,
                }
            )

        margin_metrics[segment] = summary

    return margin_metrics


<<<<<<< HEAD
def _extract_feature_contributions(payload: Optional[object]) -> Dict[str, float]:
    """Normalise une structure SHAP arbitraire en dictionnaire ``feature -> valeur``.

    Les contributions peuvent provenir d'un dictionnaire natif, d'une liste de
    dictionnaires (contenant les clés ``feature``/``value`` ou ``contribution``),
    ou encore d'une chaîne JSON. Tous les éléments non convertibles en flottants
    sont silencieusement ignorés afin de garantir la robustesse de l'agrégation.
    """

    if payload is None:
        return {}

    raw_data: object = payload

    if isinstance(payload, str):
        try:
            raw_data = json.loads(payload)
        except json.JSONDecodeError:
            return {}

    contributions: Dict[str, float] = {}

    if isinstance(raw_data, dict):
        for key, value in raw_data.items():
            try:
                contributions[str(key)] = float(value)
            except (TypeError, ValueError):  # pragma: no cover - sécurité parsing
                continue
        return contributions

    if isinstance(raw_data, list):
        for item in raw_data:
            if not isinstance(item, dict):
                continue

            feature_name = item.get("feature") or item.get("name") or item.get("label")
            if not feature_name:
                continue

            raw_value = (
                item.get("value")
                if item.get("value") is not None
                else item.get("contribution")
                if item.get("contribution") is not None
                else item.get("impact")
            )

            if raw_value is None:
                continue

            try:
                contributions[str(feature_name)] = float(raw_value)
            except (TypeError, ValueError):  # pragma: no cover - valeurs non numériques
                continue

        return contributions

    return {}


def _summarise_feature_contribution_performance(
    tracker: Dict[str, Dict[str, object]]
) -> Dict[str, object]:
    """Agrège les contributions SHAP pour identifier les leviers dominants.

    Le résultat expose pour chaque feature la contribution moyenne, absolue,
    la part d'occurrences positives/négatives ainsi que les extrêmes observés.
    Une vue *top features* permet de prioriser les facteurs expliquant les
    décisions du modèle sur la fenêtre analysée.
    """

    if not tracker:
        return {
            "total_samples": 0,
            "prediction_samples": 0,
            "features": {},
            "top_features": [],
        }

    features_summary: Dict[str, Dict[str, object]] = {}
    ranking: List[Dict[str, object]] = []
    total_samples = 0
    prediction_ids: Set[int] = set()

    for feature, stats in tracker.items():
        samples = int(stats.get("samples", 0))
        if samples <= 0:
            continue

        total_samples += samples
        prediction_ids.update(stats.get("predictions", set()))

        total_contribution = float(stats.get("total_contribution", 0.0))
        total_abs_contribution = float(stats.get("total_abs_contribution", 0.0))
        positive_count = int(stats.get("positive_count", 0))
        negative_count = int(stats.get("negative_count", 0))
        neutral_count = max(0, samples - positive_count - negative_count)

        average_contribution = total_contribution / samples
        average_abs_contribution = total_abs_contribution / samples

        summary_payload: Dict[str, object] = {
            "samples": samples,
            "average_contribution": average_contribution,
            "average_absolute_contribution": average_abs_contribution,
            "max_contribution": float(stats.get("max_contribution", 0.0)),
            "min_contribution": float(stats.get("min_contribution", 0.0)),
            "positive_share": positive_count / samples if samples else 0.0,
            "negative_share": negative_count / samples if samples else 0.0,
            "neutral_share": neutral_count / samples if samples else 0.0,
            "courses": len(stats.get("courses", set())),
            "horses": len(stats.get("horses", set())),
            "pronostics": len(stats.get("pronostics", set())),
        }

        if average_contribution > 0.005:
            summary_payload["dominant_direction"] = "positive"
        elif average_contribution < -0.005:
            summary_payload["dominant_direction"] = "negative"
        else:
            summary_payload["dominant_direction"] = "neutral"

        features_summary[feature] = summary_payload

        ranking.append(
            {
                "feature": feature,
                "average_absolute_contribution": average_abs_contribution,
                "average_contribution": average_contribution,
                "samples": samples,
            }
        )

    ordered_features = dict(sorted(features_summary.items(), key=lambda item: item[0]))
    top_features = sorted(
        ranking,
        key=lambda item: (item["average_absolute_contribution"], item["samples"]),
        reverse=True,
    )[:10]

    return {
        "total_samples": total_samples,
        "prediction_samples": len(prediction_ids),
        "features": ordered_features,
        "top_features": top_features,
    }


=======
>>>>>>> 22b3355c
def _categorise_favourite_alignment(
    model_entry: Optional[Dict[str, object]],
    pmu_entry: Optional[Dict[str, object]],
) -> Tuple[str, str]:
    """Identifie si le favori modèle est aligné avec le favori PMU."""

    if pmu_entry is None:
        return "pmu_missing", "Favori PMU indisponible"

    if model_entry is None:
        return "model_missing", "Favori modèle indisponible"

    try:
        model_horse = model_entry.get("horse_id")
        pmu_horse = pmu_entry.get("horse_id")
    except AttributeError:  # pragma: no cover - sécurité sur structures inattendues
        return "pmu_missing", "Favori PMU indisponible"

    if model_horse is not None and pmu_horse is not None and model_horse == pmu_horse:
        return "aligned", "Favori modèle aligné sur les cotes PMU"

    return "divergent", "Favori modèle différent du PMU"


def _summarise_favourite_alignment_performance(
    breakdown: Dict[str, Dict[str, object]],
    total_courses: int,
) -> Dict[str, Dict[str, Optional[float]]]:
    """Synthétise le comportement du favori modèle vs le favori marché."""

    if not breakdown:
        return {}

    alignment_metrics: Dict[str, Dict[str, Optional[float]]] = {}

    for segment in sorted(breakdown.keys()):
        payload = breakdown[segment]
        courses: Set[int] = set(payload.get("courses", set()))
        course_count = len(courses)
        pmu_courses = int(payload.get("pmu_courses", 0))

        model_truths = [int(value) for value in payload.get("model_truths", [])]
        model_predictions = [int(value) for value in payload.get("model_predictions", [])]
        model_scores = [float(value) for value in payload.get("model_scores", [])]

        summary = _summarise_group_performance(model_truths, model_predictions, model_scores)
        summary.update(
            {
                "label": payload.get("label", segment),
                "courses": course_count,
                "share": (course_count / total_courses) if total_courses else None,
                "model_win_rate": (
                    payload.get("model_wins", 0) / course_count if course_count else None
                ),
                "pmu_win_rate": (
                    payload.get("pmu_wins", 0) / pmu_courses if pmu_courses else None
                ),
                "aligned_winner_rate": (
                    payload.get("aligned_wins", 0) / course_count if course_count else None
                ),
                "average_model_probability": _safe_average(model_scores),
                "average_pmu_probability": _safe_average(
                    [float(value) for value in payload.get("pmu_scores", [])]
                ),
                "average_pmu_odds": _safe_average(
                    [float(value) for value in payload.get("pmu_odds", [])]
                ),
                "average_probability_gap": _safe_average(
                    [float(value) for value in payload.get("probability_gaps", [])]
                ),
                "average_pmu_rank_in_model": _safe_average(
                    [float(value) for value in payload.get("pmu_ranks", [])]
                ),
            }
        )

        pmu_truths = [int(value) for value in payload.get("pmu_truths", [])]
        summary["pmu_positive_rate"] = (
            sum(pmu_truths) / len(pmu_truths) if pmu_truths else None
        )

        alignment_metrics[segment] = summary

    return alignment_metrics


def _summarise_winner_rankings(
    winner_ranks: List[int],
    total_courses: int,
) -> Dict[str, Optional[float]]:
    """Condense la position des vainqueurs dans le classement du modèle.

    Cette synthèse fournit un complément indispensable aux indicateurs « Top 1 »
    et « Top 3 » déjà exposés :

    * ``mean_rank`` et ``median_rank`` révèlent la place typique du gagnant dans
      le classement probabiliste ;
    * ``mean_reciprocal_rank`` (MRR) mesure la qualité moyenne de ranking sur
      l'ensemble des courses, en valorisant fortement les vainqueurs trouvés en
      tête de liste ;
    * ``share_top1`` et ``share_top3`` suivent la fréquence des gagnants situés
      dans les toutes premières positions, normalisées par le volume total de
      courses évaluées afin de suivre aisément l'évolution d'une exécution à
      l'autre ;
    * ``distribution`` conserve un histogramme ordonné des rangs observés pour
      faciliter l'analyse terrain.
    """

    if not winner_ranks:
        return {
            "evaluated_courses": total_courses,
            "mean_rank": None,
            "median_rank": None,
            "mean_reciprocal_rank": None,
            "share_top1": None,
            "share_top3": None,
            "distribution": {},
        }

    distribution = Counter(winner_ranks)
    evaluated = len(winner_ranks)
    mean_rank = sum(winner_ranks) / evaluated
    median_rank = float(median(winner_ranks))
    mean_reciprocal_rank = sum(1.0 / rank for rank in winner_ranks) / evaluated

    top1_share = (distribution.get(1, 0) / total_courses) if total_courses else None
    top3_share = (
        sum(count for rank, count in distribution.items() if rank <= 3) / total_courses
        if total_courses
        else None
    )

    return {
        "evaluated_courses": total_courses,
        "mean_rank": mean_rank,
        "median_rank": median_rank,
        "mean_reciprocal_rank": mean_reciprocal_rank,
        "share_top1": top1_share,
        "share_top3": top3_share,
        "distribution": {
            f"rank_{rank}": count for rank, count in sorted(distribution.items())
        },
    }


def _summarise_topn_performance(
    topn_tracking: Dict[int, Dict[str, object]],
    total_courses: int,
) -> Dict[str, Dict[str, Optional[float]]]:
    """Agrège les statistiques de réussite pour les ``Top N`` du modèle.

    Cette synthèse complète les indicateurs globaux (Top 1 / Top 3) en conservant
    un historique par taille de panier. Chaque entrée rapporte :

    * la proportion de courses couvertes par le segment (``coverage_rate``) ;
    * la fréquence à laquelle un gagnant ou un placé (Top 3) est capturé ;
    * la probabilité moyenne/médiane proposée sur les chevaux retenus ;
    * la meilleure position finale moyenne/médiane observée dans le segment ;
    * les volumes exacts de courses et de sélections contribuant au calcul.
    """

    summary: Dict[str, Dict[str, Optional[float]]] = {}

    for top_n, payload in sorted(topn_tracking.items()):
        courses = int(payload.get("courses", 0))
        probabilities = [
            float(value)
            for value in payload.get("probabilities", [])
            if value is not None
        ]
        best_finishes = [
            float(value)
            for value in payload.get("best_finishes", [])
            if value is not None
        ]
        winner_hits = int(payload.get("winner_hits", 0))
        place_hits = int(payload.get("place_hits", 0))

        summary[f"top{top_n}"] = {
            "label": f"Top {top_n}",
            "courses_covered": courses,
            "coverage_rate": (courses / total_courses) if total_courses else None,
            "samples": len(probabilities),
            "winner_hits": winner_hits,
            "winner_hit_rate": (winner_hits / courses) if courses else None,
            "top3_hits": place_hits,
            "top3_hit_rate": (place_hits / courses) if courses else None,
            "average_probability": _safe_average(probabilities),
            "median_probability": float(median(probabilities)) if probabilities else None,
            "best_finish_average": _safe_average(best_finishes),
            "best_finish_median": float(median(best_finishes)) if best_finishes else None,
        }

    return summary


def _compute_spearman_correlation(
    predicted_probabilities: List[float],
    finish_positions: List[int],
) -> Optional[float]:
    """Calcule la corrélation de Spearman entre le ranking prévu et l'arrivée."""

    n = len(predicted_probabilities)
    if n < 2 or n != len(finish_positions):
        return None

    # Classement du modèle : probabilité décroissante (0 -> favori).
    predicted_ranks = [0] * n
    for rank, index in enumerate(
        sorted(range(n), key=lambda idx: (-predicted_probabilities[idx], idx)), start=1
    ):
        predicted_ranks[index] = rank

    # Classement réel : position d'arrivée croissante (1 -> vainqueur).
    actual_ranks = [0] * n
    for rank, index in enumerate(
        sorted(range(n), key=lambda idx: (finish_positions[idx], idx)), start=1
    ):
        actual_ranks[index] = rank

    denominator = n * (n**2 - 1)
    if denominator == 0:
        return None

    diff_squared = sum(
        (predicted_ranks[idx] - actual_ranks[idx]) ** 2 for idx in range(n)
    )
    return 1 - (6 * diff_squared) / denominator


def _summarise_rank_correlation_performance(
    ranking_samples: Dict[int, Dict[str, object]]
) -> Dict[str, object]:
    """Synthétise la corrélation rang/pronostic par course et globalement."""

    course_details: Dict[str, Dict[str, object]] = {}
    spearman_scores: List[float] = []

    for course_id, payload in ranking_samples.items():
        probabilities = [
            float(value)
            for value in payload.get("probabilities", [])
            if value is not None
        ]
        finish_positions = [
            int(value)
            for value in payload.get("finish_positions", [])
            if value is not None
        ]

        correlation = _compute_spearman_correlation(probabilities, finish_positions)
        if correlation is None:
            continue

        key = payload.get("key") or f"course_{course_id}"
        label = payload.get("label") or key.replace("_", " ")

        course_details[key] = {
            "course_id": course_id,
            "label": label,
            "runner_count": len(probabilities),
            "spearman": correlation,
        }
        spearman_scores.append(correlation)

    evaluated_courses = len(spearman_scores)
    tracked_courses = len(ranking_samples)

    return {
        "tracked_courses": tracked_courses,
        "evaluated_courses": evaluated_courses,
        "courses_missing_results": tracked_courses - evaluated_courses,
        "average_spearman": _safe_average(spearman_scores),
        "median_spearman": float(median(spearman_scores)) if spearman_scores else None,
        "best_spearman": max(spearman_scores) if spearman_scores else None,
        "worst_spearman": min(spearman_scores) if spearman_scores else None,
        "course_details": course_details,
    }


def _summarise_rank_error_metrics(
    rank_error_tracking: Dict[int, Dict[str, object]]
) -> Dict[str, object]:
    """Mesure l'écart de classement entre le modèle et l'arrivée officielle."""

    tracked_courses = len(rank_error_tracking)
    total_samples = 0
    total_perfect = 0
    absolute_errors_all: List[float] = []
    squared_errors_all: List[float] = []
    signed_errors_all: List[float] = []
    course_details: Dict[str, Dict[str, object]] = {}

    for course_id, payload in rank_error_tracking.items():
        absolute_errors = [
            float(value)
            for value in payload.get("absolute_errors", [])
            if value is not None
        ]
        if not absolute_errors:
            continue

        squared_errors = [
            float(value)
            for value in payload.get("squared_errors", [])
            if value is not None
        ]
        if not squared_errors:
            squared_errors = [error**2 for error in absolute_errors]

        signed_errors = [
            float(value)
            for value in payload.get("signed_errors", [])
            if value is not None
        ]

        samples = len(absolute_errors)
        perfect_predictions = int(payload.get("perfect_predictions", 0))
        runner_count = int(payload.get("runner_count", samples))

        total_samples += samples
        total_perfect += perfect_predictions
        absolute_errors_all.extend(absolute_errors)
        squared_errors_all.extend(squared_errors)
        signed_errors_all.extend(signed_errors)

        key = payload.get("key") or f"course_{course_id}"
        label = payload.get("label") or key.replace("_", " ")

        course_details[key] = {
            "course_id": course_id,
            "label": label,
            "samples": samples,
            "runner_count": runner_count,
            "mean_absolute_error": sum(absolute_errors) / samples,
            "median_absolute_error": float(median(absolute_errors)),
            "max_absolute_error": max(absolute_errors),
            "rmse": sqrt(sum(squared_errors) / samples),
            "perfect_predictions": perfect_predictions,
            "perfect_share": (perfect_predictions / samples) if samples else None,
            "average_bias": (
                sum(signed_errors) / samples if signed_errors else None
            ),
            "median_bias": (
                float(median(signed_errors)) if signed_errors else None
            ),
        }

    evaluated_courses = len(course_details)

    if total_samples == 0:
        return {
            "tracked_courses": tracked_courses,
            "evaluated_courses": evaluated_courses,
            "courses_missing_results": tracked_courses - evaluated_courses,
            "samples": 0,
            "mean_absolute_error": None,
            "median_absolute_error": None,
            "rmse": None,
            "max_absolute_error": None,
            "perfect_predictions": 0,
            "perfect_share": None,
            "average_bias": None,
            "median_bias": None,
            "course_details": course_details,
        }

    return {
        "tracked_courses": tracked_courses,
        "evaluated_courses": evaluated_courses,
        "courses_missing_results": tracked_courses - evaluated_courses,
        "samples": total_samples,
        "mean_absolute_error": sum(absolute_errors_all) / total_samples,
        "median_absolute_error": float(median(absolute_errors_all)),
        "rmse": sqrt(sum(squared_errors_all) / total_samples)
        if squared_errors_all
        else None,
        "max_absolute_error": max(absolute_errors_all) if absolute_errors_all else None,
        "perfect_predictions": total_perfect,
        "perfect_share": total_perfect / total_samples,
        "average_bias": (
            sum(signed_errors_all) / total_samples if signed_errors_all else None
        ),
        "median_bias": (
            float(median(signed_errors_all)) if signed_errors_all else None
        ),
        "course_details": course_details,
    }


def _categorise_rank_error(
    absolute_error: float,
) -> Tuple[str, str]:
    """Retourne la clé de segment et un libellé lisible pour un écart de rang.

    Nous regroupons les erreurs absolues en cinq bandes qui correspondent aux
    usages terrain :

    * ``0`` → classement parfaitement aligné ;
    * ``1`` → un léger décalage d'une position ;
    * ``2-3`` → une approximation raisonnable ;
    * ``4-5`` → un écart marqué à investiguer ;
    * ``≥ 6`` → un décrochage net qui mérite un suivi rapproché.
    """

    if absolute_error <= 0:
        return "rank_error_exact", "Classement exact (écart 0)"

    if absolute_error <= 1:
        return "rank_error_one", "Écart léger (±1 rang)"

    if absolute_error <= 3:
        return "rank_error_two_three", "Écart modéré (2 à 3 rangs)"

    if absolute_error <= 5:
        return "rank_error_four_five", "Écart marqué (4 à 5 rangs)"

    return "rank_error_six_plus", "Décrochage important (≥ 6 rangs)"


def _summarise_rank_error_distribution(
    breakdown: Dict[str, Dict[str, object]],
    total_courses: int,
) -> Dict[str, Dict[str, Optional[float]]]:
    """Dresse un histogramme commenté des écarts de classement du modèle.

    Le tableau retour présente pour chaque bande :

    * la part d'observations concernées (``share``) et la couverture en cours ;
    * les indicateurs de classification (accuracy, rappel...) sur le segment ;
    * l'amplitude moyenne/médiane de l'erreur ainsi que le biais signé ;
    * la capacité à capturer gagnants et podiums malgré l'écart initial.
    """

    if not breakdown:
        return {}

    total_samples = sum(len(payload.get("absolute_errors", [])) for payload in breakdown.values())
    distribution: Dict[str, Dict[str, Optional[float]]] = {}

    for segment in sorted(breakdown.keys()):
        payload = breakdown[segment]
        truths = [int(value) for value in payload.get("truths", [])]
        predictions = [int(value) for value in payload.get("predictions", [])]
        scores = [
            float(value)
            for value in payload.get("scores", [])
            if value is not None
        ]
        absolute_errors = [
            float(value)
            for value in payload.get("absolute_errors", [])
            if value is not None
        ]
        signed_errors = [
            float(value)
            for value in payload.get("signed_errors", [])
            if value is not None
        ]
        predicted_ranks = [
            int(value)
            for value in payload.get("predicted_ranks", [])
            if value is not None
        ]
        final_positions = [
            int(value)
            for value in payload.get("final_positions", [])
            if value is not None
        ]
        courses: Set[int] = set(payload.get("courses", set()))
        horses: Set[int] = set(payload.get("horses", set()))

        summary = _summarise_group_performance(truths, predictions, scores)
        sample_count = len(absolute_errors)

        summary.update(
            {
                "label": payload.get("label", segment),
                "share": (sample_count / total_samples) if total_samples else None,
                "courses": len(courses),
                "course_share": (len(courses) / total_courses) if total_courses else None,
                "horses": len(horses),
                "samples": sample_count,
                "average_absolute_error": _safe_average(absolute_errors),
                "median_absolute_error": float(median(absolute_errors)) if absolute_errors else None,
                "max_absolute_error": max(absolute_errors) if absolute_errors else None,
                "average_signed_error": _safe_average(signed_errors),
                "median_signed_error": float(median(signed_errors)) if signed_errors else None,
                "average_predicted_rank": _safe_average(predicted_ranks),
                "median_predicted_rank": float(median(predicted_ranks)) if predicted_ranks else None,
                "average_final_position": _safe_average(final_positions),
                "median_final_position": float(median(final_positions)) if final_positions else None,
            }
        )

        if final_positions:
            winners = sum(1 for value in final_positions if value == 1)
            podiums = sum(1 for value in final_positions if value <= 3)
            summary.update(
                {
                    "winner_rate": winners / len(final_positions),
                    "top3_rate": podiums / len(final_positions),
                }
            )
        else:
            summary.update({"winner_rate": None, "top3_rate": None})

        distribution[segment] = summary

    return distribution


def _categorise_experience_level(
    career_starts: Optional[object],
    *,
    prefix: str,
    display_name: str,
) -> Tuple[str, str, Optional[int]]:
    """Catégorise le volume de courses disputées pour un type d'acteur donné."""

    if career_starts is None:
        return f"{prefix}_experience_unknown", f"{display_name} - expérience inconnue", None

    try:
        value = int(career_starts)
    except (TypeError, ValueError):  # pragma: no cover - robustesse vis-à-vis de valeurs corrompues
        return f"{prefix}_experience_unknown", f"{display_name} - expérience inconnue", None

    value = max(0, value)

    if value <= 150:
        return (
            f"{prefix}_experience_rookie",
            f"{display_name} débutant (≤ 150 courses)",
            value,
        )

    if value <= 400:
        return (
            f"{prefix}_experience_progressing",
            f"{display_name} en progression (151-400 courses)",
            value,
        )

    if value <= 800:
        return (
            f"{prefix}_experience_confirmed",
            f"{display_name} confirmé (401-800 courses)",
            value,
        )

    if value <= 1200:
        return (
            f"{prefix}_experience_expert",
            f"{display_name} expert (801-1 200 courses)",
            value,
        )

    return (
        f"{prefix}_experience_veteran",
        f"{display_name} vétéran (> 1 200 courses)",
        value,
    )


def _categorise_jockey_experience(
    career_starts: Optional[object],
) -> Tuple[str, str, Optional[int]]:
    """Découpe l'expérience d'un jockey en bandes exploitables pour le monitoring."""

    return _categorise_experience_level(
        career_starts,
        prefix="jockey",
        display_name="Jockey",
    )


def _categorise_trainer_experience(
    career_starts: Optional[object],
) -> Tuple[str, str, Optional[int]]:
    """Découpe l'expérience d'un entraîneur en bandes exploitables pour le monitoring."""

    return _categorise_experience_level(
        career_starts,
        prefix="trainer",
        display_name="Entraîneur",
    )


def _summarise_experience_performance(
    breakdown: Dict[str, Dict[str, object]]
) -> Dict[str, Dict[str, Optional[float]]]:
    """Synthétise la performance par niveau d'expérience (jockeys/entraîneurs)."""

    if not breakdown:
        return {}

    total_samples = sum(len(payload.get("truths", [])) for payload in breakdown.values())
    experience_metrics: Dict[str, Dict[str, Optional[float]]] = {}

    for segment in sorted(breakdown.keys()):
        payload = breakdown[segment]
        truths = list(payload.get("truths", []))
        predicted = list(payload.get("predictions", []))
        scores = list(payload.get("scores", []))
        courses: Set[int] = set(payload.get("courses", set()))
        actors: Set[int] = set(payload.get("actors", set()))
        starts = [
            int(value)
            for value in payload.get("career_starts", [])
            if value is not None
        ]

        summary = _summarise_group_performance(truths, predicted, scores)
        summary.update(
            {
                "label": payload.get("label", segment),
                "share": (len(truths) / total_samples) if total_samples else None,
                "courses": len(courses),
                "actors": len(actors),
                "observed_positive_rate": sum(truths) / len(truths) if truths else None,
                "average_career_starts": _safe_average(starts),
                "min_career_starts": min(starts) if starts else None,
                "max_career_starts": max(starts) if starts else None,
            }
        )

        experience_metrics[segment] = summary

    return experience_metrics


def _summarise_group_performance(
    truths: List[int],
    predicted: List[int],
    scores: List[float],
) -> Dict[str, Optional[float]]:
    """Assemble un petit tableau de bord de métriques pour un sous-ensemble donné."""

    summary: Dict[str, Optional[float]] = {
        "samples": len(truths),
        "positive_rate": sum(predicted) / len(predicted) if predicted else None,
        "average_probability": _safe_average(scores),
    }

    if not truths or not predicted:
        summary.update({
            "accuracy": None,
            "precision": None,
            "recall": None,
            "f1": None,
        })
        return summary

    if accuracy_score:
        summary.update(
            {
                "accuracy": accuracy_score(truths, predicted),
                "precision": precision_score(truths, predicted, zero_division=0),
                "recall": recall_score(truths, predicted, zero_division=0),
                "f1": f1_score(truths, predicted, zero_division=0),
            }
        )
    else:  # pragma: no cover - dépend de l'environnement
        summary.update({
            "accuracy": None,
            "precision": None,
            "recall": None,
            "f1": None,
        })

    return summary


def _describe_prediction_confidence_level(level: str) -> str:
    """Retourne un libellé lisible pour un niveau de confiance brut."""

    mapping = {
        "high": "Confiance élevée",
        "medium": "Confiance moyenne",
        "low": "Confiance faible",
        "unknown": "Confiance inconnue",
    }
    return mapping.get(level, f"Confiance {level}")


def _summarise_prediction_confidence_performance(
    breakdown: Dict[str, Dict[str, object]],
    total_samples: int,
) -> Dict[str, Dict[str, Optional[float]]]:
    """Dresse un panorama complet des performances par niveau de confiance."""

    if not breakdown:
        return {}

    confidence_metrics: Dict[str, Dict[str, Optional[float]]] = {}

    for level in sorted(breakdown.keys()):
        payload = breakdown[level]
        truths = list(payload.get("truths", []))
        predicted = list(payload.get("predictions", []))
        scores = list(payload.get("scores", []))
        courses: Set[int] = set(payload.get("courses", set()))
        pronostics: Set[int] = set(payload.get("pronostics", set()))

        summary = _summarise_group_performance(truths, predicted, scores)
        sample_count = len(truths)
        summary.update(
            {
                "label": payload.get("label")
                or _describe_prediction_confidence_level(level),
                "share": (sample_count / total_samples) if total_samples else None,
                "observed_positive_rate": (
                    sum(truths) / sample_count if sample_count else None
                ),
                "courses": len(courses),
                "pronostics": len(pronostics),
            }
        )

        confidence_metrics[level] = summary

    return confidence_metrics


def _summarise_daily_performance(
    daily_breakdown: Dict[str, Dict[str, object]]
) -> List[Dict[str, Optional[float]]]:
    """Agrège les performances jour par jour pour suivre les dérives temporelles."""

    if not daily_breakdown:
        return []

    timeline: List[Dict[str, Optional[float]]] = []

    for day in sorted(daily_breakdown.keys()):
        payload = daily_breakdown[day]
        truths = list(payload.get("truths", []))
        predicted = list(payload.get("predictions", []))
        scores = list(payload.get("scores", []))
        courses: Set[int] = set(payload.get("courses", set()))
        value_bet_courses: Set[int] = set(payload.get("value_bet_courses", set()))

        sample_count = len(truths)
        positive_rate = (
            sum(predicted) / sample_count if sample_count else None
        )
        observed_positive_rate = (
            sum(truths) / sample_count if sample_count else None
        )

        accuracy = precision = recall = f1 = None
        if accuracy_score and sample_count:
            accuracy = accuracy_score(truths, predicted)
            precision = precision_score(truths, predicted, zero_division=0)
            recall = recall_score(truths, predicted, zero_division=0)
            f1 = f1_score(truths, predicted, zero_division=0)

        timeline.append(
            {
                "day": day,
                "samples": sample_count,
                "courses": len(courses),
                "value_bet_courses": len(value_bet_courses),
                "accuracy": accuracy,
                "precision": precision,
                "recall": recall,
                "f1": f1,
                "positive_rate": positive_rate,
                "observed_positive_rate": observed_positive_rate,
                "average_probability": _safe_average(scores),
            }
        )

    return timeline


def _summarise_segment_performance(
    breakdown: Dict[str, Dict[str, object]]
) -> Dict[str, Dict[str, Optional[float]]]:
    """Construit un panorama de métriques par segment métier (discipline, surface, etc.)."""

    if not breakdown:
        return {}

    segment_metrics: Dict[str, Dict[str, Optional[float]]] = {}

    for segment in sorted(breakdown.keys()):
        payload = breakdown[segment]
        truths = list(payload.get("truths", []))
        predicted = list(payload.get("predictions", []))
        scores = list(payload.get("scores", []))
        courses: Set[int] = set(payload.get("courses", set()))

        summary = _summarise_group_performance(truths, predicted, scores)
        summary["observed_positive_rate"] = (
            sum(truths) / len(truths) if truths else None
        )
        summary["courses"] = len(courses)

        segment_metrics[segment] = summary

    return segment_metrics


def _summarise_discipline_surface_performance(
    breakdown: Dict[str, Dict[str, object]]
) -> Dict[str, Dict[str, Optional[float]]]:
    """Analyse les combinaisons discipline/surface pour détecter les biais croisés."""

    if not breakdown:
        return {}

    combined_metrics: Dict[str, Dict[str, Optional[float]]] = {}

    for identifier in sorted(breakdown.keys()):
        payload = breakdown[identifier]
        truths = list(payload.get("truths", []))
        predicted = list(payload.get("predictions", []))
        scores = list(payload.get("scores", []))
        courses: Set[int] = set(payload.get("courses", set()))
        reunions: Set[int] = set(payload.get("reunions", set()))
        distances = [
            float(value)
            for value in payload.get("distances", [])
            if value is not None
        ]

        summary = _summarise_group_performance(truths, predicted, scores)
        summary.update(
            {
                "label": payload.get("label") or identifier,
                "discipline": payload.get("discipline"),
                "surface": payload.get("surface"),
                "courses": len(courses),
                "reunions": len(reunions),
                "average_distance": _safe_average(distances),
                "min_distance": min(distances) if distances else None,
                "max_distance": max(distances) if distances else None,
                "observed_positive_rate": (sum(truths) / len(truths)) if truths else None,
            }
        )

        combined_metrics[identifier] = summary

    return combined_metrics


def _summarise_model_version_performance(
    breakdown: Dict[str, Dict[str, object]],
    total_samples: int,
) -> Dict[str, Dict[str, Optional[float]]]:
    """Dresse un état des lieux détaillé des performances par version de modèle."""

    if not breakdown:
        return {}

    version_metrics: Dict[str, Dict[str, Optional[float]]] = {}

    for version in sorted(breakdown.keys()):
        payload = breakdown[version]
        truths = list(payload.get("truths", []))
        predicted = list(payload.get("predictions", []))
        scores = list(payload.get("scores", []))
        courses: Set[int] = set(payload.get("courses", set()))
        confidence_levels: Counter[str] = Counter(payload.get("confidence_levels", {}))

        summary = _summarise_group_performance(truths, predicted, scores)
        summary["observed_positive_rate"] = (
            sum(truths) / len(truths) if truths else None
        )
        summary["courses"] = len(courses)
        summary["share"] = (len(truths) / total_samples) if total_samples else None
        summary["confidence_distribution"] = dict(confidence_levels)

        version_metrics[version] = summary

    return version_metrics


def _summarise_actor_performance(
    breakdown: Dict[str, Dict[str, Any]],
    *,
    top_n: int = 5,
    min_samples: int = 3,
) -> List[Dict[str, Any]]:
    """Construit un classement pour les jockeys/entraîneurs suivis."""

    if not breakdown:
        return []

    total_samples = sum(len(payload.get("truths", [])) for payload in breakdown.values())
    leaderboard: List[Dict[str, Any]] = []

    for identifier, payload in breakdown.items():
        truths = list(payload.get("truths", []))
        predicted = list(payload.get("predictions", []))
        scores = list(payload.get("scores", []))
        label = payload.get("label") or identifier
        courses: Set[int] = set(payload.get("courses", set()))
        horses: Set[int] = set(payload.get("horses", set()))

        summary = _summarise_group_performance(truths, predicted, scores)
        summary.update(
            {
                "identifier": identifier,
                "label": label,
                "samples": len(truths),
                "courses": len(courses),
                "horses": len(horses),
                "observed_positive_rate": (sum(truths) / len(truths)) if truths else None,
                "share": (len(truths) / total_samples) if total_samples else None,
            }
        )

        leaderboard.append(summary)

    leaderboard.sort(
        key=lambda item: (
            -item["samples"],
            -((item.get("f1") or 0.0)),
            -((item.get("precision") or 0.0)),
            item.get("label"),
        )
    )

    threshold = min_samples if total_samples >= min_samples else 1
    filtered = [item for item in leaderboard if item["samples"] >= threshold]

    return filtered[:top_n] if filtered else leaderboard[:top_n]


def _summarise_jockey_trainer_performance(
    breakdown: Dict[str, Dict[str, Any]],
    *,
    top_n: int = 8,
    min_samples: int = 2,
) -> List[Dict[str, Any]]:
    """Analyse les binômes jockey/entraîneur pour détecter les synergies fortes."""

    if not breakdown:
        return []

    total_samples = sum(len(payload.get("truths", [])) for payload in breakdown.values())
    leaderboard: List[Dict[str, Any]] = []

    for identifier, payload in breakdown.items():
        truths = list(payload.get("truths", []))
        predicted = list(payload.get("predictions", []))
        scores = list(payload.get("scores", []))
        label = payload.get("label") or identifier
        courses: Set[int] = set(payload.get("courses", set()))
        horses: Set[int] = set(payload.get("horses", set()))
        jockeys: Set[int] = set(payload.get("jockeys", set()))
        trainers: Set[int] = set(payload.get("trainers", set()))

        summary = _summarise_group_performance(truths, predicted, scores)
        summary.update(
            {
                "identifier": identifier,
                "label": label,
                "jockey_label": payload.get("jockey_label"),
                "trainer_label": payload.get("trainer_label"),
                "samples": len(truths),
                "courses": len(courses),
                "horses": len(horses),
                "jockeys": len(jockeys),
                "trainers": len(trainers),
                "observed_positive_rate": (sum(truths) / len(truths)) if truths else None,
                "share": (len(truths) / total_samples) if total_samples else None,
            }
        )

        leaderboard.append(summary)

    leaderboard.sort(
        key=lambda item: (
            -item["samples"],
            -((item.get("f1") or 0.0)),
            -((item.get("precision") or 0.0)),
            item.get("label"),
        )
    )

    threshold = min_samples if total_samples >= min_samples else 1
    filtered = [item for item in leaderboard if item["samples"] >= threshold]

    return filtered[:top_n] if filtered else leaderboard[:top_n]


def _summarise_owner_trainer_performance(
    breakdown: Dict[str, Dict[str, Any]],
    *,
    top_n: int = 8,
    min_samples: int = 2,
) -> List[Dict[str, Any]]:
    """Identifie les tandems propriétaire/entraîneur les plus performants."""

    if not breakdown:
        return []

    total_samples = sum(len(payload.get("truths", [])) for payload in breakdown.values())
    leaderboard: List[Dict[str, Any]] = []

    for identifier, payload in breakdown.items():
        truths = list(payload.get("truths", []))
        predicted = list(payload.get("predictions", []))
        scores = list(payload.get("scores", []))
        label = payload.get("label") or identifier
        courses: Set[int] = set(payload.get("courses", set()))
        horses: Set[int] = set(payload.get("horses", set()))
        owners: Set[str] = set(payload.get("owners", set()))
        trainers: Set[int] = set(payload.get("trainers", set()))

        summary = _summarise_group_performance(truths, predicted, scores)
        summary.update(
            {
                "identifier": identifier,
                "label": label,
                "owner_label": payload.get("owner_label"),
                "trainer_label": payload.get("trainer_label"),
                "samples": len(truths),
                "courses": len(courses),
                "horses": len(horses),
                "owners": len(owners),
                "trainers": len(trainers),
                "observed_positive_rate": (sum(truths) / len(truths)) if truths else None,
                "share": (len(truths) / total_samples) if total_samples else None,
            }
        )

        leaderboard.append(summary)

    leaderboard.sort(
        key=lambda item: (
            -item["samples"],
            -((item.get("f1") or 0.0)),
            -((item.get("precision") or 0.0)),
            item.get("label"),
        )
    )

    threshold = min_samples if total_samples >= min_samples else 1
    filtered = [item for item in leaderboard if item["samples"] >= threshold]

    return filtered[:top_n] if filtered else leaderboard[:top_n]


def _summarise_owner_jockey_performance(
    breakdown: Dict[str, Dict[str, Any]],
    *,
    top_n: int = 8,
    min_samples: int = 2,
) -> List[Dict[str, Any]]:
    """Classe les binômes propriétaire/jockey qui convertissent le plus souvent."""

    if not breakdown:
        return []

    total_samples = sum(len(payload.get("truths", [])) for payload in breakdown.values())
    leaderboard: List[Dict[str, Any]] = []

    for identifier, payload in breakdown.items():
        truths = list(payload.get("truths", []))
        predicted = list(payload.get("predictions", []))
        scores = list(payload.get("scores", []))
        label = payload.get("label") or identifier
        courses: Set[int] = set(payload.get("courses", set()))
        horses: Set[int] = set(payload.get("horses", set()))
        owners: Set[str] = set(payload.get("owners", set()))
        jockeys: Set[int] = set(payload.get("jockeys", set()))

        summary = _summarise_group_performance(truths, predicted, scores)
        summary.update(
            {
                "identifier": identifier,
                "label": label,
                "owner_label": payload.get("owner_label"),
                "jockey_label": payload.get("jockey_label"),
                "samples": len(truths),
                "courses": len(courses),
                "horses": len(horses),
                "owners": len(owners),
                "jockeys": len(jockeys),
                "observed_positive_rate": (sum(truths) / len(truths)) if truths else None,
                "share": (len(truths) / total_samples) if total_samples else None,
            }
        )

        leaderboard.append(summary)

    leaderboard.sort(
        key=lambda item: (
            -item["samples"],
            -((item.get("f1") or 0.0)),
            -((item.get("precision") or 0.0)),
            item.get("label"),
        )
    )

    threshold = min_samples if total_samples >= min_samples else 1
    filtered = [item for item in leaderboard if item["samples"] >= threshold]

    return filtered[:top_n] if filtered else leaderboard[:top_n]


def _summarise_hippodrome_performance(
    breakdown: Dict[str, Dict[str, object]]
) -> List[Dict[str, Any]]:
    """Mesure la fiabilité du modèle hippodrome par hippodrome."""

    if not breakdown:
        return []

    leaderboard: List[Dict[str, Any]] = []

    for identifier, payload in breakdown.items():
        truths = list(payload.get("truths", []))
        predicted = list(payload.get("predictions", []))
        scores = list(payload.get("scores", []))
        courses: Set[int] = set(payload.get("courses", set()))
        reunions: Set[int] = set(payload.get("reunions", set()))
        horses: Set[int] = set(payload.get("horses", set()))
        label = payload.get("label") or identifier

        summary = _summarise_group_performance(truths, predicted, scores)
        summary.update(
            {
                "identifier": identifier,
                "label": label,
                "samples": len(truths),
                "courses": len(courses),
                "reunions": len(reunions),
                "horses": len(horses),
                "observed_positive_rate": (sum(truths) / len(truths)) if truths else None,
            }
        )

        leaderboard.append(summary)

    leaderboard.sort(
        key=lambda item: (
            -item["samples"],
            -((item.get("f1") or 0.0)),
            -((item.get("precision") or 0.0)),
            item.get("label"),
        )
    )

    return leaderboard


def _normalise_city_label(city: Optional[object]) -> Tuple[str, str]:
    """Normalise une ville d'hippodrome pour stabiliser les tableaux de bord."""

    if city is None:
        return "unknown", "Ville inconnue"

    raw_value = str(city).strip()

    if not raw_value:
        return "unknown", "Ville inconnue"

    # On génère un slug simple afin de garantir des clés déterministes.
    slug = "".join(char if char.isalnum() else "_" for char in raw_value)
    slug = slug.strip("_").lower() or "unknown"

    # Pour l'affichage on capitalise chaque mot afin de conserver les accents.
    label = " ".join(word.capitalize() for word in raw_value.split()) or raw_value

    return slug, label


def _normalise_country_label(country: Optional[object]) -> Tuple[str, str]:
    """Normalise un champ ``country`` pour garantir des regroupements cohérents."""

    if country is None:
        return "unknown", "Pays inconnu"

    raw_value = str(country).strip()

    if not raw_value:
        return "unknown", "Pays inconnu"

    iso_mapping = {
        "FR": "France",
        "FRA": "France",
        "BE": "Belgique",
        "BEL": "Belgique",
        "CH": "Suisse",
        "CHE": "Suisse",
        "GB": "Royaume-Uni",
        "UK": "Royaume-Uni",
        "GBR": "Royaume-Uni",
        "IE": "Irlande",
        "IRL": "Irlande",
        "ES": "Espagne",
        "ESP": "Espagne",
        "IT": "Italie",
        "ITA": "Italie",
    }

    upper_value = raw_value.upper()
    label = iso_mapping.get(upper_value, raw_value)

    slug_source = upper_value if len(upper_value) <= 3 else raw_value.lower()
    slug = "".join(char if char.isalnum() else "_" for char in slug_source).strip("_")

    if not slug:
        slug = "unknown"

    return slug.lower(), label


def _summarise_country_performance(
    breakdown: Dict[str, Dict[str, object]]
) -> Dict[str, Dict[str, Optional[float]]]:
    """Assemble un tableau de bord des performances agrégées par pays."""

    if not breakdown:
        return {}

    total_samples = sum(len(payload.get("truths", [])) for payload in breakdown.values())
    country_metrics: Dict[str, Dict[str, Optional[float]]] = {}

    for segment in sorted(breakdown.keys()):
        payload = breakdown[segment]
        truths = list(payload.get("truths", []))
        predicted = list(payload.get("predictions", []))
        scores = list(payload.get("scores", []))
        courses: Set[int] = set(payload.get("courses", set()))
        reunions: Set[int] = set(payload.get("reunions", set()))
        hippodromes: Set[int] = set(payload.get("hippodromes", set()))
        cities: Set[str] = set(payload.get("cities", set()))

        summary = _summarise_group_performance(truths, predicted, scores)
        summary["label"] = payload.get("label", segment)
        summary["share"] = (
            summary["samples"] / total_samples if total_samples else None
        )
        summary["courses"] = len(courses)
        summary["reunions"] = len(reunions)
        summary["hippodromes"] = len(hippodromes)
        if cities:
            summary["cities"] = sorted(cities)
        summary["observed_positive_rate"] = (
            sum(truths) / len(truths) if truths else None
        )

        country_metrics[segment] = summary

    return country_metrics


def _summarise_city_performance(
    breakdown: Dict[str, Dict[str, object]]
) -> Dict[str, Dict[str, Optional[float]]]:
    """Construit une synthèse des performances du modèle par ville."""

    if not breakdown:
        return {}

    total_samples = sum(len(payload.get("truths", [])) for payload in breakdown.values())
    city_metrics: Dict[str, Dict[str, Optional[float]]] = {}

    for segment in sorted(breakdown.keys()):
        payload = breakdown[segment]
        truths = list(payload.get("truths", []))
        predicted = list(payload.get("predictions", []))
        scores = list(payload.get("scores", []))
        courses: Set[int] = set(payload.get("courses", set()))
        reunions: Set[int] = set(payload.get("reunions", set()))
        hippodromes: Set[int] = set(payload.get("hippodromes", set()))
        countries: Set[str] = set(payload.get("countries", set()))

        summary = _summarise_group_performance(truths, predicted, scores)
        summary["label"] = payload.get("label", segment)
        summary["share"] = (len(truths) / total_samples) if total_samples else None
        summary["courses"] = len(courses)
        summary["reunions"] = len(reunions)
        summary["hippodromes"] = len(hippodromes)
        summary["observed_positive_rate"] = (
            sum(truths) / len(truths) if truths else None
        )
        if countries:
            summary["countries"] = sorted(countries)

        city_metrics[segment] = summary

    return city_metrics


def _normalise_api_source_label(source: Optional[object]) -> Tuple[str, str]:
    """Nettoie la source API d'une réunion pour stabiliser les regroupements."""

    if source is None:
        return "unknown", "Source API inconnue"

    raw_value = str(source).strip()
    if not raw_value:
        return "unknown", "Source API inconnue"

    slug = "".join(char if char.isalnum() else "_" for char in raw_value).strip("_")
    slug = slug.lower() or "unknown"

    return slug, raw_value


def _summarise_api_source_performance(
    breakdown: Dict[str, Dict[str, object]]
) -> Dict[str, Dict[str, Optional[float]]]:
    """Assemble les performances agrégées par source d'alimentation API."""

    if not breakdown:
        return {}

    total_samples = sum(len(payload.get("truths", [])) for payload in breakdown.values())
    api_metrics: Dict[str, Dict[str, Optional[float]]] = {}

    for segment in sorted(breakdown.keys()):
        payload = breakdown[segment]
        truths = [int(value) for value in payload.get("truths", [])]
        predicted = [int(value) for value in payload.get("predictions", [])]
        scores = [float(score) for score in payload.get("scores", [])]
        courses: Set[int] = set(payload.get("courses", set()))
        reunions: Set[int] = set(payload.get("reunions", set()))
        hippodromes: Set[int] = set(payload.get("hippodromes", set()))
        pronostics: Set[int] = set(payload.get("pronostics", set()))
        model_versions: Set[str] = set(payload.get("model_versions", set()))

        summary = _summarise_group_performance(truths, predicted, scores)
        summary["label"] = payload.get("label", segment)
        summary["share"] = (len(truths) / total_samples) if total_samples else None
        summary["courses"] = len(courses)
        summary["reunions"] = len(reunions)
        if hippodromes:
            summary["hippodromes"] = len(hippodromes)
        if pronostics:
            summary["pronostics"] = len(pronostics)
        if model_versions:
            summary["model_versions"] = sorted(model_versions)
        summary["observed_positive_rate"] = (
            sum(truths) / len(truths) if truths else None
        )

        api_metrics[segment] = summary

    return api_metrics


def _normalise_owner_label(owner: Optional[object]) -> Tuple[str, str]:
    """Normalise un propriétaire pour stabiliser les ventilations dédiées."""

    if owner is None:
        return "unknown", "Propriétaire inconnu"

    raw_value = str(owner).strip()

    if not raw_value:
        return "unknown", "Propriétaire inconnu"

    slug = "".join(char if char.isalnum() else "_" for char in raw_value)
    slug = slug.strip("_").lower() or "unknown"

    return slug, raw_value


def _summarise_owner_performance(
    breakdown: Dict[str, Dict[str, object]]
) -> Dict[str, Dict[str, Optional[float]]]:
    """Assemble un tableau de bord des performances agrégées par propriétaire."""

    if not breakdown:
        return {}

    total_samples = sum(len(payload.get("truths", [])) for payload in breakdown.values())
    owner_metrics: Dict[str, Dict[str, Optional[float]]] = {}

    for segment in sorted(breakdown.keys()):
        payload = breakdown[segment]
        truths = list(payload.get("truths", []))
        predicted = list(payload.get("predictions", []))
        scores = list(payload.get("scores", []))
        courses: Set[int] = set(payload.get("courses", set()))
        horses: Set[int] = set(payload.get("horses", set()))
        trainers: Set[int] = set(payload.get("trainers", set()))
        jockeys: Set[int] = set(payload.get("jockeys", set()))
        hippodromes: Set[int] = set(payload.get("hippodromes", set()))

        summary = _summarise_group_performance(truths, predicted, scores)
        summary["label"] = payload.get("label", segment)
        summary["share"] = (len(truths) / total_samples) if total_samples else None
        summary["courses"] = len(courses)
        summary["horses"] = len(horses)
        if trainers:
            summary["trainers"] = len(trainers)
        if jockeys:
            summary["jockeys"] = len(jockeys)
        if hippodromes:
            summary["hippodromes"] = len(hippodromes)
        summary["observed_positive_rate"] = (
            sum(truths) / len(truths) if truths else None
        )

        owner_metrics[segment] = summary

    return owner_metrics


def _categorise_predicted_position(
    predicted_position: Optional[object],
) -> Tuple[str, str, Optional[int]]:
    """Normalise la position de classement annoncée par le modèle.

    Le modèle peut renseigner ``predicted_position`` pour indiquer le rang
    théorique du partant dans le classement final. Cette fonction convertit la
    valeur brute en (clé technique, libellé lisible, rang entier) afin de
    simplifier l'agrégation statistique et la réutilisation dans les tableaux
    de bord.
    """

    if predicted_position is None:
        return "predicted_unknown", "Position prédite inconnue", None

    try:
        value = int(predicted_position)
    except (TypeError, ValueError):  # pragma: no cover - tolérance entrées libres
        return "predicted_unknown", "Position prédite inconnue", None

    if value <= 0:
        return "predicted_unknown", "Position prédite inconnue", None

    if value == 1:
        return "predicted_1", "Modèle : vainqueur annoncé", value

    if value == 2:
        return "predicted_2", "Modèle : podium assuré (rang 2)", value

    if value == 3:
        return "predicted_3", "Modèle : podium élargi (rang 3)", value

    if value <= 5:
        return "predicted_4_5", "Modèle : outsiders proches (rangs 4-5)", value

    return "predicted_6_plus", "Modèle : sélection élargie (rang 6+)", value


def _summarise_predicted_position_performance(
    breakdown: Dict[str, Dict[str, object]]
) -> Dict[str, Dict[str, Optional[float]]]:
    """Dresse un tableau de bord par position prédite par le modèle.

    On y retrouve les métriques de classification classiques mais également
    l'écart moyen/median entre le rang annoncé et l'arrivée officielle afin de
    détecter les segments où le modèle surestime ou sous-estime systématiquement
    ses sélections.
    """

    if not breakdown:
        return {}

    total_samples = sum(len(payload.get("truths", [])) for payload in breakdown.values())
    position_metrics: Dict[str, Dict[str, Optional[float]]] = {}

    for segment in sorted(breakdown.keys()):
        payload = breakdown[segment]
        truths = [int(value) for value in payload.get("truths", [])]
        predicted = [int(value) for value in payload.get("predictions", [])]
        scores = [float(score) for score in payload.get("scores", [])]
        final_positions = [int(pos) for pos in payload.get("final_positions", [])]
        predicted_positions = [int(pos) for pos in payload.get("predicted_positions", [])]
        rank_errors = [float(err) for err in payload.get("rank_errors", [])]
        courses: Set[int] = set(payload.get("courses", set()))
        horses: Set[int] = set(payload.get("horses", set()))
        pronostics: Set[int] = set(payload.get("pronostics", set()))

        summary = _summarise_group_performance(truths, predicted, scores)
        summary["label"] = payload.get("label", segment)
        summary["share"] = (len(truths) / total_samples) if total_samples else None
        summary["courses"] = len(courses)
        if horses:
            summary["horses"] = len(horses)
        if pronostics:
            summary["pronostics"] = len(pronostics)
        summary["observed_positive_rate"] = sum(truths) / len(truths) if truths else None

        summary["average_predicted_position"] = _safe_average(predicted_positions)
        summary["average_final_position"] = _safe_average(final_positions)

        if predicted_positions:
            summary["median_predicted_position"] = median(predicted_positions)
        else:
            summary["median_predicted_position"] = None

        if final_positions:
            summary["median_final_position"] = median(final_positions)
            summary["best_final_position"] = min(final_positions)
            summary["worst_final_position"] = max(final_positions)
        else:
            summary["median_final_position"] = None
            summary["best_final_position"] = None
            summary["worst_final_position"] = None

        if rank_errors:
            absolute_errors = [abs(value) for value in rank_errors]
            summary["average_rank_error"] = _safe_average(absolute_errors)
            summary["median_rank_error"] = median(absolute_errors)
            summary["signed_bias"] = _safe_average(rank_errors)
        else:
            summary["average_rank_error"] = None
            summary["median_rank_error"] = None
            summary["signed_bias"] = None

        position_metrics[segment] = summary

    return position_metrics


def _categorise_prediction_rank(rank: Optional[int]) -> Tuple[str, str]:
    """Convertit un rang prédit en couple (clé technique, libellé lisible)."""

    if rank is None or rank <= 0:
        return "unknown", "Rang inconnu"
    if rank == 1:
        return "rank_1", "Sélection prioritaire (rang 1)"
    if rank == 2:
        return "rank_2", "Deuxième choix (rang 2)"
    if rank == 3:
        return "rank_3", "Troisième choix (rang 3)"
    if rank <= 5:
        return "rank_4_5", "Sélections intermédiaires (rangs 4-5)"
    return "rank_6_plus", "Sélections élargies (rang 6 et +)"


def _summarise_prediction_rank_performance(
    breakdown: Dict[str, Dict[str, object]]
) -> Dict[str, Dict[str, Optional[float]]]:
    """Synthétise les performances selon la hiérarchie des partants sélectionnés par le modèle."""

    if not breakdown:
        return {}

    total_samples = sum(len(payload.get("truths", [])) for payload in breakdown.values())
    rank_metrics: Dict[str, Dict[str, Optional[float]]] = {}

    for segment in sorted(breakdown.keys()):
        payload = breakdown[segment]
        truths = [int(value) for value in payload.get("truths", [])]
        predicted = [int(value) for value in payload.get("predictions", [])]
        scores = [float(score) for score in payload.get("scores", [])]
        final_positions = [int(pos) for pos in payload.get("final_positions", [])]
        ranks = [int(value) for value in payload.get("ranks", [])]
        courses: Set[int] = set(payload.get("courses", set()))
        horses: Set[int] = set(payload.get("horses", set()))

        summary = _summarise_group_performance(truths, predicted, scores)
        summary["label"] = payload.get("label", segment)
        summary["share"] = (len(truths) / total_samples) if total_samples else None
        summary["courses"] = len(courses)
        if horses:
            summary["horses"] = len(horses)
        summary["observed_positive_rate"] = (
            sum(truths) / len(truths) if truths else None
        )
        summary["average_rank"] = _safe_average(ranks)

        if final_positions:
            summary["average_final_position"] = _safe_average(final_positions)
            summary["best_final_position"] = min(final_positions)
            summary["worst_final_position"] = max(final_positions)
        else:
            summary["average_final_position"] = None
            summary["best_final_position"] = None
            summary["worst_final_position"] = None

        rank_metrics[segment] = summary

    return rank_metrics


def _categorise_final_position(final_position: Optional[object]) -> Tuple[str, str]:
    """Range la position d'arrivée observée dans des segments lisibles."""

    if final_position is None:
        return "unknown", "Position inconnue"

    try:
        position_value = int(final_position)
    except (TypeError, ValueError):  # pragma: no cover - tolérance pour formats inattendus
        return "unknown", "Position inconnue"

    if position_value <= 0:
        return "unknown", "Position inconnue"

    if position_value == 1:
        return "winner", "Vainqueur"

    if position_value == 2:
        return "runner_up", "Deuxième place"

    if position_value == 3:
        return "third_place", "Troisième place"

    if position_value <= 6:
        return "top6", "Places 4 à 6"

    if position_value <= 10:
        return "top10", "Places 7 à 10"

    return "beyond_top10", "Au-delà de la 10e place"


def _summarise_final_position_performance(
    breakdown: Dict[str, Dict[str, object]]
) -> Dict[str, Dict[str, Optional[float]]]:
    """Synthétise les performances réelles selon la position d'arrivée enregistrée."""

    if not breakdown:
        return {}

    total_samples = sum(len(payload.get("truths", [])) for payload in breakdown.values())
    position_metrics: Dict[str, Dict[str, Optional[float]]] = {}

    for segment in sorted(breakdown.keys()):
        payload = breakdown[segment]
        truths = [int(value) for value in payload.get("truths", [])]
        predicted = [int(value) for value in payload.get("predictions", [])]
        scores = [float(score) for score in payload.get("scores", [])]
        raw_positions = [
            int(position)
            for position in payload.get("positions", [])
            if position is not None
        ]
        position_values = [float(value) for value in raw_positions]
        courses: Set[int] = set(payload.get("courses", set()))
        horses: Set[int] = set(payload.get("horses", set()))

        summary = _summarise_group_performance(truths, predicted, scores)
        sample_count = len(truths)
        summary["label"] = payload.get("label", segment)
        summary["share"] = (sample_count / total_samples) if total_samples else None
        summary["courses"] = len(courses)
        if horses:
            summary["horses"] = len(horses)
        summary["observed_positive_rate"] = (
            sum(truths) / sample_count if sample_count else None
        )
        summary["average_final_position"] = (
            _safe_average(position_values) if position_values else None
        )
        summary["best_final_position"] = min(raw_positions) if raw_positions else None
        summary["worst_final_position"] = max(raw_positions) if raw_positions else None
        summary["top3_rate"] = (
            sum(1 for value in raw_positions if value <= 3) / len(raw_positions)
            if raw_positions
            else None
        )

        position_metrics[segment] = summary

    return position_metrics


def _categorise_publication_lead_time(
    generated_at: Optional[datetime],
    race_date: Optional[date],
    scheduled_time: Optional[time],
) -> Tuple[str, str, Optional[float]]:
    """Détermine la fenêtre de publication en heures avant le départ officiel."""

    if not generated_at or not race_date:
        return "unknown", "Publication à délai inconnu", None

    if not isinstance(generated_at, datetime):
        return "unknown", "Publication à délai inconnu", None

    race_time = scheduled_time or time(12, 0)
    race_datetime = datetime.combine(race_date, race_time)
    lead_delta = race_datetime - generated_at
    lead_hours = lead_delta.total_seconds() / 3600

    if lead_hours < 0:
        return "post_race", "Publication postérieure à la course", lead_hours
    if lead_hours < 2:
        return "less_2h", "Publication < 2h avant départ", lead_hours
    if lead_hours < 6:
        return "between_2h_6h", "Publication 2-6h avant départ", lead_hours
    if lead_hours < 12:
        return "between_6h_12h", "Publication 6-12h avant départ", lead_hours
    if lead_hours < 24:
        return "between_12h_24h", "Publication 12-24h avant départ", lead_hours
    if lead_hours < 48:
        return "between_24h_48h", "Publication 24-48h avant départ", lead_hours
    return "beyond_48h", "Publication ≥ 48h avant départ", lead_hours


def _summarise_lead_time_performance(
    breakdown: Dict[str, Dict[str, object]]
) -> Dict[str, Dict[str, Optional[float]]]:
    """Observe la précision du modèle en fonction du délai de publication."""

    if not breakdown:
        return {}

    total_samples = sum(len(payload.get("truths", [])) for payload in breakdown.values())
    lead_time_metrics: Dict[str, Dict[str, Optional[float]]] = {}

    for segment in sorted(breakdown.keys()):
        payload = breakdown[segment]
        truths = list(payload.get("truths", []))
        predicted = list(payload.get("predictions", []))
        scores = list(payload.get("scores", []))
        courses: Set[int] = set(payload.get("courses", set()))
        pronostics: Set[int] = set(payload.get("pronostics", set()))
        lead_times = [float(value) for value in payload.get("lead_times", [])]

        summary = _summarise_group_performance(truths, predicted, scores)
        summary["label"] = payload.get("label", segment)
        summary["share"] = (len(truths) / total_samples) if total_samples else None
        summary["courses"] = len(courses)
        summary["pronostics"] = len(pronostics)

        if lead_times:
            ordered = sorted(lead_times)
            midpoint = len(ordered) // 2
            if len(ordered) % 2 == 0:
                median_value = (ordered[midpoint - 1] + ordered[midpoint]) / 2
            else:
                median_value = ordered[midpoint]

            summary.update(
                {
                    "average_lead_hours": _safe_average(lead_times),
                    "median_lead_hours": median_value,
                    "min_lead_hours": ordered[0],
                    "max_lead_hours": ordered[-1],
                }
            )
        else:
            summary.update(
                {
                    "average_lead_hours": None,
                    "median_lead_hours": None,
                    "min_lead_hours": None,
                    "max_lead_hours": None,
                }
            )

        lead_time_metrics[segment] = summary

    return lead_time_metrics


def _normalise_nationality_label(
    nationality: Optional[object]
) -> Tuple[str, str]:
    """Standardise une nationalité pour harmoniser les tableaux de bord."""

    if nationality is None:
        return "unknown", "Nationalité inconnue"

    raw_value = str(nationality).strip()

    if not raw_value:
        return "unknown", "Nationalité inconnue"

    iso_mapping = {
        "FR": "France",
        "FRA": "France",
        "BE": "Belgique",
        "BEL": "Belgique",
        "CH": "Suisse",
        "CHE": "Suisse",
        "IT": "Italie",
        "ITA": "Italie",
        "DE": "Allemagne",
        "DEU": "Allemagne",
        "ES": "Espagne",
        "ESP": "Espagne",
        "GB": "Royaume-Uni",
        "UK": "Royaume-Uni",
        "GBR": "Royaume-Uni",
        "IE": "Irlande",
        "IRL": "Irlande",
    }

    upper_value = raw_value.upper()
    label = iso_mapping.get(upper_value)

    if label is None:
        # Pour un libellé déjà explicite ("France", "États-Unis"...), on le met
        # simplement en casse titre pour un rendu homogène.
        label = raw_value.title()

    slug_source = label if label else raw_value
    slug = "".join(char if char.isalnum() else "_" for char in slug_source.lower()).strip("_")

    if not slug:
        slug = "unknown"

    return slug, label or raw_value


def _summarise_nationality_performance(
    breakdown: Dict[str, Dict[str, object]]
) -> Dict[str, Dict[str, Optional[float]]]:
    """Agrège les performances selon la nationalité des jockeys/entraîneurs."""

    if not breakdown:
        return {}

    total_samples = sum(len(payload.get("truths", [])) for payload in breakdown.values())
    nationality_metrics: Dict[str, Dict[str, Optional[float]]] = {}

    for segment in sorted(breakdown.keys()):
        payload = breakdown[segment]
        truths = list(payload.get("truths", []))
        predicted = list(payload.get("predictions", []))
        scores = list(payload.get("scores", []))
        courses: Set[int] = set(payload.get("courses", set()))
        reunions: Set[int] = set(payload.get("reunions", set()))
        horses: Set[int] = set(payload.get("horses", set()))
        actors: Set[int] = set(payload.get("actors", set()))

        summary = _summarise_group_performance(truths, predicted, scores)
        summary["label"] = payload.get("label", segment)
        summary["share"] = (
            summary["samples"] / total_samples if total_samples else None
        )
        summary["courses"] = len(courses)
        summary["reunions"] = len(reunions)
        summary["horses"] = len(horses)
        summary["actors"] = len(actors)
        summary["observed_positive_rate"] = (
            sum(truths) / len(truths) if truths else None
        )

        nationality_metrics[segment] = summary

    return nationality_metrics


def _normalise_track_type_label(track_type: Optional[object]) -> Tuple[str, str]:
    """Normalise le type de piste pour alimenter les tableaux de bord."""

    if track_type is None:
        return "unknown", "Type de piste inconnu"

    if isinstance(track_type, TrackType):
        normalized = track_type.value
    else:
        normalized = str(track_type).strip().lower()

    mapping = {
        "plat": ("flat", "Piste plate"),
        "trot": ("trot", "Piste de trot"),
        "obstacles": ("obstacles", "Piste d'obstacles"),
        "mixte": ("mixed", "Piste mixte"),
    }

    if not normalized:
        return "unknown", "Type de piste inconnu"

    if normalized in mapping:
        return mapping[normalized]

    return normalized, normalized.capitalize()


def _summarise_track_type_performance(
    breakdown: Dict[str, Dict[str, object]]
) -> Dict[str, Dict[str, Optional[float]]]:
    """Construit une vue de performance agrégée par type de piste."""

    if not breakdown:
        return {}

    total_samples = sum(len(payload.get("truths", [])) for payload in breakdown.values())
    track_metrics: Dict[str, Dict[str, Optional[float]]] = {}

    for segment in sorted(breakdown.keys()):
        payload = breakdown[segment]
        truths = list(payload.get("truths", []))
        predicted = list(payload.get("predictions", []))
        scores = list(payload.get("scores", []))
        courses: Set[int] = set(payload.get("courses", set()))
        reunions: Set[int] = set(payload.get("reunions", set()))
        hippodromes: Set[int] = set(payload.get("hippodromes", set()))

        summary = _summarise_group_performance(truths, predicted, scores)
        summary["observed_positive_rate"] = (
            sum(truths) / len(truths) if truths else None
        )
        summary["courses"] = len(courses)
        summary["reunions"] = len(reunions)
        summary["hippodromes"] = len(hippodromes)
        summary["share"] = (len(truths) / total_samples) if total_samples else None
        summary["label"] = payload.get("label", segment)

        track_metrics[segment] = summary

    return track_metrics


def _categorise_track_length(
    track_length: Optional[object],
) -> Tuple[str, str, Optional[int]]:
    """Classe la longueur des pistes pour identifier les profils de virages."""

    if track_length is None:
        return "unknown", "Longueur de piste inconnue", None

    try:
        value = int(track_length)
    except (TypeError, ValueError):  # pragma: no cover - nettoyage défensif
        return "unknown", "Longueur de piste inconnue", None

    if value <= 1400:
        return "compact_loop", "Piste compacte (≤ 1 400 m)", value

    if value <= 1700:
        return "standard_loop", "Piste standard (1 401-1 700 m)", value

    return "extended_loop", "Piste longue (> 1 700 m)", value


def _summarise_track_length_performance(
    breakdown: Dict[str, Dict[str, object]]
) -> Dict[str, Dict[str, Optional[float]]]:
    """Assemble les métriques d'efficacité selon la longueur de la piste."""

    if not breakdown:
        return {}

    total_samples = sum(len(payload.get("truths", [])) for payload in breakdown.values())
    ordering = {
        "compact_loop": 0,
        "standard_loop": 1,
        "extended_loop": 2,
        "unknown": 3,
    }
    length_metrics: Dict[str, Dict[str, Optional[float]]] = {}

    for segment, payload in sorted(
        breakdown.items(), key=lambda item: (ordering.get(item[0], 99), item[0])
    ):
        truths = list(payload.get("truths", []))
        predicted = list(payload.get("predictions", []))
        scores = list(payload.get("scores", []))
        courses: Set[int] = set(payload.get("courses", set()))
        reunions: Set[int] = set(payload.get("reunions", set()))
        hippodromes: Set[int] = set(payload.get("hippodromes", set()))
        lengths = [
            int(value)
            for value in payload.get("track_lengths", [])
            if value is not None
        ]

        summary = _summarise_group_performance(truths, predicted, scores)
        summary["label"] = payload.get("label", segment)
        summary["courses"] = len(courses)
        summary["reunions"] = len(reunions)
        summary["hippodromes"] = len(hippodromes)
        summary["share"] = (len(truths) / total_samples) if total_samples else None
        summary["average_track_length"] = _safe_average(lengths)
        summary["min_track_length"] = min(lengths) if lengths else None
        summary["max_track_length"] = max(lengths) if lengths else None

        length_metrics[segment] = summary

    return length_metrics


def _categorise_course_distance(distance: Optional[int]) -> str:
    """Classe les distances officielles en familles d'effort comparables."""

    if not distance:
        return "unknown"

    if distance < 1600:
        return "short_distance"

    if distance <= 2400:
        return "middle_distance"

    return "long_distance"


def _categorise_day_part(scheduled_time: Optional[object]) -> str:
    """Regroupe l'horaire officiel en grandes plages (matin, après-midi, soirée)."""

    if not isinstance(scheduled_time, time):
        return "unknown"

    total_minutes = scheduled_time.hour * 60 + scheduled_time.minute

    if total_minutes < 12 * 60:
        return "morning"

    if total_minutes < 18 * 60:
        return "afternoon"

    return "evening"


def _categorise_field_size(field_size: Optional[int]) -> str:
    """Regroupe les tailles de champs en segments homogènes pour l'analyse."""

    if not field_size:
        return "unknown"

    if field_size <= 8:
        return "small_field"

    if field_size <= 12:
        return "medium_field"

    return "large_field"


def _categorise_prize_money(prize_money: Optional[object]) -> str:
    """Classe l'allocation financière afin de suivre l'impact du niveau de dotation."""

    if prize_money is None:
        return "unknown"

    try:
        value = float(prize_money)
    except (TypeError, ValueError):  # pragma: no cover - robustesse sur types inattendus
        return "unknown"

    if value < 10000:
        return "low_prize"

    if value < 30000:
        return "medium_prize"

    if value < 70000:
        return "high_prize"

    return "premium_prize"


def _categorise_prize_per_runner(
    prize_money: Optional[object],
    field_size: Optional[object],
) -> Tuple[str, str, Optional[float], Optional[int]]:
    """Calcule la dotation moyenne par partant et la segmente pour le reporting."""

    if prize_money is None or field_size in (None, 0):
        return "unknown", "Dotation/partant inconnue", None, None

    try:
        prize_value = float(prize_money)
        field_value = int(field_size)
    except (TypeError, ValueError):  # pragma: no cover - entrées incohérentes
        return "unknown", "Dotation/partant inconnue", None, None

    if field_value <= 0:
        return "unknown", "Dotation/partant inconnue", None, None

    per_runner = prize_value / float(field_value)

    if per_runner < 600:
        segment = "per_runner_low"
        label = "< 600 € par partant"
    elif per_runner < 1200:
        segment = "per_runner_mid"
        label = "600-1200 € par partant"
    elif per_runner < 2000:
        segment = "per_runner_high"
        label = "1200-2000 € par partant"
    else:
        segment = "per_runner_premium"
        label = "> 2000 € par partant"

    return segment, label, per_runner, field_value


def _categorise_handicap_value(handicap_value: Optional[object]) -> Tuple[str, str]:
    """Regroupe les valeurs de handicap pour analyser l'équité donnée à chaque partant."""

    if handicap_value is None:
        return "unknown", "Handicap inconnu"

    try:
        value = float(handicap_value)
    except (TypeError, ValueError):  # pragma: no cover - sécurise les imports de données exotiques
        return "unknown", "Handicap inconnu"

    if value <= 10:
        return "light_handicap", "Handicap léger (≤10)"

    if value <= 20:
        return "medium_handicap", "Handicap moyen (11-20)"

    if value <= 30:
        return "competitive_handicap", "Handicap relevé (21-30)"

    return "high_handicap", "Handicap très élevé (>30)"


def _categorise_carried_weight(
    carried_weight: Optional[object],
) -> Tuple[str, str, Optional[float]]:
    """Classe le poids porté afin de suivre l'impact de la charge sur la performance."""

    if carried_weight is None:
        return "unknown", "Poids inconnu", None

    try:
        value = float(carried_weight)
    except (TypeError, ValueError):  # pragma: no cover - sécurise les valeurs inattendues
        return "unknown", "Poids inconnu", None

    if value < 54.0:
        return "very_light", "Très léger (<54 kg)", value

    if value < 57.0:
        return "light", "Léger (54-57 kg)", value

    if value < 60.0:
        return "medium", "Moyen (57-60 kg)", value

    return "heavy", "Lourd (≥60 kg)", value


def _categorise_equipment_profile(
    equipment: Optional[object],
) -> Tuple[str, str, Optional[int], Optional[bool]]:
    """Normalise les informations d'équipement pour un partant donné."""

    if equipment is None:
        return "unknown", "Équipement inconnu", None, None

    items: List[str] = []

    if isinstance(equipment, dict):
        raw_items = equipment.get("items")
        if isinstance(raw_items, list):
            items = [str(item).strip() for item in raw_items if str(item).strip()]
        elif isinstance(raw_items, str):
            items = [raw_items.strip()]
    elif isinstance(equipment, list):
        items = [str(item).strip() for item in equipment if str(item).strip()]
    elif isinstance(equipment, str):  # pragma: no cover - garde-fou supplémentaire
        items = [equipment.strip()]

    normalised = [item.lower() for item in items if item]
    has_blinkers = any("oeill" in item or "œill" in item for item in normalised)

    if not items:
        return "no_equipment", "Aucun équipement déclaré", 0, False

    if has_blinkers:
        return "blinkers", "Œillères déclarées", len(items), True

    if len(items) == 1:
        return "single_gear", "Équipement isolé", 1, False

    return "multi_gear", "Équipement combiné (≥2)", len(items), False


def _summarise_weight_performance(
    breakdown: Dict[str, Dict[str, object]]
) -> Dict[str, Dict[str, Optional[float]]]:
    """Assemble une vue agrégée par classe de poids porté."""

    if not breakdown:
        return {}

    total_samples = sum(len(payload.get("truths", [])) for payload in breakdown.values())
    weight_metrics: Dict[str, Dict[str, Optional[float]]] = {}

    for segment in sorted(breakdown.keys()):
        payload = breakdown[segment]
        truths = list(payload.get("truths", []))
        predicted = list(payload.get("predictions", []))
        scores = list(payload.get("scores", []))
        weights = [
            float(value)
            for value in payload.get("weights", [])
            if value is not None
        ]
        courses: Set[int] = set(payload.get("courses", set()))
        horses: Set[int] = set(payload.get("horses", set()))

        summary = _summarise_group_performance(truths, predicted, scores)
        summary["observed_positive_rate"] = sum(truths) / len(truths) if truths else None
        summary["average_weight"] = _safe_average(weights)
        summary["min_weight"] = min(weights) if weights else None
        summary["max_weight"] = max(weights) if weights else None
        summary["courses"] = len(courses)
        summary["horses"] = len(horses)
        summary["share"] = (len(truths) / total_samples) if total_samples else None
        summary["label"] = payload.get("label", segment)

        weight_metrics[segment] = summary

    return weight_metrics


def _categorise_odds_band(odds: Optional[object]) -> Tuple[str, str]:
    """Regroupe les partants par profil de cote pour suivre la robustesse du modèle."""

    if odds is None:
        return "unpriced", "Non coté"

    try:
        value = float(odds)
    except (TypeError, ValueError):  # pragma: no cover - sécurité sur valeurs exotiques
        return "unpriced", "Non coté"

    if value <= 4.0:
        return "favorite", "Favori (≤4/1)"

    if value <= 8.0:
        return "challenger", "Challenger (4-8/1)"

    if value <= 15.0:
        return "outsider", "Outsider (8-15/1)"

    return "long_shot", "Très longue cote (>15/1)"


def _summarise_odds_band_performance(
    breakdown: Dict[str, Dict[str, object]]
) -> Dict[str, Dict[str, Optional[float]]]:
    """Assemble un tableau de bord par segment de cote PMU."""

    if not breakdown:
        return {}

    total_samples = sum(len(payload.get("truths", [])) for payload in breakdown.values())
    odds_metrics: Dict[str, Dict[str, Optional[float]]] = {}

    for segment in sorted(breakdown.keys()):
        payload = breakdown[segment]
        truths = list(payload.get("truths", []))
        predicted = list(payload.get("predictions", []))
        scores = list(payload.get("scores", []))
        odds_values = [
            float(value)
            for value in payload.get("odds", [])
            if value is not None
        ]
        implied_probabilities = [
            float(value)
            for value in payload.get("implied_probabilities", [])
            if value is not None
        ]
        courses: Set[int] = set(payload.get("courses", set()))
        horses: Set[int] = set(payload.get("horses", set()))

        summary = _summarise_group_performance(truths, predicted, scores)
        summary["observed_positive_rate"] = (
            sum(truths) / len(truths) if truths else None
        )
        summary["average_odds"] = _safe_average(odds_values)
        summary["min_odds"] = min(odds_values) if odds_values else None
        summary["max_odds"] = max(odds_values) if odds_values else None
        summary["average_implied_probability"] = _safe_average(implied_probabilities)
        summary["courses"] = len(courses)
        summary["horses"] = len(horses)
        summary["share"] = (len(truths) / total_samples) if total_samples else None
        summary["label"] = payload.get("label", segment)

        odds_metrics[segment] = summary

    return odds_metrics


def _format_minutes_as_time(value: Optional[float]) -> Optional[str]:
    """Convertit un nombre de minutes depuis minuit en format ``HH:MM`` lisible."""

    if value is None:
        return None

    minutes = int(round(value))
    hour = (minutes // 60) % 24
    minute = minutes % 60
    return f"{hour:02d}:{minute:02d}"


def _resolve_horse_age(
    partant: object,
    course: Course,
    pronostic: Pronostic,
) -> Optional[int]:
    """Calcule l'âge du cheval au moment de la course ou ``None`` si inconnu."""

    horse = getattr(partant, "horse", None)
    if horse is None:
        return None

    explicit_age = getattr(partant, "horse_age", None)
    if explicit_age is not None:
        try:
            value = int(explicit_age)
        except (TypeError, ValueError):  # pragma: no cover - garde-fou sur données erratiques
            return None
        return value if value >= 0 else None

    birth_year = getattr(horse, "birth_year", None)
    if birth_year:
        try:
            reference_year: Optional[int] = None
            reunion = getattr(course, "reunion", None)
            if reunion and getattr(reunion, "reunion_date", None):
                reference_year = reunion.reunion_date.year
            elif getattr(pronostic, "generated_at", None):
                reference_year = pronostic.generated_at.year
            else:
                reference_year = date.today().year

            age = int(reference_year) - int(birth_year)
        except (TypeError, ValueError):  # pragma: no cover - tolérance sur types inattendus
            return None

        return age if age >= 0 else None

    computed_age = getattr(horse, "age", None)
    if computed_age is None:
        return None

    try:
        value = int(computed_age)
    except (TypeError, ValueError):  # pragma: no cover - dernières sécurités
        return None

    return value if value >= 0 else None


def _categorise_horse_age(age: Optional[int]) -> str:
    """Regroupe les âges des chevaux pour analyser la maturité qui performe."""

    if age is None or age <= 0:
        return "unknown"

    if age <= 3:
        return "juvenile"

    if age <= 5:
        return "prime"

    if age <= 8:
        return "experienced"

    return "senior"


def _categorise_draw_position(
    draw: Optional[int],
    field_size: Optional[int],
) -> str:
    """Regroupe les numéros de corde pour comparer inside/middle/outside."""

    if not draw or draw <= 0:
        return "unknown"

    if field_size and field_size > 0:
        inside_boundary = max(1, ceil(field_size / 3))
        outside_boundary = max(inside_boundary, field_size - inside_boundary + 1)

        if draw <= inside_boundary:
            return "inside"

        if draw >= outside_boundary:
            return "outside"

        return "middle"

    if draw <= 4:
        return "inside"

    if draw >= 9:
        return "outside"

    return "middle"


def _categorise_start_type(start_type: Optional[object]) -> str:
    """Regroupe les modes de départ en familles exploitables côté monitoring."""

    if not start_type:
        return "unknown"

    # Les valeurs issues de SQLAlchemy sont déjà des chaînes ``str`` (l'enum
    # hérite de ``str``). On tolère cependant un objet ``StartType`` pour
    # conserver une fonction purement utilitaire.
    if isinstance(start_type, StartType):
        value = start_type.value
    else:
        value = str(start_type)

    label = value.lower()

    # On conserve une distinction explicite entre les départs mécanisés
    # (« stalle », « autostart ») et les départs manuels qui sont regroupés
    # sous un même segment pour disposer d'assez d'échantillons.
    if label in {"stalle", "autostart"}:
        return label

    if label in {"volte", "elastique", "corde"}:
        return "manual_start"

    return label or "unknown"


def _normalise_race_category_label(category: Optional[object]) -> Tuple[str, str]:
    """Normalise une catégorie de course en identifiant stable et libellé lisible."""

    if not category:
        return "unknown", "Catégorie inconnue"

    cleaned = str(category).strip()
    if not cleaned:
        return "unknown", "Catégorie inconnue"

    identifier = cleaned.lower().replace(" ", "_")
    return identifier, cleaned


def _normalise_race_class_label(race_class: Optional[object]) -> Tuple[str, str]:
    """Normalise une classe officielle en conservant une étiquette business."""

    if not race_class:
        return "unknown", "Classe inconnue"

    cleaned = str(race_class).strip()
    if not cleaned:
        return "unknown", "Classe inconnue"

    identifier = f"class_{cleaned.lower().replace(' ', '_')}"
    display = f"Classe {cleaned.upper()}"
    return identifier, display


def _categorise_rest_period(rest_days: Optional[int]) -> str:
    """Segmente les jours de repos pour analyser l'effet de la fraîcheur."""

    if rest_days is None:
        return "unknown"

    if rest_days < 14:
        return "very_fresh"

    if rest_days < 30:
        return "fresh"

    if rest_days < 90:
        return "normal_cycle"

    return "extended_break"


def _summarise_distance_performance(
    breakdown: Dict[str, Dict[str, object]]
) -> Dict[str, Dict[str, Optional[float]]]:
    """Mesure la stabilité prédictive en fonction de la distance disputée."""

    if not breakdown:
        return {}

    distance_metrics: Dict[str, Dict[str, Optional[float]]] = {}

    for segment in sorted(breakdown.keys()):
        payload = breakdown[segment]
        truths = list(payload.get("truths", []))
        predicted = list(payload.get("predictions", []))
        scores = list(payload.get("scores", []))
        courses: Set[int] = set(payload.get("courses", set()))
        distances = [int(value) for value in payload.get("distances", []) if value]

        summary = _summarise_group_performance(truths, predicted, scores)
        summary["observed_positive_rate"] = (
            sum(truths) / len(truths) if truths else None
        )
        summary["courses"] = len(courses)
        summary["average_distance"] = _safe_average(distances)
        summary["min_distance"] = min(distances) if distances else None
        summary["max_distance"] = max(distances) if distances else None

        distance_metrics[segment] = summary

    return distance_metrics


def _resolve_day_part_label(segment: str) -> str:
    """Associe un segment technique à un libellé métier lisible."""

    mapping = {
        "morning": "Matin",
        "afternoon": "Après-midi",
        "evening": "Soir",
        "unknown": "Horaire inconnu",
    }
    return mapping.get(segment, segment.replace("_", " ").title())


def _summarise_day_part_performance(
    breakdown: Dict[str, Dict[str, object]]
) -> Dict[str, Dict[str, Optional[float]]]:
    """Analyse l'efficacité du modèle selon la plage horaire des réunions."""

    if not breakdown:
        return {}

    total_samples = sum(len(payload.get("truths", [])) for payload in breakdown.values())
    day_part_metrics: Dict[str, Dict[str, Optional[float]]] = {}

    for segment in sorted(breakdown.keys()):
        payload = breakdown[segment]
        truths = list(payload.get("truths", []))
        predicted = list(payload.get("predictions", []))
        scores = list(payload.get("scores", []))
        courses: Set[int] = set(payload.get("courses", set()))
        minutes = [int(value) for value in payload.get("minutes", []) if value is not None]

        summary = _summarise_group_performance(truths, predicted, scores)
        summary["observed_positive_rate"] = (
            sum(truths) / len(truths) if truths else None
        )
        summary["courses"] = len(courses)
        summary["share"] = (len(truths) / total_samples) if total_samples else None
        summary["label"] = _resolve_day_part_label(segment)

        average_minutes = _safe_average(minutes) if minutes else None
        summary["average_post_time"] = _format_minutes_as_time(average_minutes)
        summary["earliest_post_time"] = _format_minutes_as_time(min(minutes)) if minutes else None
        summary["latest_post_time"] = _format_minutes_as_time(max(minutes)) if minutes else None

        day_part_metrics[segment] = summary

    return day_part_metrics


def _categorise_race_order(
    course_number: Optional[object],
) -> Tuple[str, str, Optional[int]]:
    """Classe la course selon sa position dans la réunion pour repérer les biais."""

    try:
        number = int(course_number) if course_number is not None else None
    except (TypeError, ValueError):  # pragma: no cover - résilience sur entrées inattendues
        number = None

    if number is None or number <= 0:
        return "unknown", "Ordre inconnu", None

    if number <= 3:
        return "early_card", "Début de réunion (courses 1-3)", number

    if number <= 6:
        return "mid_card", "Milieu de réunion (courses 4-6)", number

    return "late_card", "Fin de réunion (courses 7+)", number


def _summarise_race_order_performance(
    breakdown: Dict[str, Dict[str, object]]
) -> Dict[str, Dict[str, Optional[float]]]:
    """Assemble une vue des performances selon l'ordre des courses dans la réunion."""

    if not breakdown:
        return {}

    total_samples = sum(len(payload.get("truths", [])) for payload in breakdown.values())

    order_priority = {"early_card": 0, "mid_card": 1, "late_card": 2, "unknown": 3}

    race_order_metrics: Dict[str, Dict[str, Optional[float]]] = {}

    for segment, payload in sorted(
        breakdown.items(),
        key=lambda item: (order_priority.get(item[0], 99), item[0]),
    ):
        truths = list(payload.get("truths", []))
        predicted = list(payload.get("predictions", []))
        scores = list(payload.get("scores", []))
        courses: Set[int] = set(payload.get("courses", set()))
        reunions: Set[int] = set(payload.get("reunions", set()))
        course_numbers = [int(value) for value in payload.get("course_numbers", []) if value]

        summary = _summarise_group_performance(truths, predicted, scores)
        summary["observed_positive_rate"] = (
            sum(truths) / len(truths) if truths else None
        )
        summary["courses"] = len(courses)
        summary["reunions"] = len(reunions)
        summary["share"] = (len(truths) / total_samples) if total_samples else None
        summary["label"] = payload.get("label", segment)

        summary["average_course_number"] = _safe_average(course_numbers)
        summary["min_course_number"] = min(course_numbers) if course_numbers else None
        summary["max_course_number"] = max(course_numbers) if course_numbers else None

        race_order_metrics[segment] = summary

    return race_order_metrics


def _categorise_reunion_number(
    reunion_number: Optional[object],
) -> Tuple[str, str, Optional[int]]:
    """Classe la réunion selon son numéro officiel (R1, R2, etc.)."""

    try:
        number = int(reunion_number) if reunion_number is not None else None
    except (TypeError, ValueError):  # pragma: no cover - résilience face aux entrées libres
        number = None

    if number is None or number <= 0:
        return "unknown", "Réunion inconnue", None

    if number <= 2:
        return "morning_cards", "Réunions R1-R2 (matinales)", number

    if number <= 5:
        return "day_cards", "Réunions R3-R5 (journée)", number

    return "evening_cards", "Réunions R6+ (soir)", number


def _summarise_reunion_number_performance(
    breakdown: Dict[str, Dict[str, object]]
) -> Dict[str, Dict[str, Optional[float]]]:
    """Assemble une vue des performances par numéro de réunion (R1, R2, ...)."""

    if not breakdown:
        return {}

    total_samples = sum(len(payload.get("truths", [])) for payload in breakdown.values())

    order_priority = {
        "morning_cards": 0,
        "day_cards": 1,
        "evening_cards": 2,
        "unknown": 3,
    }

    reunion_metrics: Dict[str, Dict[str, Optional[float]]] = {}

    for segment, payload in sorted(
        breakdown.items(),
        key=lambda item: (order_priority.get(item[0], 99), item[0]),
    ):
        truths = list(payload.get("truths", []))
        predicted = list(payload.get("predictions", []))
        scores = list(payload.get("scores", []))
        courses: Set[int] = set(payload.get("courses", set()))
        reunions: Set[int] = set(payload.get("reunions", set()))
        reunion_numbers = [
            int(value)
            for value in payload.get("reunion_numbers", [])
            if value is not None
        ]

        summary = _summarise_group_performance(truths, predicted, scores)
        summary["observed_positive_rate"] = (
            sum(truths) / len(truths) if truths else None
        )
        summary["courses"] = len(courses)
        summary["reunions"] = len(reunions)
        summary["share"] = (len(truths) / total_samples) if total_samples else None
        summary["label"] = payload.get("label", segment)

        summary["average_reunion_number"] = _safe_average(reunion_numbers)
        summary["min_reunion_number"] = min(reunion_numbers) if reunion_numbers else None
        summary["max_reunion_number"] = max(reunion_numbers) if reunion_numbers else None

        reunion_metrics[segment] = summary

    return reunion_metrics


def _categorise_value_bet_flag(
    value_bet_detected: Optional[object],
) -> Tuple[str, str, Optional[bool]]:
    """Normalise le statut « value bet » d'un pronostic pour la segmentation."""

    if isinstance(value_bet_detected, bool):
        flag = value_bet_detected
    elif isinstance(value_bet_detected, str):
        normalised = value_bet_detected.strip().lower()
        if normalised in {"true", "1", "yes", "oui", "on"}:
            flag = True
        elif normalised in {"false", "0", "no", "non", "off"}:
            flag = False
        else:
            flag = None
    else:
        flag = None

    if flag is True:
        return "value_bet_detected", "Pronostic value bet détecté", True
    if flag is False:
        return "standard_pronostic", "Pronostic standard", False
    return "unknown_status", "Statut de value bet inconnu", None


def _summarise_value_bet_flag_performance(
    breakdown: Dict[str, Dict[str, object]]
) -> Dict[str, Dict[str, Optional[float]]]:
    """Mesure la précision selon que le pronostic est tagué value bet ou non."""

    if not breakdown:
        return {}

    total_samples = sum(len(payload.get("truths", [])) for payload in breakdown.values())
    total_pronostics = sum(len(payload.get("pronostics", set())) for payload in breakdown.values())

    order_priority = {
        "value_bet_detected": 0,
        "standard_pronostic": 1,
        "unknown_status": 2,
    }

    flag_metrics: Dict[str, Dict[str, Optional[float]]] = {}

    for segment, payload in sorted(
        breakdown.items(),
        key=lambda item: (order_priority.get(item[0], 99), item[0]),
    ):
        truths = list(payload.get("truths", []))
        predicted = list(payload.get("predictions", []))
        scores = list(payload.get("scores", []))
        courses: Set[int] = set(payload.get("courses", set()))
        pronostics: Set[int] = set(payload.get("pronostics", set()))
        flags = [bool(flag) for flag in payload.get("flags", [])]

        summary = _summarise_group_performance(truths, predicted, scores)
        summary["observed_positive_rate"] = (
            sum(truths) / len(truths) if truths else None
        )
        summary["courses"] = len(courses)
        summary["pronostics"] = len(pronostics)
        summary["share"] = (len(truths) / total_samples) if total_samples else None
        summary["pronostic_share"] = (
            len(pronostics) / total_pronostics if total_pronostics else None
        )
        summary["label"] = payload.get("label", segment)
        summary["value_bet_flag"] = payload.get("flag")
        summary["value_bet_flag_rate"] = (
            sum(flags) / len(flags) if flags else None
        )

        flag_metrics[segment] = summary

    return flag_metrics


def _categorise_year(
    race_date: Optional[object],
) -> Tuple[str, str, Optional[int]]:
    """Retourne l'année calendaire associée à la réunion analysée."""

    if isinstance(race_date, datetime):
        race_date = race_date.date()

    if not isinstance(race_date, date):
        return "unknown", "Année inconnue", None

    year_value = race_date.year
    segment = f"{year_value:04d}"
    label = f"Année {year_value}"

    return segment, label, year_value


def _summarise_year_performance(
    breakdown: Dict[str, Dict[str, object]]
) -> Dict[str, Dict[str, Optional[float]]]:
    """Assemble une vue des performances agrégées par année civile."""

    if not breakdown:
        return {}

    total_samples = sum(len(payload.get("truths", [])) for payload in breakdown.values())

    def _sort_key(item: Tuple[str, Dict[str, object]]) -> Tuple[int, str]:
        payload = item[1]
        year_value = payload.get("year")
        return (
            int(year_value) if isinstance(year_value, int) else 9999,
            item[0],
        )

    year_metrics: Dict[str, Dict[str, Optional[float]]] = {}

    for segment, payload in sorted(breakdown.items(), key=_sort_key):
        truths = list(payload.get("truths", []))
        predicted = list(payload.get("predictions", []))
        scores = list(payload.get("scores", []))
        courses: Set[int] = set(payload.get("courses", set()))
        reunions: Set[int] = set(payload.get("reunions", set()))
        dates: Set[str] = set(payload.get("dates", set()))

        summary = _summarise_group_performance(truths, predicted, scores)
        summary["observed_positive_rate"] = sum(truths) / len(truths) if truths else None
        summary["share"] = (len(truths) / total_samples) if total_samples else None
        summary["label"] = payload.get("label", segment)
        summary["year"] = payload.get("year")
        summary["courses"] = len(courses)
        summary["reunions"] = len(reunions)
        summary["first_date"] = min(dates) if dates else None
        summary["last_date"] = max(dates) if dates else None

        year_metrics[segment] = summary

    return year_metrics


def _categorise_month(
    race_date: Optional[object],
) -> Tuple[str, str, Optional[int], Optional[int]]:
    """Retourne le mois (AAAA-MM) auquel rattacher la réunion suivie."""

    if isinstance(race_date, datetime):
        race_date = race_date.date()

    if not isinstance(race_date, date):
        return "unknown", "Mois inconnu", None, None

    month_names = {
        1: "Janvier",
        2: "Février",
        3: "Mars",
        4: "Avril",
        5: "Mai",
        6: "Juin",
        7: "Juillet",
        8: "Août",
        9: "Septembre",
        10: "Octobre",
        11: "Novembre",
        12: "Décembre",
    }

    month_index = race_date.month
    year = race_date.year
    segment = f"{year:04d}-{month_index:02d}"
    label = f"{month_names.get(month_index, race_date.strftime('%B'))} {year}"

    return segment, label, month_index, year


def _summarise_month_performance(
    breakdown: Dict[str, Dict[str, object]]
) -> Dict[str, Dict[str, Optional[float]]]:
    """Assemble une vue des performances agrégées par mois calendaire."""

    if not breakdown:
        return {}

    total_samples = sum(len(payload.get("truths", [])) for payload in breakdown.values())

    def _sort_key(item: Tuple[str, Dict[str, object]]) -> Tuple[int, int, str]:
        payload = item[1]
        year = payload.get("year")
        month_index = payload.get("month_index")
        return (
            int(year) if isinstance(year, int) else 9999,
            int(month_index) if isinstance(month_index, int) else 13,
            item[0],
        )

    month_metrics: Dict[str, Dict[str, Optional[float]]] = {}

    for segment, payload in sorted(breakdown.items(), key=_sort_key):
        truths = list(payload.get("truths", []))
        predicted = list(payload.get("predictions", []))
        scores = list(payload.get("scores", []))
        courses: Set[int] = set(payload.get("courses", set()))
        reunions: Set[int] = set(payload.get("reunions", set()))
        dates: Set[str] = set(payload.get("dates", set()))

        summary = _summarise_group_performance(truths, predicted, scores)
        summary["observed_positive_rate"] = (
            sum(truths) / len(truths) if truths else None
        )
        summary["courses"] = len(courses)
        summary["reunions"] = len(reunions)
        summary["share"] = (len(truths) / total_samples) if total_samples else None
        summary["label"] = payload.get("label", segment)
        summary["month_index"] = payload.get("month_index")
        summary["year"] = payload.get("year")
        summary["first_date"] = min(dates) if dates else None
        summary["last_date"] = max(dates) if dates else None

        month_metrics[segment] = summary

    return month_metrics


def _categorise_quarter(
    race_date: Optional[object],
) -> Tuple[str, str, Optional[int], Optional[int]]:
    """Identifie le trimestre civil auquel rattacher la réunion évaluée."""

    if isinstance(race_date, datetime):
        race_date = race_date.date()

    if not isinstance(race_date, date):
        return "unknown", "Trimestre inconnu", None, None

    quarter_index = ((race_date.month - 1) // 3) + 1
    year = race_date.year
    segment = f"{year:04d}-Q{quarter_index}"
    label = f"T{quarter_index} {year}"

    return segment, label, quarter_index, year


def _categorise_season(
    race_date: Optional[object],
) -> Tuple[str, str, Optional[int], Optional[int]]:
    """Associe la réunion à une saison météorologique normalisée."""

    if isinstance(race_date, datetime):
        race_date = race_date.date()

    if not isinstance(race_date, date):
        return "unknown", "Saison inconnue", None, None

    month = race_date.month
    year = race_date.year

    # Regroupe les mois selon les saisons météorologiques classiques en
    # conservant un ordre stable pour le tri et l'affichage.
    if month in (12, 1, 2):
        return f"{year:04d}-winter", f"Hiver {year}", 1, year

    if month in (3, 4, 5):
        return f"{year:04d}-spring", f"Printemps {year}", 2, year

    if month in (6, 7, 8):
        return f"{year:04d}-summer", f"Été {year}", 3, year

    return f"{year:04d}-autumn", f"Automne {year}", 4, year


def _summarise_quarter_performance(
    breakdown: Dict[str, Dict[str, object]]
) -> Dict[str, Dict[str, Optional[float]]]:
    """Assemble une vue des performances agrégées par trimestre civil."""

    if not breakdown:
        return {}

    total_samples = sum(len(payload.get("truths", [])) for payload in breakdown.values())

    def _sort_key(item: Tuple[str, Dict[str, object]]) -> Tuple[int, int, str]:
        payload = item[1]
        year = payload.get("year")
        quarter_index = payload.get("quarter_index")
        return (
            int(year) if isinstance(year, int) else 9999,
            int(quarter_index) if isinstance(quarter_index, int) else 5,
            item[0],
        )

    quarter_metrics: Dict[str, Dict[str, Optional[float]]] = {}

    for segment, payload in sorted(breakdown.items(), key=_sort_key):
        truths = list(payload.get("truths", []))
        predicted = list(payload.get("predictions", []))
        scores = list(payload.get("scores", []))
        courses: Set[int] = set(payload.get("courses", set()))
        reunions: Set[int] = set(payload.get("reunions", set()))
        dates: Set[str] = set(payload.get("dates", set()))

        summary = _summarise_group_performance(truths, predicted, scores)
        summary["observed_positive_rate"] = sum(truths) / len(truths) if truths else None
        summary["courses"] = len(courses)
        summary["reunions"] = len(reunions)
        summary["share"] = (len(truths) / total_samples) if total_samples else None
        summary["label"] = payload.get("label", segment)
        summary["quarter_index"] = payload.get("quarter_index")
        summary["year"] = payload.get("year")
        summary["dates"] = sorted(dates)

        quarter_metrics[segment] = summary

    return quarter_metrics


def _summarise_season_performance(
    breakdown: Dict[str, Dict[str, object]]
) -> Dict[str, Dict[str, Optional[float]]]:
    """Condense les performances agrégées par saison météorologique."""

    if not breakdown:
        return {}

    total_samples = sum(len(payload.get("truths", [])) for payload in breakdown.values())

    def _sort_key(item: Tuple[str, Dict[str, object]]) -> Tuple[int, int, str]:
        payload = item[1]
        year = payload.get("year")
        season_index = payload.get("season_index")
        return (
            int(year) if isinstance(year, int) else 9999,
            int(season_index) if isinstance(season_index, int) else 9,
            item[0],
        )

    season_metrics: Dict[str, Dict[str, Optional[float]]] = {}

    for segment, payload in sorted(breakdown.items(), key=_sort_key):
        truths = list(payload.get("truths", []))
        predicted = list(payload.get("predictions", []))
        scores = list(payload.get("scores", []))
        courses: Set[int] = set(payload.get("courses", set()))
        reunions: Set[int] = set(payload.get("reunions", set()))
        dates: Set[str] = set(payload.get("dates", set()))

        summary = _summarise_group_performance(truths, predicted, scores)
        summary.update(
            {
                "label": payload.get("label", segment),
                "season_index": payload.get("season_index"),
                "year": payload.get("year"),
                "courses": len(courses),
                "reunions": len(reunions),
                "share": (len(truths) / total_samples) if total_samples else None,
                "observed_positive_rate": sum(truths) / len(truths) if truths else None,
                "dates": sorted(dates),
            }
        )

        season_metrics[segment] = summary

    return season_metrics


def _categorise_weekday(
    race_date: Optional[object],
) -> Tuple[str, str, Optional[int]]:
    """Classe la réunion selon le jour de la semaine pour surveiller les dérives."""

    if isinstance(race_date, datetime):
        race_date = race_date.date()

    if not isinstance(race_date, date):
        return "unknown", "Jour inconnu", None

    weekday_index = race_date.weekday()
    mapping = {
        0: ("monday", "Lundi"),
        1: ("tuesday", "Mardi"),
        2: ("wednesday", "Mercredi"),
        3: ("thursday", "Jeudi"),
        4: ("friday", "Vendredi"),
        5: ("saturday", "Samedi"),
        6: ("sunday", "Dimanche"),
    }

    segment, label = mapping.get(
        weekday_index,
        (f"weekday_{weekday_index}", race_date.strftime("%A")),
    )
    return segment, label, weekday_index


def _summarise_weekday_performance(
    breakdown: Dict[str, Dict[str, object]]
) -> Dict[str, Dict[str, Optional[float]]]:
    """Assemble une vue synthétique des performances par jour de la semaine."""

    if not breakdown:
        return {}

    total_samples = sum(len(payload.get("truths", [])) for payload in breakdown.values())
    weekday_metrics: Dict[str, Dict[str, Optional[float]]] = {}

    for segment, payload in sorted(
        breakdown.items(),
        key=lambda item: (item[1].get("weekday_index", 7), item[0]),
    ):
        truths = list(payload.get("truths", []))
        predicted = list(payload.get("predictions", []))
        scores = list(payload.get("scores", []))
        courses: Set[int] = set(payload.get("courses", set()))
        reunions: Set[int] = set(payload.get("reunions", set()))
        dates: Set[str] = set(payload.get("dates", set()))

        summary = _summarise_group_performance(truths, predicted, scores)
        summary["observed_positive_rate"] = (
            sum(truths) / len(truths) if truths else None
        )
        summary["courses"] = len(courses)
        summary["reunions"] = len(reunions)
        summary["share"] = (len(truths) / total_samples) if total_samples else None
        summary["label"] = payload.get("label", segment)
        summary["weekday_index"] = payload.get("weekday_index")
        summary["first_date"] = min(dates) if dates else None
        summary["last_date"] = max(dates) if dates else None

        weekday_metrics[segment] = summary

    return weekday_metrics


def _summarise_field_size_performance(
    breakdown: Dict[str, Dict[str, object]]
) -> Dict[str, Dict[str, Optional[float]]]:
    """Évalue la précision du modèle selon la taille des pelotons rencontrés."""

    if not breakdown:
        return {}

    field_metrics: Dict[str, Dict[str, Optional[float]]] = {}

    for segment in sorted(breakdown.keys()):
        payload = breakdown[segment]
        truths = list(payload.get("truths", []))
        predicted = list(payload.get("predictions", []))
        scores = list(payload.get("scores", []))
        courses: Set[int] = set(payload.get("courses", set()))
        field_sizes = [int(size) for size in payload.get("field_sizes", []) if size]

        summary = _summarise_group_performance(truths, predicted, scores)
        summary["observed_positive_rate"] = (
            sum(truths) / len(truths) if truths else None
        )
        summary["courses"] = len(courses)
        summary["average_field_size"] = _safe_average(field_sizes)
        summary["min_field_size"] = min(field_sizes) if field_sizes else None
        summary["max_field_size"] = max(field_sizes) if field_sizes else None

        field_metrics[segment] = summary

    return field_metrics


def _summarise_prize_money_performance(
    breakdown: Dict[str, Dict[str, object]]
) -> Dict[str, Dict[str, Optional[float]]]:
    """Évalue la robustesse du modèle selon la dotation financière des courses."""

    if not breakdown:
        return {}

    prize_metrics: Dict[str, Dict[str, Optional[float]]] = {}

    for segment in sorted(breakdown.keys()):
        payload = breakdown[segment]
        truths = list(payload.get("truths", []))
        predicted = list(payload.get("predictions", []))
        scores = list(payload.get("scores", []))
        courses: Set[int] = set(payload.get("courses", set()))
        prize_amounts = [
            float(value)
            for value in payload.get("prize_amounts", [])
            if value is not None
        ]

        summary = _summarise_group_performance(truths, predicted, scores)
        summary["observed_positive_rate"] = (
            sum(truths) / len(truths) if truths else None
        )
        summary["courses"] = len(courses)
        summary["average_prize_eur"] = _safe_average(prize_amounts)
        summary["min_prize_eur"] = min(prize_amounts) if prize_amounts else None
        summary["max_prize_eur"] = max(prize_amounts) if prize_amounts else None

        prize_metrics[segment] = summary

    return prize_metrics


def _summarise_prize_per_runner_performance(
    breakdown: Dict[str, Dict[str, object]]
) -> Dict[str, Dict[str, Optional[float]]]:
    """Analyse la stabilité du modèle selon la dotation moyenne par partant."""

    if not breakdown:
        return {}

    total_samples = sum(len(payload.get("truths", [])) for payload in breakdown.values())
    per_runner_metrics: Dict[str, Dict[str, Optional[float]]] = {}

    for segment in sorted(breakdown.keys()):
        payload = breakdown[segment]
        truths = list(payload.get("truths", []))
        predicted = list(payload.get("predictions", []))
        scores = list(payload.get("scores", []))
        courses: Set[int] = set(payload.get("courses", set()))
        per_runner_values = [
            float(value)
            for value in payload.get("per_runner_values", [])
            if value is not None
        ]
        field_sizes = [
            int(value)
            for value in payload.get("field_sizes", [])
            if value not in (None, "unknown")
        ]

        summary = _summarise_group_performance(truths, predicted, scores)
        summary["observed_positive_rate"] = (
            sum(truths) / len(truths) if truths else None
        )
        summary["courses"] = len(courses)
        summary["share"] = (len(truths) / total_samples) if total_samples else None
        summary["label"] = payload.get("label", segment)
        summary["average_prize_per_runner_eur"] = _safe_average(per_runner_values)
        summary["min_prize_per_runner_eur"] = (
            min(per_runner_values) if per_runner_values else None
        )
        summary["max_prize_per_runner_eur"] = (
            max(per_runner_values) if per_runner_values else None
        )
        summary["average_field_size"] = _safe_average(field_sizes)
        summary["min_field_size"] = min(field_sizes) if field_sizes else None
        summary["max_field_size"] = max(field_sizes) if field_sizes else None

        per_runner_metrics[segment] = summary

    return per_runner_metrics


def _summarise_handicap_performance(
    breakdown: Dict[str, Dict[str, object]]
) -> Dict[str, Dict[str, Optional[float]]]:
    """Synthétise les performances selon la valeur de handicap imposée."""

    if not breakdown:
        return {}

    total_samples = sum(len(payload.get("truths", [])) for payload in breakdown.values())
    handicap_metrics: Dict[str, Dict[str, Optional[float]]] = {}

    for segment in sorted(breakdown.keys()):
        payload = breakdown[segment]
        truths = list(payload.get("truths", []))
        predicted = list(payload.get("predictions", []))
        scores = list(payload.get("scores", []))
        courses: Set[int] = set(payload.get("courses", set()))
        horses: Set[int] = set(payload.get("horses", set()))
        handicap_values = [
            float(value)
            for value in payload.get("handicaps", [])
            if value is not None
        ]

        summary = _summarise_group_performance(truths, predicted, scores)
        summary["observed_positive_rate"] = (
            sum(truths) / len(truths) if truths else None
        )
        summary["courses"] = len(courses)
        summary["horses"] = len(horses)
        summary["share"] = (len(truths) / total_samples) if total_samples else None
        summary["label"] = payload.get("label", segment)
        summary["average_handicap_value"] = _safe_average(handicap_values)
        summary["min_handicap_value"] = min(handicap_values) if handicap_values else None
        summary["max_handicap_value"] = max(handicap_values) if handicap_values else None

        handicap_metrics[segment] = summary

    return handicap_metrics


def _summarise_equipment_performance(
    breakdown: Dict[str, Dict[str, object]]
) -> Dict[str, Dict[str, Optional[float]]]:
    """Mesure l'impact des configurations de matériel sur les performances."""

    if not breakdown:
        return {}

    total_samples = sum(len(payload.get("truths", [])) for payload in breakdown.values())
    equipment_metrics: Dict[str, Dict[str, Optional[float]]] = {}

    for segment in sorted(breakdown.keys()):
        payload = breakdown[segment]
        truths = list(payload.get("truths", []))
        predicted = list(payload.get("predictions", []))
        scores = list(payload.get("scores", []))
        courses: Set[int] = set(payload.get("courses", set()))
        horses: Set[int] = set(payload.get("horses", set()))

        summary = _summarise_group_performance(truths, predicted, scores)
        summary["observed_positive_rate"] = (
            sum(truths) / len(truths) if truths else None
        )
        summary["courses"] = len(courses)
        summary["horses"] = len(horses)
        summary["label"] = payload.get("label", segment.title())
        summary["share"] = (
            summary["samples"] / total_samples if total_samples else None
        )

        item_counts = [
            int(value)
            for value in payload.get("item_counts", [])
            if isinstance(value, (int, float))
        ]
        summary["average_equipment_items"] = _safe_average(item_counts)
        summary["min_equipment_items"] = min(item_counts) if item_counts else None
        summary["max_equipment_items"] = max(item_counts) if item_counts else None

        blinkers_flags = [
            bool(flag)
            for flag in payload.get("blinkers_flags", [])
            if isinstance(flag, bool)
        ]
        summary["blinkers_rate"] = (
            sum(1 for flag in blinkers_flags if flag) / len(blinkers_flags)
            if blinkers_flags
            else None
        )

        equipment_metrics[segment] = summary

    return equipment_metrics


def _categorise_recent_form(
    recent_positions: Optional[List[int]],
) -> Tuple[str, str]:
    """Classe la forme récente d'un cheval selon ses dernières arrivées."""

    if not recent_positions:
        return "unknown", "Forme inconnue"

    # Écarte toute valeur non entière qui pourrait remonter d'une source externe.
    clean_positions = [
        int(position)
        for position in recent_positions
        if isinstance(position, (int, float))
    ]

    if not clean_positions:
        return "unknown", "Forme inconnue"

    best_finish = min(clean_positions)
    average_finish = sum(clean_positions) / len(clean_positions)

    if best_finish == 1:
        return "recent_winner", "Gagnant récent"

    if average_finish <= 3.0:
        return "strong_form", "Forme solide (moyenne ≤3)"

    if average_finish <= 5.0:
        return "steady_form", "Forme régulière (moyenne 3-5)"

    if average_finish <= 8.0:
        return "inconsistent_form", "Forme irrégulière (moyenne 5-8)"

    return "poor_form", "Forme en difficulté (>8)"


def _summarise_recent_form_performance(
    breakdown: Dict[str, Dict[str, object]]
) -> Dict[str, Dict[str, Optional[float]]]:
    """Expose les performances selon les segments de forme récente."""

    if not breakdown:
        return {}

    total_samples = sum(len(payload.get("truths", [])) for payload in breakdown.values())
    form_metrics: Dict[str, Dict[str, Optional[float]]] = {}

    for segment in sorted(breakdown.keys()):
        payload = breakdown[segment]
        truths = list(payload.get("truths", []))
        predicted = list(payload.get("predictions", []))
        scores = list(payload.get("scores", []))
        courses: Set[int] = set(payload.get("courses", set()))
        horses: Set[int] = set(payload.get("horses", set()))

        average_positions = [
            float(value)
            for value in payload.get("average_positions", [])
            if value is not None
        ]
        best_positions = [
            int(value)
            for value in payload.get("best_positions", [])
            if value is not None
        ]
        worst_positions = [
            int(value)
            for value in payload.get("worst_positions", [])
            if value is not None
        ]
        starts_counts = [
            int(value)
            for value in payload.get("starts_counts", [])
            if value is not None
        ]
        win_flags = [
            bool(value)
            for value in payload.get("win_flags", [])
            if value is not None
        ]

        summary = _summarise_group_performance(truths, predicted, scores)
        summary["observed_positive_rate"] = (
            sum(truths) / len(truths) if truths else None
        )
        summary["courses"] = len(courses)
        summary["horses"] = len(horses)
        summary["share"] = (
            summary["samples"] / total_samples if total_samples else None
        )
        summary["label"] = payload.get("label", segment)
        summary["average_recent_position"] = _safe_average(average_positions)
        summary["best_recent_position"] = (
            min(best_positions) if best_positions else None
        )
        summary["worst_recent_position"] = (
            max(worst_positions) if worst_positions else None
        )
        summary["average_recent_history_size"] = _safe_average(
            [float(value) for value in starts_counts]
        )
        summary["recent_win_rate"] = (
            sum(1 for flag in win_flags if flag) / len(win_flags)
            if win_flags
            else None
        )

        form_metrics[segment] = summary

    return form_metrics


def _categorise_confidence_score(
    confidence_score: Optional[object],
) -> Tuple[str, str, Optional[float]]:
    """Normalise un score de confiance en pourcentage et retourne le segment associé."""

    if confidence_score is None:
        return "unknown", "Confiance inconnue", None

    try:
        value = float(confidence_score)
    except (TypeError, ValueError):  # pragma: no cover - garde-fou contre valeurs inattendues
        return "unknown", "Confiance inconnue", None

    # Certains pipelines stockent un ratio [0, 1], d'autres déjà un pourcentage.
    # On contraint la valeur sur 0-100 pour homogénéiser les analyses.
    value = max(0.0, min(value, 100.0)) if value > 1.0 else max(0.0, min(value * 100.0, 100.0))

    if value < 30.0:
        return "very_low", "Confiance très faible (<30%)", value

    if value < 50.0:
        return "low", "Confiance faible (30-50%)", value

    if value < 70.0:
        return "medium", "Confiance moyenne (50-70%)", value

    if value < 85.0:
        return "high", "Confiance élevée (70-85%)", value

    return "very_high", "Confiance très élevée (≥85%)", value


def _summarise_confidence_score_performance(
    breakdown: Dict[str, Dict[str, object]]
) -> Dict[str, Dict[str, Optional[float]]]:
    """Assemble un tableau de bord par tranche de confiance pronostic."""

    if not breakdown:
        return {}

    total_samples = sum(len(payload.get("truths", [])) for payload in breakdown.values())
    confidence_metrics: Dict[str, Dict[str, Optional[float]]] = {}

    for segment in sorted(breakdown.keys()):
        payload = breakdown[segment]
        truths = list(payload.get("truths", []))
        predicted = list(payload.get("predictions", []))
        scores = list(payload.get("scores", []))
        confidence_scores = [
            float(value)
            for value in payload.get("confidence_scores", [])
            if value is not None
        ]
        courses: Set[int] = set(payload.get("courses", set()))

        summary = _summarise_group_performance(truths, predicted, scores)
        summary["observed_positive_rate"] = sum(truths) / len(truths) if truths else None
        summary["average_confidence"] = _safe_average(confidence_scores)
        summary["min_confidence"] = min(confidence_scores) if confidence_scores else None
        summary["max_confidence"] = max(confidence_scores) if confidence_scores else None
        summary["courses"] = len(courses)
        summary["share"] = (len(truths) / total_samples) if total_samples else None
        summary["label"] = payload.get("label", segment)

        confidence_metrics[segment] = summary

    return confidence_metrics


def _categorise_win_probability(
    probability: Optional[object],
) -> Tuple[str, str, Optional[float]]:
    """Regroupe une probabilité de victoire en bandes homogènes pour analyse."""

    if probability is None:
        return "unknown", "Probabilité inconnue", None

    try:
        value = float(probability)
    except (TypeError, ValueError):  # pragma: no cover - garde-fou contre saisies invalides
        return "unknown", "Probabilité inconnue", None

    # Les probabilités sont bornées dans [0, 1] mais on protège contre les arrondis exotiques.
    value = max(0.0, min(value, 1.0))

    bands: List[Tuple[float, str, str]] = [
        (0.20, "under_20", "Probabilité < 20%"),
        (0.30, "between_20_30", "Probabilité 20-30%"),
        (0.40, "between_30_40", "Probabilité 30-40%"),
        (0.50, "between_40_50", "Probabilité 40-50%"),
        (0.60, "between_50_60", "Probabilité 50-60%"),
        (0.70, "between_60_70", "Probabilité 60-70%"),
        (0.80, "between_70_80", "Probabilité 70-80%"),
        (0.90, "between_80_90", "Probabilité 80-90%"),
    ]

    for upper_bound, segment_key, label in bands:
        if value < upper_bound:
            return segment_key, label, value

    return "at_least_90", "Probabilité ≥ 90%", value


def _summarise_win_probability_performance(
    breakdown: Dict[str, Dict[str, object]]
) -> Dict[str, Dict[str, Optional[float]]]:
    """Analyse la calibration réelle par bande de probabilité de victoire brute."""

    if not breakdown:
        return {}

    total_samples = sum(len(payload.get("truths", [])) for payload in breakdown.values())
    probability_metrics: Dict[str, Dict[str, Optional[float]]] = {}

    for segment in sorted(breakdown.keys()):
        payload = breakdown[segment]
        truths = list(payload.get("truths", []))
        predicted = list(payload.get("predictions", []))
        scores = list(payload.get("scores", []))
        probabilities = [
            float(value)
            for value in payload.get("probabilities", [])
            if value is not None
        ]
        courses: Set[int] = set(payload.get("courses", set()))
        pronostics: Set[int] = set(payload.get("pronostics", set()))

        summary = _summarise_group_performance(truths, predicted, scores)
        summary["label"] = payload.get("label", segment)
        summary["share"] = (len(truths) / total_samples) if total_samples else None
        summary["courses"] = len(courses)
        summary["pronostics"] = len(pronostics)
        summary["average_probability"] = _safe_average(probabilities)
        summary["min_probability"] = min(probabilities) if probabilities else None
        summary["max_probability"] = max(probabilities) if probabilities else None
        summary["observed_positive_rate"] = (
            sum(truths) / len(truths) if truths else None
        )

        if summary["average_probability"] is not None and summary["observed_positive_rate"] is not None:
            summary["average_calibration_gap"] = (
                summary["average_probability"] - summary["observed_positive_rate"]
            )
        else:
            summary["average_calibration_gap"] = None

        probability_metrics[segment] = summary

    return probability_metrics


def _categorise_place_probability(
    probability: Optional[object],
) -> Tuple[str, str, Optional[float]]:
    """Regroupe une probabilité de place (top 3) en bandes métiers lisibles."""

    if probability is None:
        return "unknown", "Probabilité de place inconnue", None

    try:
        value = float(probability)
    except (TypeError, ValueError):  # pragma: no cover - résilience en entrée
        return "unknown", "Probabilité de place inconnue", None

    value = max(0.0, min(value, 1.0))

    bands: List[Tuple[float, str, str]] = [
        (0.30, "under_30", "Probabilité de place < 30%"),
        (0.40, "between_30_40", "Probabilité de place 30-40%"),
        (0.50, "between_40_50", "Probabilité de place 40-50%"),
        (0.60, "between_50_60", "Probabilité de place 50-60%"),
        (0.70, "between_60_70", "Probabilité de place 60-70%"),
        (0.80, "between_70_80", "Probabilité de place 70-80%"),
    ]

    for upper_bound, segment_key, label in bands:
        if value < upper_bound:
            return segment_key, label, value

    return "at_least_80", "Probabilité de place ≥ 80%", value


def _summarise_place_probability_performance(
    breakdown: Dict[str, Dict[str, object]]
) -> Dict[str, Dict[str, Optional[float]]]:
    """Analyse la calibration des probabilités de place par bande homogène."""

    if not breakdown:
        return {}

    total_samples = sum(len(payload.get("truths", [])) for payload in breakdown.values())
    place_metrics: Dict[str, Dict[str, Optional[float]]] = {}

    for segment in sorted(breakdown.keys()):
        payload = breakdown[segment]
        truths = list(payload.get("truths", []))
        predicted = list(payload.get("predictions", []))
        scores = list(payload.get("scores", []))
        stored_probabilities = [
            float(value)
            for value in payload.get("place_probabilities", [])
            if value is not None
        ]

        if stored_probabilities:
            probability_sample = stored_probabilities
        else:
            probability_sample = [
                float(value)
                for value in scores
                if value is not None
            ]

        courses: Set[int] = set(payload.get("courses", set()))
        pronostics: Set[int] = set(payload.get("pronostics", set()))

        summary = _summarise_group_performance(truths, predicted, scores)
        summary["label"] = payload.get("label", segment)
        summary["share"] = (len(truths) / total_samples) if total_samples else None
        summary["courses"] = len(courses)
        summary["pronostics"] = len(pronostics)
        summary["average_probability"] = _safe_average(probability_sample)
        summary["min_probability"] = min(probability_sample) if probability_sample else None
        summary["max_probability"] = max(probability_sample) if probability_sample else None
        summary["observed_positive_rate"] = (
            sum(truths) / len(truths) if truths else None
        )

        if summary["average_probability"] is not None and summary["observed_positive_rate"] is not None:
            summary["average_calibration_gap"] = (
                summary["average_probability"] - summary["observed_positive_rate"]
            )
        else:
            summary["average_calibration_gap"] = None

        place_metrics[segment] = summary

    return place_metrics


def _categorise_horse_gender(gender: Optional[object]) -> Tuple[str, str]:
    """Normalise le genre du cheval pour faciliter l'agrégation."""

    if gender is None:
        return "unknown", "Genre inconnu"

    if isinstance(gender, Gender):
        normalized = gender.value
    else:
        normalized = str(gender).strip().lower()

    if not normalized:
        return "unknown", "Genre inconnu"

    normalized = (
        normalized.replace("â", "a")
        .replace("à", "a")
        .replace("é", "e")
        .replace("è", "e")
    )

    mapping = {
        "male": ("male", "Mâle"),
        "femelle": ("female", "Femelle"),
        "female": ("female", "Femelle"),
        "hongre": ("hongre", "Hongre"),
    }

    if normalized in mapping:
        return mapping[normalized]

    return "unknown", "Genre inconnu"


def _summarise_horse_gender_performance(
    breakdown: Dict[str, Dict[str, object]]
) -> Dict[str, Dict[str, Optional[float]]]:
    """Mesure la qualité prédictive selon le genre déclaré des chevaux."""

    if not breakdown:
        return {}

    total_samples = sum(len(payload.get("truths", [])) for payload in breakdown.values())
    gender_metrics: Dict[str, Dict[str, Optional[float]]] = {}

    for segment in sorted(breakdown.keys()):
        payload = breakdown[segment]
        truths = list(payload.get("truths", []))
        predicted = list(payload.get("predictions", []))
        scores = list(payload.get("scores", []))
        courses: Set[int] = set(payload.get("courses", set()))
        horses: Set[int] = set(payload.get("horses", set()))

        summary = _summarise_group_performance(truths, predicted, scores)
        summary["observed_positive_rate"] = (
            sum(truths) / len(truths) if truths else None
        )
        summary["courses"] = len(courses)
        summary["horses"] = len(horses)
        summary["label"] = payload.get("label", segment.title())
        summary["share"] = (
            summary["samples"] / total_samples if total_samples else None
        )

        gender_metrics[segment] = summary

    return gender_metrics


def _normalise_coat_color_label(
    raw_color: Optional[object],
) -> Tuple[str, str]:
    """Uniformise la robe pour agréger les performances par couleur."""

    if raw_color is None:
        return "unknown", "Robe inconnue"

    color_text = str(raw_color).strip()
    if not color_text:
        return "unknown", "Robe inconnue"

    normalized = (
        color_text.lower()
        .replace("œ", "oe")
        .replace("ç", "c")
        .replace("é", "e")
        .replace("è", "e")
        .replace("ê", "e")
        .replace("à", "a")
        .replace("â", "a")
        .replace("î", "i")
        .replace("ï", "i")
        .replace("ô", "o")
        .replace("û", "u")
    )
    normalized = normalized.replace("-", " ").replace("_", " ")

    synonyms: List[Tuple[str, Tuple[str, ...], str]] = [
        ("alezan", ("alezan", "alezane", "alezans", "chestnut"), "Alezan"),
        ("bai", ("bai", "bais", "bay", "bay brown"), "Bai"),
        (
            "gris",
            ("gris", "grise", "grey", "grise pommele", "gris pommele", "roan"),
            "Gris",
        ),
        ("noir", ("noir", "noire", "black"), "Noir"),
        ("rouan", ("rouan", "rouane"), "Rouan"),
    ]

    for key, keywords, label in synonyms:
        if any(keyword in normalized for keyword in keywords):
            return key, label

    slug = "_".join(part for part in normalized.split() if part)
    if not slug:
        return "unknown", "Robe inconnue"

    return slug, color_text.title()


def _summarise_horse_coat_performance(
    breakdown: Dict[str, Dict[str, object]]
) -> Dict[str, Dict[str, Optional[float]]]:
    """Compare la stabilité prédictive selon la robe officielle des chevaux."""

    if not breakdown:
        return {}

    total_samples = sum(len(payload.get("truths", [])) for payload in breakdown.values())
    coat_metrics: Dict[str, Dict[str, Optional[float]]] = {}

    for segment in sorted(breakdown.keys()):
        payload = breakdown[segment]
        truths = list(payload.get("truths", []))
        predicted = list(payload.get("predictions", []))
        scores = list(payload.get("scores", []))
        courses: Set[int] = set(payload.get("courses", set()))
        horses: Set[int] = set(payload.get("horses", set()))
        raw_inputs = [
            str(value).strip()
            for value in payload.get("raw_inputs", [])
            if isinstance(value, str) and value.strip()
        ]

        summary = _summarise_group_performance(truths, predicted, scores)
        summary.update(
            {
                "label": payload.get("label", segment.title()),
                "share": (
                    summary["samples"] / total_samples if total_samples else None
                ),
                "courses": len(courses),
                "horses": len(horses),
                "observed_positive_rate": (
                    sum(truths) / len(truths) if truths else None
                ),
                "input_examples": sorted(set(raw_inputs))[:3] if raw_inputs else [],
            }
        )

        coat_metrics[segment] = summary

    return coat_metrics


def _normalise_horse_breed_label(
    raw_breed: Optional[object],
) -> Tuple[str, str]:
    """Uniformise la race déclarée pour agréger les performances par lignée."""

    if raw_breed is None:
        return "unknown", "Race inconnue"

    breed_text = str(raw_breed).strip()
    if not breed_text:
        return "unknown", "Race inconnue"

    normalized = (
        breed_text.lower()
        .replace("œ", "oe")
        .replace("ê", "e")
        .replace("é", "e")
        .replace("è", "e")
        .replace("ç", "c")
        .replace("à", "a")
        .replace("â", "a")
        .replace("-", " ")
        .replace("_", " ")
    )

    synonyms: List[Tuple[str, Tuple[str, ...], str]] = [
        ("pur_sang", ("pur sang", "pursang", "thoroughbred"), "Pur-sang"),
        (
            "anglo_arabe",
            ("anglo arabe", "anglo-arabe", "angloarab"),
            "Anglo-arabe",
        ),
        (
            "trotteur_francais",
            (
                "trotteur francais",
                "trotteur français",
                "trotteur",
            ),
            "Trotteur français",
        ),
        ("aqps", ("aqps", "autre que pur sang"), "AQPS"),
    ]

    for slug, keywords, label in synonyms:
        if any(keyword in normalized for keyword in keywords):
            return slug, label

    slug = "_".join(part for part in normalized.split() if part)
    if not slug:
        return "unknown", "Race inconnue"

    return slug, breed_text.title()


def _summarise_horse_breed_performance(
    breakdown: Dict[str, Dict[str, object]]
) -> Dict[str, Dict[str, Optional[float]]]:
    """Dresse un panorama des performances selon la race déclarée."""

    if not breakdown:
        return {}

    total_samples = sum(len(payload.get("truths", [])) for payload in breakdown.values())
    breed_metrics: Dict[str, Dict[str, Optional[float]]] = {}

    for segment in sorted(breakdown.keys()):
        payload = breakdown[segment]
        truths = list(payload.get("truths", []))
        predicted = list(payload.get("predictions", []))
        scores = list(payload.get("scores", []))
        courses: Set[int] = set(payload.get("courses", set()))
        horses: Set[int] = set(payload.get("horses", set()))
        raw_inputs = [
            str(value).strip()
            for value in payload.get("raw_inputs", [])
            if isinstance(value, str) and value.strip()
        ]

        summary = _summarise_group_performance(truths, predicted, scores)
        summary.update(
            {
                "label": payload.get("label", segment.title()),
                "share": (
                    summary["samples"] / total_samples if total_samples else None
                ),
                "courses": len(courses),
                "horses": len(horses),
                "observed_positive_rate": (
                    sum(truths) / len(truths) if truths else None
                ),
                "input_examples": sorted(set(raw_inputs))[:3] if raw_inputs else [],
            }
        )

        breed_metrics[segment] = summary

    return breed_metrics


def _normalise_sire_label(raw_sire: Optional[object]) -> Tuple[str, str]:
    """Uniformise le nom du père pour agréger les performances par lignée."""

    if raw_sire is None:
        return "unknown", "Père inconnu"

    sire_text = str(raw_sire).strip()
    if not sire_text:
        return "unknown", "Père inconnu"

    normalized = (
        sire_text.lower()
        .replace("œ", "oe")
        .replace("ê", "e")
        .replace("é", "e")
        .replace("è", "e")
        .replace("ë", "e")
        .replace("à", "a")
        .replace("â", "a")
        .replace("î", "i")
        .replace("ï", "i")
        .replace("ô", "o")
        .replace("û", "u")
    )

    slug = "".join(char if char.isalnum() else "_" for char in normalized)
    slug = "_".join(part for part in slug.split("_") if part)

    if not slug:
        return "unknown", sire_text

    return slug, sire_text


def _normalise_dam_label(raw_dam: Optional[object]) -> Tuple[str, str]:
    """Uniformise le nom de la mère pour suivre les lignées maternelles."""

    if raw_dam is None:
        return "unknown", "Mère inconnue"

    dam_text = str(raw_dam).strip()
    if not dam_text:
        return "unknown", "Mère inconnue"

    normalized = (
        dam_text.lower()
        .replace("œ", "oe")
        .replace("ê", "e")
        .replace("é", "e")
        .replace("è", "e")
        .replace("ë", "e")
        .replace("à", "a")
        .replace("â", "a")
        .replace("î", "i")
        .replace("ï", "i")
        .replace("ô", "o")
        .replace("û", "u")
    )

    slug = "".join(char if char.isalnum() else "_" for char in normalized)
    slug = "_".join(part for part in slug.split("_") if part)

    if not slug:
        return "unknown", dam_text

    return slug, dam_text


def _summarise_sire_performance(
    breakdown: Dict[str, Dict[str, object]]
) -> Dict[str, Dict[str, Optional[float]]]:
    """Assemble un tableau de bord des performances par père déclaré."""

    if not breakdown:
        return {}

    total_samples = sum(len(payload.get("truths", [])) for payload in breakdown.values())
    sire_metrics: Dict[str, Dict[str, Optional[float]]] = {}

    for segment in sorted(breakdown.keys()):
        payload = breakdown[segment]
        truths = list(payload.get("truths", []))
        predicted = list(payload.get("predictions", []))
        scores = list(payload.get("scores", []))
        courses: Set[int] = set(payload.get("courses", set()))
        horses: Set[int] = set(payload.get("horses", set()))
        trainers: Set[int] = set(payload.get("trainers", set()))
        raw_inputs = [
            str(value).strip()
            for value in payload.get("raw_inputs", [])
            if isinstance(value, str) and value.strip()
        ]

        summary = _summarise_group_performance(truths, predicted, scores)
        summary.update(
            {
                "label": payload.get("label", segment.title()),
                "share": (
                    summary["samples"] / total_samples if total_samples else None
                ),
                "courses": len(courses),
                "horses": len(horses),
                "observed_positive_rate": (
                    sum(truths) / len(truths) if truths else None
                ),
                "input_examples": sorted(set(raw_inputs))[:3] if raw_inputs else [],
            }
        )

        if trainers:
            summary["trainers"] = len(trainers)

        sire_metrics[segment] = summary

    return sire_metrics


def _summarise_dam_performance(
    breakdown: Dict[str, Dict[str, object]]
) -> Dict[str, Dict[str, Optional[float]]]:
    """Assemble un tableau de bord des performances par mère déclarée."""

    if not breakdown:
        return {}

    total_samples = sum(len(payload.get("truths", [])) for payload in breakdown.values())
    dam_metrics: Dict[str, Dict[str, Optional[float]]] = {}

    for segment in sorted(breakdown.keys()):
        payload = breakdown[segment]
        truths = list(payload.get("truths", []))
        predicted = list(payload.get("predictions", []))
        scores = list(payload.get("scores", []))
        courses: Set[int] = set(payload.get("courses", set()))
        horses: Set[int] = set(payload.get("horses", set()))
        raw_inputs = [
            str(value).strip()
            for value in payload.get("raw_inputs", [])
            if isinstance(value, str) and value.strip()
        ]

        summary = _summarise_group_performance(truths, predicted, scores)
        summary.update(
            {
                "label": payload.get("label", segment.title()),
                "share": (
                    summary["samples"] / total_samples if total_samples else None
                ),
                "courses": len(courses),
                "horses": len(horses),
                "observed_positive_rate": (
                    sum(truths) / len(truths) if truths else None
                ),
                "input_examples": sorted(set(raw_inputs))[:3] if raw_inputs else [],
            }
        )

        dam_metrics[segment] = summary

    return dam_metrics


def _summarise_horse_age_performance(
    breakdown: Dict[str, Dict[str, object]]
) -> Dict[str, Dict[str, Optional[float]]]:
    """Mesure la stabilité des prédictions selon la maturité des chevaux."""

    if not breakdown:
        return {}

    age_metrics: Dict[str, Dict[str, Optional[float]]] = {}

    for segment in sorted(breakdown.keys()):
        payload = breakdown[segment]
        truths = list(payload.get("truths", []))
        predicted = list(payload.get("predictions", []))
        scores = list(payload.get("scores", []))
        courses: Set[int] = set(payload.get("courses", set()))
        horses: Set[int] = set(payload.get("horses", set()))
        ages = [int(value) for value in payload.get("ages", []) if value is not None]

        summary = _summarise_group_performance(truths, predicted, scores)
        summary["observed_positive_rate"] = (
            sum(truths) / len(truths) if truths else None
        )
        summary["courses"] = len(courses)
        summary["horses"] = len(horses)
        summary["average_age"] = _safe_average(ages)
        summary["min_age"] = min(ages) if ages else None
        summary["max_age"] = max(ages) if ages else None

        age_metrics[segment] = summary

    return age_metrics


def _summarise_draw_performance(
    breakdown: Dict[str, Dict[str, object]]
) -> Dict[str, Dict[str, Optional[float]]]:
    """Compare la précision selon la position dans les stalles de départ."""

    if not breakdown:
        return {}

    draw_metrics: Dict[str, Dict[str, Optional[float]]] = {}

    for segment in sorted(breakdown.keys()):
        payload = breakdown[segment]
        truths = list(payload.get("truths", []))
        predicted = list(payload.get("predictions", []))
        scores = list(payload.get("scores", []))
        courses: Set[int] = set(payload.get("courses", set()))
        draws = [int(draw) for draw in payload.get("draws", []) if draw]
        field_sizes = [int(size) for size in payload.get("field_sizes", []) if size]

        summary = _summarise_group_performance(truths, predicted, scores)
        summary["observed_positive_rate"] = (
            sum(truths) / len(truths) if truths else None
        )
        summary["courses"] = len(courses)
        summary["average_draw"] = _safe_average(draws)
        summary["min_draw"] = min(draws) if draws else None
        summary["max_draw"] = max(draws) if draws else None
        summary["average_field_size"] = _safe_average(field_sizes)
        summary["min_field_size"] = min(field_sizes) if field_sizes else None
        summary["max_field_size"] = max(field_sizes) if field_sizes else None

        draw_metrics[segment] = summary

    return draw_metrics


def _categorise_draw_parity(draw_position: Optional[int]) -> Tuple[str, str]:
    """Classe la corde selon une parité exploitable par le tableau de bord."""

    if draw_position is None:
        return "unknown", "Numéro de corde inconnu"

    return ("even", "Numéro pair") if draw_position % 2 == 0 else ("odd", "Numéro impair")


def _summarise_draw_parity_performance(
    breakdown: Dict[str, Dict[str, object]]
) -> Dict[str, Dict[str, Optional[float]]]:
    """Synthétise la réussite du modèle selon la parité du numéro de corde."""

    if not breakdown:
        return {}

    parity_metrics: Dict[str, Dict[str, Optional[float]]] = {}

    for segment in sorted(breakdown.keys()):
        payload = breakdown[segment]
        truths = list(payload.get("truths", []))
        predicted = list(payload.get("predictions", []))
        scores = list(payload.get("scores", []))
        courses: Set[int] = set(payload.get("courses", set()))
        draws = [int(value) for value in payload.get("draws", []) if value is not None]

        summary = _summarise_group_performance(truths, predicted, scores)
        summary["observed_positive_rate"] = (
            sum(truths) / len(truths) if truths else None
        )
        summary["courses"] = len(courses)
        summary["label"] = payload.get("label") or segment
        summary["average_draw"] = _safe_average(draws)
        summary["min_draw"] = min(draws) if draws else None
        summary["max_draw"] = max(draws) if draws else None

        parity_metrics[segment] = summary

    return parity_metrics


def _summarise_race_profile_performance(
    breakdown: Dict[str, Dict[str, object]]
) -> Dict[str, Dict[str, Optional[float]]]:
    """Analyse les performances selon les catégories ou classes officielles."""

    if not breakdown:
        return {}

    profile_metrics: Dict[str, Dict[str, Optional[float]]] = {}

    for segment in sorted(breakdown.keys()):
        payload = breakdown[segment]
        truths = list(payload.get("truths", []))
        predicted = list(payload.get("predictions", []))
        scores = list(payload.get("scores", []))
        courses: Set[int] = set(payload.get("courses", set()))
        label = payload.get("label") or segment

        summary = _summarise_group_performance(truths, predicted, scores)
        summary["observed_positive_rate"] = (
            sum(truths) / len(truths) if truths else None
        )
        summary["courses"] = len(courses)
        summary["label"] = label

        profile_metrics[segment] = summary

    return profile_metrics


def _summarise_start_type_performance(
    breakdown: Dict[str, Dict[str, object]]
) -> Dict[str, Dict[str, Optional[float]]]:
    """Compare la stabilité du modèle en fonction des procédures de départ."""

    if not breakdown:
        return {}

    start_type_metrics: Dict[str, Dict[str, Optional[float]]] = {}

    for segment in sorted(breakdown.keys()):
        payload = breakdown[segment]
        truths = list(payload.get("truths", []))
        predicted = list(payload.get("predictions", []))
        scores = list(payload.get("scores", []))
        courses: Set[int] = set(payload.get("courses", set()))

        summary = _summarise_group_performance(truths, predicted, scores)
        summary["observed_positive_rate"] = (
            sum(truths) / len(truths) if truths else None
        )
        summary["courses"] = len(courses)

        start_type_metrics[segment] = summary

    return start_type_metrics


def _compute_start_delay_minutes(
    scheduled: Optional[time],
    actual: Optional[time],
) -> Optional[int]:
    """Calcule le décalage en minutes entre l'horaire prévu et l'heure réelle."""

    if not scheduled or not actual:
        return None

    scheduled_dt = datetime.combine(date.today(), scheduled)
    actual_dt = datetime.combine(date.today(), actual)
    delta_minutes = int((actual_dt - scheduled_dt).total_seconds() // 60)

    return delta_minutes


def _categorise_start_delay(
    scheduled: Optional[time],
    actual: Optional[time],
) -> Tuple[str, str, Optional[int]]:
    """Regroupe les courses selon le respect des horaires de départ officiels."""

    delay_minutes = _compute_start_delay_minutes(scheduled, actual)

    if delay_minutes is None:
        return "unknown", "Horaire réel inconnu", None

    if delay_minutes <= -3:
        return "ahead_of_schedule", "Départ anticipé (≥3 min d'avance)", delay_minutes

    if abs(delay_minutes) <= 5:
        return "on_time", "Départ ponctuel (±5 min)", delay_minutes

    if delay_minutes <= 15:
        return "slight_delay", "Retard modéré (6-15 min)", delay_minutes

    return "heavy_delay", "Retard conséquent (>15 min)", delay_minutes


def _summarise_start_delay_performance(
    breakdown: Dict[str, Dict[str, object]]
) -> Dict[str, Dict[str, Optional[float]]]:
    """Synthétise la stabilité du modèle selon la ponctualité des départs."""

    if not breakdown:
        return {}

    total_samples = sum(len(payload.get("truths", [])) for payload in breakdown.values())
    delay_metrics: Dict[str, Dict[str, Optional[float]]] = {}

    for segment in sorted(breakdown.keys()):
        payload = breakdown[segment]
        truths = list(payload.get("truths", []))
        predicted = list(payload.get("predictions", []))
        scores = list(payload.get("scores", []))
        courses: Set[int] = set(payload.get("courses", set()))
        reunions: Set[int] = set(payload.get("reunions", set()))
        delay_values = [
            float(value)
            for value in payload.get("delays", [])
            if isinstance(value, (int, float))
        ]

        summary = _summarise_group_performance(truths, predicted, scores)
        summary.update(
            {
                "label": payload.get("label", segment),
                "share": (len(truths) / total_samples) if total_samples else None,
                "courses": len(courses),
                "reunions": len(reunions),
                "observed_positive_rate": (sum(truths) / len(truths)) if truths else None,
                "average_delay_minutes": _safe_average(delay_values),
                "min_delay_minutes": min(delay_values) if delay_values else None,
                "max_delay_minutes": max(delay_values) if delay_values else None,
            }
        )

        delay_metrics[segment] = summary

    return delay_metrics


def _categorise_weather_profile(
    weather_payload: Optional[object],
) -> Tuple[str, str, Optional[float]]:
    """Normalise les conditions météo en segments exploitables pour l'analyse."""

    if not weather_payload:
        return "unknown", "Conditions inconnues", None

    condition_value: Optional[str] = None
    temperature_value: Optional[float] = None

    if isinstance(weather_payload, dict):
        for key in ("condition", "weather", "meteo", "label", "libelle", "state"):
            raw = weather_payload.get(key)
            if raw:
                condition_value = str(raw)
                break
        for key in ("temperature", "temp", "temperature_c", "temp_c", "temperatureC"):
            raw_temp = weather_payload.get(key)
            if raw_temp is not None:
                try:
                    temperature_value = float(raw_temp)
                except (TypeError, ValueError):  # pragma: no cover - tolérance JSON
                    temperature_value = None
                break
    elif isinstance(weather_payload, str):
        condition_value = weather_payload
    else:
        condition_value = str(weather_payload)

    if not condition_value:
        return "unknown", "Conditions inconnues", temperature_value

    normalised = condition_value.strip().lower()

    keyword_map = [
        ("clear", ("sun", "soleil", "clair", "clear", "ensoleill"), "Conditions claires"),
        ("rain", ("rain", "pluie", "averse", "pluv"), "Pluie / Averses"),
        ("storm", ("orage", "storm", "thunder"), "Orageux"),
        ("snow", ("neige", "snow", "blizzard"), "Neige / Verglas"),
        ("fog", ("brouillard", "fog", "mist"), "Brouillard"),
        ("wind", ("vent", "wind"), "Vent soutenu"),
        ("cloud", ("nuage", "cloud", "overcast", "gris"), "Couvert / Nuageux"),
    ]

    for segment, keywords, label in keyword_map:
        if any(keyword in normalised for keyword in keywords):
            return segment, label, temperature_value

    label = condition_value.strip().capitalize()
    return "other", label or "Conditions variées", temperature_value


def _summarise_weather_performance(
    breakdown: Dict[str, Dict[str, object]]
) -> Dict[str, Dict[str, Optional[float]]]:
    """Mesure l'influence des conditions météo sur la précision du modèle."""

    if not breakdown:
        return {}

    weather_metrics: Dict[str, Dict[str, Optional[float]]] = {}

    for segment in sorted(breakdown.keys()):
        payload = breakdown[segment]
        truths = list(payload.get("truths", []))
        predicted = list(payload.get("predictions", []))
        scores = list(payload.get("scores", []))
        courses: Set[int] = set(payload.get("courses", set()))
        reunions: Set[int] = set(payload.get("reunions", set()))
        temperatures = [
            float(value)
            for value in payload.get("temperatures", [])
            if value is not None
        ]

        summary = _summarise_group_performance(truths, predicted, scores)
        summary["observed_positive_rate"] = (
            sum(truths) / len(truths) if truths else None
        )
        summary["courses"] = len(courses)
        summary["reunions"] = len(reunions)
        summary["label"] = payload.get("label")
        summary["average_temperature"] = _safe_average(temperatures)
        summary["min_temperature"] = min(temperatures) if temperatures else None
        summary["max_temperature"] = max(temperatures) if temperatures else None

        weather_metrics[segment] = summary

    return weather_metrics


def _categorise_temperature_band(
    temperature: Optional[object],
) -> Tuple[str, str, Optional[float]]:
    """Projette une température en bandes lisibles pour le monitoring ML."""

    if temperature is None:
        return "temperature_unknown", "Température inconnue", None

    try:
        value = float(temperature)
    except (TypeError, ValueError):  # pragma: no cover - résilience saisies atypiques
        return "temperature_unknown", "Température inconnue", None

    if value <= 0.0:
        return "freezing", "Gel / ≤0°C", value

    if value <= 7.0:
        return "very_cold", "Très froid (1-7°C)", value

    if value <= 14.0:
        return "cool", "Frais (8-14°C)", value

    if value <= 22.0:
        return "mild", "Tempéré (15-22°C)", value

    if value <= 28.0:
        return "warm", "Chaud (23-28°C)", value

    return "hot", "Caniculaire (>28°C)", value


def _summarise_temperature_band_performance(
    breakdown: Dict[str, Dict[str, object]]
) -> Dict[str, Dict[str, Optional[float]]]:
    """Mesure la précision du modèle en fonction de la température ambiante."""

    if not breakdown:
        return {}

    total_samples = sum(len(payload.get("truths", [])) for payload in breakdown.values())
    order_priority = {
        "freezing": 0,
        "very_cold": 1,
        "cool": 2,
        "mild": 3,
        "warm": 4,
        "hot": 5,
        "temperature_unknown": 6,
    }

    temperature_metrics: Dict[str, Dict[str, Optional[float]]] = {}

    for segment, payload in sorted(
        breakdown.items(), key=lambda item: (order_priority.get(item[0], 99), item[0])
    ):
        truths = list(payload.get("truths", []))
        predicted = list(payload.get("predictions", []))
        scores = list(payload.get("scores", []))
        courses: Set[int] = set(payload.get("courses", set()))
        reunions: Set[int] = set(payload.get("reunions", set()))
        temperatures = [
            float(value)
            for value in payload.get("temperatures", [])
            if value is not None
        ]

        summary = _summarise_group_performance(truths, predicted, scores)
        summary.update(
            {
                "label": payload.get("label", segment),
                "share": (len(truths) / total_samples) if total_samples else None,
                "courses": len(courses),
                "reunions": len(reunions),
                "observed_positive_rate": sum(truths) / len(truths) if truths else None,
                "average_temperature": _safe_average(temperatures),
                "min_temperature": min(temperatures) if temperatures else None,
                "max_temperature": max(temperatures) if temperatures else None,
            }
        )

        if temperatures:
            ordered = sorted(temperatures)
            midpoint = len(ordered) // 2
            if len(ordered) % 2 == 0:
                median_temperature = (ordered[midpoint - 1] + ordered[midpoint]) / 2
            else:
                median_temperature = ordered[midpoint]
            summary["median_temperature"] = median_temperature
        else:
            summary["median_temperature"] = None

        temperature_metrics[segment] = summary

    return temperature_metrics


def _summarise_rest_period_performance(
    breakdown: Dict[str, Dict[str, object]]
) -> Dict[str, Dict[str, Optional[float]]]:
    """Mesure la qualité prédictive selon le nombre de jours de repos."""

    if not breakdown:
        return {}

    rest_metrics: Dict[str, Dict[str, Optional[float]]] = {}

    for segment in sorted(breakdown.keys()):
        payload = breakdown[segment]
        truths = list(payload.get("truths", []))
        predicted = list(payload.get("predictions", []))
        scores = list(payload.get("scores", []))
        courses: Set[int] = set(payload.get("courses", set()))
        rest_days = [int(value) for value in payload.get("rest_days", []) if value is not None]

        summary = _summarise_group_performance(truths, predicted, scores)
        summary["observed_positive_rate"] = (
            sum(truths) / len(truths) if truths else None
        )
        summary["courses"] = len(courses)
        summary["average_rest_days"] = _safe_average(rest_days)
        summary["min_rest_days"] = min(rest_days) if rest_days else None
        summary["max_rest_days"] = max(rest_days) if rest_days else None

        rest_metrics[segment] = summary

    return rest_metrics


def _coerce_metrics(payload: Optional[object]) -> Dict[str, object]:
    """Convertit un champ JSON éventuel en dictionnaire python."""

    if not payload:
        return {}

    if isinstance(payload, dict):
        return dict(payload)

    if isinstance(payload, str):
        try:
            return json.loads(payload)
        except json.JSONDecodeError:
            return {"raw": payload}

    return {"raw": payload}


@celery_app.task
def update_model_performance(days_back: int = 7, probability_threshold: float = 0.3):
    """Évalue les prédictions récentes et met à jour les métriques du modèle.

    Args:
        days_back: Nombre de jours d'historique à prendre en compte.
        probability_threshold: Seuil utilisé pour convertir une probabilité en label.

    Returns:
        Un dictionnaire détaillant les métriques calculées.
    """

    db = SessionLocal()

    try:
        logger.info(
            "Updating model performance metrics (last %s days, threshold=%s)",
            days_back,
            probability_threshold,
        )

        from app.models.partant import Partant
        from app.models.reunion import Reunion
        from app.models.ml_model import MLModel

        cutoff_date = date.today() - timedelta(days=days_back)
        cutoff_datetime = datetime.combine(cutoff_date, datetime.min.time())

        predictions_with_results: List[Tuple[PartantPrediction, Partant, Pronostic, Course]] = (
            db.query(PartantPrediction, Partant, Pronostic, Course)
            .join(Partant, PartantPrediction.partant_id == Partant.partant_id)
            .join(Pronostic, PartantPrediction.pronostic_id == Pronostic.pronostic_id)
            .join(Course, Pronostic.course_id == Course.course_id)
            .join(Reunion, Course.reunion_id == Reunion.reunion_id)
            .filter(
                Reunion.reunion_date >= cutoff_date,
                Partant.final_position.isnot(None),
                Partant.disqualified.isnot(True),
                PartantPrediction.win_probability.isnot(None),
                Course.status == CourseStatus.FINISHED,
                Pronostic.generated_at >= cutoff_datetime,
            )
            .all()
        )

        if not predictions_with_results:
            logger.warning("No predictions with results found for evaluation window")
            return {
                "status": "no_data",
                "days_evaluated": days_back,
                "cutoff_date": cutoff_date.isoformat(),
                "evaluated_samples": 0,
                "message": "No predictions with associated race results in the given window",
            }

        y_true: List[int] = []
        y_scores: List[float] = []
        y_pred: List[int] = []
        confidence_counter: Counter[str] = Counter()
        confidence_breakdown: Dict[str, Dict[str, List[float]]] = {}
        confidence_score_breakdown: Dict[str, Dict[str, object]] = {}
        win_probability_breakdown: Dict[str, Dict[str, object]] = {}
        place_probability_breakdown: Dict[str, Dict[str, object]] = {}
        discipline_breakdown: Dict[str, Dict[str, object]] = {}
        discipline_surface_breakdown: Dict[str, Dict[str, object]] = {}
        distance_breakdown: Dict[str, Dict[str, object]] = {}
        surface_breakdown: Dict[str, Dict[str, object]] = {}
        prize_money_breakdown: Dict[str, Dict[str, object]] = {}
        prize_per_runner_breakdown: Dict[str, Dict[str, object]] = {}
        handicap_breakdown: Dict[str, Dict[str, object]] = {}
        weight_breakdown: Dict[str, Dict[str, object]] = {}
        odds_band_breakdown: Dict[str, Dict[str, object]] = {}
        probability_edge_breakdown: Dict[str, Dict[str, object]] = {}
        probability_error_breakdown: Dict[str, Dict[str, object]] = {}
        probability_margin_breakdown: Dict[str, Dict[str, object]] = {}
<<<<<<< HEAD
        feature_contribution_tracker: Dict[str, Dict[str, object]] = {}
=======
>>>>>>> 22b3355c
        favourite_alignment_breakdown: Dict[str, Dict[str, object]] = {}
        horse_age_breakdown: Dict[str, Dict[str, object]] = {}
        horse_gender_breakdown: Dict[str, Dict[str, object]] = {}
        horse_coat_breakdown: Dict[str, Dict[str, object]] = {}
        horse_breed_breakdown: Dict[str, Dict[str, object]] = {}
        horse_sire_breakdown: Dict[str, Dict[str, object]] = {}
        horse_dam_breakdown: Dict[str, Dict[str, object]] = {}
        owner_breakdown: Dict[str, Dict[str, object]] = {}
        owner_trainer_breakdown: Dict[str, Dict[str, object]] = {}
        owner_jockey_breakdown: Dict[str, Dict[str, object]] = {}
        recent_form_breakdown: Dict[str, Dict[str, object]] = {}
        prediction_outcome_breakdown: Dict[str, Dict[str, object]] = {}
        equipment_breakdown: Dict[str, Dict[str, object]] = {}
        weather_breakdown: Dict[str, Dict[str, object]] = {}
        temperature_band_breakdown: Dict[str, Dict[str, object]] = {}
        day_part_breakdown: Dict[str, Dict[str, object]] = {}
        weekday_breakdown: Dict[str, Dict[str, object]] = {}
        reunion_number_breakdown: Dict[str, Dict[str, object]] = {}
        year_breakdown: Dict[str, Dict[str, object]] = {}
        month_breakdown: Dict[str, Dict[str, object]] = {}
        # Agrégation saisonnière pour offrir une lecture "hiver / printemps /"
        # "été / automne" complémentaire aux vues mensuelles et trimestrielles.
        season_breakdown: Dict[str, Dict[str, object]] = {}
        quarter_breakdown: Dict[str, Dict[str, object]] = {}
        lead_time_breakdown: Dict[str, Dict[str, object]] = {}
        race_order_breakdown: Dict[str, Dict[str, object]] = {}
        track_type_breakdown: Dict[str, Dict[str, object]] = {}
        track_length_breakdown: Dict[str, Dict[str, object]] = {}
        race_category_breakdown: Dict[str, Dict[str, object]] = {}
        race_class_breakdown: Dict[str, Dict[str, object]] = {}
        value_bet_breakdown: Dict[str, Dict[str, object]] = {}
        value_bet_flag_breakdown: Dict[str, Dict[str, object]] = {}
        field_size_breakdown: Dict[str, Dict[str, object]] = {}
        draw_breakdown: Dict[str, Dict[str, object]] = {}
        draw_parity_breakdown: Dict[str, Dict[str, object]] = {}
        start_type_breakdown: Dict[str, Dict[str, object]] = {}
        start_delay_breakdown: Dict[str, Dict[str, object]] = {}
        rest_period_breakdown: Dict[str, Dict[str, object]] = {}
        jockey_breakdown: Dict[str, Dict[str, object]] = {}
        trainer_breakdown: Dict[str, Dict[str, object]] = {}
        jockey_trainer_breakdown: Dict[str, Dict[str, object]] = {}
        jockey_experience_breakdown: Dict[str, Dict[str, object]] = {}
        trainer_experience_breakdown: Dict[str, Dict[str, object]] = {}
        jockey_nationality_breakdown: Dict[str, Dict[str, object]] = {}
        trainer_nationality_breakdown: Dict[str, Dict[str, object]] = {}
        hippodrome_breakdown: Dict[str, Dict[str, object]] = {}
        country_breakdown: Dict[str, Dict[str, object]] = {}
        city_breakdown: Dict[str, Dict[str, object]] = {}
        api_source_breakdown: Dict[str, Dict[str, object]] = {}
        # Prépare une vision par version du modèle afin d'identifier rapidement
        # les régressions potentielles lorsqu'une version minoritaire décroche.
        model_versions: Counter[str] = Counter()
        model_version_breakdown: Dict[str, Dict[str, object]] = {}
        course_stats: Dict[int, Dict[str, object]] = {}
        prediction_rank_breakdown: Dict[str, Dict[str, object]] = {}
        predicted_position_breakdown: Dict[str, Dict[str, object]] = {}
        topn_tracking: Dict[int, Dict[str, object]] = {}
        rank_error_breakdown: Dict[str, Dict[str, object]] = {}
        ndcg_at_3_scores: List[float] = []
        ndcg_at_5_scores: List[float] = []
        final_position_breakdown: Dict[str, Dict[str, object]] = {}
        daily_breakdown: Dict[str, Dict[str, object]] = {}
        betting_samples: List[Dict[str, object]] = []
        rank_correlation_tracking: Dict[int, Dict[str, object]] = {}
        # Suit la précision du classement en termes d'écart absolu/signé entre
        # le rang prédit et la position réelle des partants.
        rank_error_tracking: Dict[int, Dict[str, object]] = {}

        # Parcourt chaque pronostic couplé à un résultat officiel pour préparer les listes
        # nécessaires aux métriques (labels réels, scores, version du modèle, etc.).
        for prediction, partant, pronostic, course in predictions_with_results:
            probability = float(prediction.win_probability)
            probability = max(0.0, min(probability, 1.0))

            final_position_raw = getattr(partant, "final_position", None)
            final_position_value: Optional[int]
            if final_position_raw is not None:
                try:
                    final_position_value = int(final_position_raw)
                except (TypeError, ValueError):  # pragma: no cover - sécurité entrée
                    final_position_value = None
            else:
                final_position_value = None

            is_top3 = 1 if final_position_value is not None and final_position_value <= 3 else 0
            predicted_label = 1 if probability >= probability_threshold else 0

            (
                predicted_position_segment,
                predicted_position_label,
                normalised_predicted_position,
            ) = _categorise_predicted_position(
                getattr(prediction, "predicted_position", None)
            )
            predicted_position_bucket = predicted_position_breakdown.setdefault(
                predicted_position_segment,
                {
                    "label": predicted_position_label,
                    "truths": [],
                    "predictions": [],
                    "scores": [],
                    "final_positions": [],
                    "predicted_positions": [],
                    "rank_errors": [],
                    "courses": set(),
                    "horses": set(),
                    "pronostics": set(),
                },
            )
            predicted_position_bucket["label"] = predicted_position_label
            predicted_position_bucket.setdefault("truths", []).append(is_top3)
            predicted_position_bucket.setdefault("predictions", []).append(predicted_label)
            predicted_position_bucket.setdefault("scores", []).append(probability)
            predicted_position_bucket.setdefault("courses", set()).add(course.course_id)
            predicted_position_bucket.setdefault("pronostics", set()).add(pronostic.pronostic_id)
            if getattr(partant, "horse_id", None) is not None:
                predicted_position_bucket.setdefault("horses", set()).add(partant.horse_id)
            if normalised_predicted_position is not None:
                predicted_position_bucket.setdefault("predicted_positions", []).append(
                    normalised_predicted_position
                )
            if final_position_value is not None:
                predicted_position_bucket.setdefault("final_positions", []).append(
                    final_position_value
                )
                if normalised_predicted_position is not None:
                    predicted_position_bucket.setdefault("rank_errors", []).append(
                        float(final_position_value - normalised_predicted_position)
                    )

<<<<<<< HEAD
            shap_payload = getattr(prediction, "shap_contributions", None) or getattr(
                prediction, "shap_values", None
            )
            shap_contributions = _extract_feature_contributions(shap_payload)
            if shap_contributions:
                for feature_name, contribution_value in shap_contributions.items():
                    tracker_entry = feature_contribution_tracker.setdefault(
                        feature_name,
                        {
                            "total_contribution": 0.0,
                            "total_abs_contribution": 0.0,
                            "samples": 0,
                            "positive_count": 0,
                            "negative_count": 0,
                            "max_contribution": contribution_value,
                            "min_contribution": contribution_value,
                            "courses": set(),
                            "horses": set(),
                            "pronostics": set(),
                            "predictions": set(),
                        },
                    )

                    tracker_entry["total_contribution"] += contribution_value
                    tracker_entry["total_abs_contribution"] += abs(contribution_value)
                    tracker_entry["samples"] += 1
                    if contribution_value > 0:
                        tracker_entry["positive_count"] += 1
                    elif contribution_value < 0:
                        tracker_entry["negative_count"] += 1

                    tracker_entry["max_contribution"] = max(
                        tracker_entry.get("max_contribution", contribution_value),
                        contribution_value,
                    )
                    tracker_entry["min_contribution"] = min(
                        tracker_entry.get("min_contribution", contribution_value),
                        contribution_value,
                    )
                    tracker_entry.setdefault("courses", set()).add(course.course_id)
                    if getattr(partant, "horse_id", None) is not None:
                        tracker_entry.setdefault("horses", set()).add(partant.horse_id)
                    tracker_entry.setdefault("pronostics", set()).add(pronostic.pronostic_id)
                    if getattr(prediction, "prediction_id", None) is not None:
                        tracker_entry.setdefault("predictions", set()).add(
                            prediction.prediction_id
                        )

=======
>>>>>>> 22b3355c
            correlation_bucket = rank_correlation_tracking.setdefault(
                course.course_id,
                {
                    "key": f"course_{course.course_id}",
                    "label": getattr(course, "course_name", None)
                    or f"Course {getattr(course, 'course_number', '?')}",
                    "probabilities": [],
                    "finish_positions": [],
                },
            )
            if getattr(course, "course_name", None):
                correlation_bucket["label"] = str(course.course_name)
            if final_position_value is not None:
                correlation_bucket.setdefault("probabilities", []).append(probability)
                correlation_bucket.setdefault("finish_positions", []).append(
                    final_position_value
                )

            # Mesure l'écart absolu entre la probabilité annoncée et l'issue réelle
            # afin de piloter un tableau de bord de précision par bandes d'erreur.
            absolute_error = abs(probability - is_top3)
            (
                error_segment,
                error_label,
                normalised_error,
            ) = _categorise_probability_error(absolute_error)
            error_bucket = probability_error_breakdown.setdefault(
                error_segment,
                {
                    "label": error_label,
                    "truths": [],
                    "predictions": [],
                    "scores": [],
                    "errors": [],
                    "courses": set(),
                },
            )
            error_bucket["label"] = error_label
            error_bucket["truths"].append(is_top3)
            error_bucket["predictions"].append(predicted_label)
            error_bucket["scores"].append(probability)
            error_bucket.setdefault("courses", set()).add(course.course_id)
            stored_error = normalised_error if normalised_error is not None else absolute_error
            error_bucket.setdefault("errors", []).append(stored_error)

            # Ventile immédiatement l'échantillon selon l'issue de classification
            # (vrai positif, faux négatif, etc.) pour produire un tableau de bord
            # pédagogique sur les erreurs du modèle.
            (
                outcome_key,
                outcome_label,
            ) = _categorise_prediction_outcome(predicted_label, is_top3)
            outcome_bucket = prediction_outcome_breakdown.setdefault(
                outcome_key,
                {
                    "label": outcome_label,
                    "truths": [],
                    "predictions": [],
                    "scores": [],
                    "courses": set(),
                    "pronostics": set(),
                    "model_versions": set(),
                },
            )
            outcome_bucket["label"] = outcome_label
            outcome_bucket["truths"].append(is_top3)
            outcome_bucket["predictions"].append(predicted_label)
            outcome_bucket["scores"].append(probability)
            outcome_bucket.setdefault("courses", set()).add(course.course_id)
            outcome_bucket.setdefault("pronostics", set()).add(pronostic.pronostic_id)
            outcome_bucket.setdefault("model_versions", set()).add(
                pronostic.model_version or "unknown"
            )

            reunion_entity = getattr(course, "reunion", None)

            # Regroupe immédiatement les échantillons par source API afin de
            # détecter les éventuelles dérives liées à une alimentation
            # spécifique (Turfinfo, PMU, Aspiturf...).
            api_key, api_label = _normalise_api_source_label(
                getattr(reunion_entity, "api_source", None)
            )
            api_bucket = api_source_breakdown.setdefault(
                api_key,
                {
                    "label": api_label,
                    "truths": [],
                    "predictions": [],
                    "scores": [],
                    "courses": set(),
                    "reunions": set(),
                    "hippodromes": set(),
                    "pronostics": set(),
                    "model_versions": set(),
                },
            )
            api_bucket["label"] = api_label
            api_bucket["truths"].append(is_top3)
            api_bucket["predictions"].append(predicted_label)
            api_bucket["scores"].append(probability)
            api_bucket.setdefault("courses", set()).add(course.course_id)
            api_bucket.setdefault("pronostics", set()).add(pronostic.pronostic_id)
            if pronostic.model_version:
                api_bucket.setdefault("model_versions", set()).add(pronostic.model_version)
            if reunion_entity is not None and getattr(reunion_entity, "reunion_id", None):
                api_bucket.setdefault("reunions", set()).add(reunion_entity.reunion_id)

            y_true.append(is_top3)
            y_scores.append(probability)
            y_pred.append(predicted_label)

            confidence_counter[prediction.confidence_level or "unknown"] += 1
            confidence_level = prediction.confidence_level or "unknown"
            level_bucket = confidence_breakdown.setdefault(
                confidence_level,
                {
                    "label": _describe_prediction_confidence_level(confidence_level),
                    "truths": [],
                    "predictions": [],
                    "scores": [],
                    "courses": set(),
                    "pronostics": set(),
                },
            )
            level_bucket["label"] = _describe_prediction_confidence_level(confidence_level)
            level_bucket["truths"].append(is_top3)
            level_bucket["predictions"].append(predicted_label)
            level_bucket["scores"].append(probability)
            level_bucket.setdefault("courses", set()).add(course.course_id)
            level_bucket.setdefault("pronostics", set()).add(pronostic.pronostic_id)

            confidence_segment, confidence_label, confidence_value = _categorise_confidence_score(
                getattr(pronostic, "confidence_score", None)
            )
            confidence_bucket = confidence_score_breakdown.setdefault(
                confidence_segment,
                {
                    "label": confidence_label,
                    "truths": [],
                    "predictions": [],
                    "scores": [],
                    "confidence_scores": [],
                    "courses": set(),
                },
            )
            confidence_bucket["label"] = confidence_label
            confidence_bucket["truths"].append(is_top3)
            confidence_bucket["predictions"].append(predicted_label)
            confidence_bucket["scores"].append(probability)
            if confidence_value is not None:
                confidence_bucket.setdefault("confidence_scores", []).append(confidence_value)
            confidence_bucket.setdefault("courses", set()).add(course.course_id)

            probability_segment, probability_label, normalized_probability = _categorise_win_probability(
                probability
            )
            probability_bucket = win_probability_breakdown.setdefault(
                probability_segment,
                {
                    "label": probability_label,
                    "truths": [],
                    "predictions": [],
                    "scores": [],
                    "probabilities": [],
                    "courses": set(),
                    "pronostics": set(),
                },
            )
            probability_bucket["label"] = probability_label
            probability_bucket["truths"].append(is_top3)
            probability_bucket["predictions"].append(predicted_label)
            probability_bucket["scores"].append(probability)
            probability_bucket.setdefault("courses", set()).add(course.course_id)
            probability_bucket.setdefault("pronostics", set()).add(pronostic.pronostic_id)
            probability_bucket.setdefault("probabilities", []).append(
                normalized_probability if normalized_probability is not None else probability
            )
            place_segment, place_label, normalized_place_probability = _categorise_place_probability(
                getattr(prediction, "place_probability", None)
            )
            place_bucket = place_probability_breakdown.setdefault(
                place_segment,
                {
                    "label": place_label,
                    "truths": [],
                    "predictions": [],
                    "scores": [],
                    "place_probabilities": [],
                    "courses": set(),
                    "pronostics": set(),
                },
            )
            place_bucket["label"] = place_label
            place_bucket["truths"].append(is_top3)
            place_bucket["predictions"].append(predicted_label)
            score_value = (
                normalized_place_probability
                if normalized_place_probability is not None
                else probability
            )
            place_bucket.setdefault("scores", []).append(score_value)
            place_bucket.setdefault("courses", set()).add(course.course_id)
            place_bucket.setdefault("pronostics", set()).add(pronostic.pronostic_id)
            if normalized_place_probability is not None:
                place_bucket.setdefault("place_probabilities", []).append(
                    normalized_place_probability
                )
            version_label = pronostic.model_version or "unknown"
            model_versions[version_label] += 1
            version_bucket = model_version_breakdown.setdefault(
                version_label,
                {
                    "truths": [],
                    "predictions": [],
                    "scores": [],
                    "courses": set(),
                    "confidence_levels": Counter(),
                },
            )
            version_bucket["truths"].append(is_top3)
            version_bucket["predictions"].append(predicted_label)
            version_bucket["scores"].append(probability)
            version_bucket.setdefault("courses", set()).add(course.course_id)
            version_bucket.setdefault("confidence_levels", Counter())[prediction.confidence_level or "unknown"] += 1

            course_entry = course_stats.setdefault(
                course.course_id,
                {
                    "predictions": [],
                    "value_bet_detected": bool(pronostic.value_bet_detected),
                    "label": getattr(course, "course_name", None)
                    or f"Course {getattr(course, 'course_number', course.course_id)}",
                },
            )

            course_entry["label"] = (
                getattr(course, "course_name", None)
                or course_entry.get("label")
                or f"Course {getattr(course, 'course_number', course.course_id)}"
            )

            course_entry["predictions"].append(
                {
                    "probability": probability,
                    "final_position": final_position_value,
                    "is_top3": bool(is_top3),
                    "truth": int(is_top3),
                    "predicted_label": int(predicted_label),
                    "horse_id": partant.horse_id,
                    "predicted_position": normalised_predicted_position,
                    "odds": float(partant.odds_pmu)
                    if partant.odds_pmu is not None
                    else None,
                }
            )
            # Stocke le nombre de partants observés afin de catégoriser ensuite
            # les courses par taille de peloton (utile pour repérer les champs
            # où le modèle excelle ou se dégrade).
            course_entry["field_size"] = (
                getattr(course, "number_of_runners", None)
                or len(course_entry["predictions"])
            )

            # Ventile les observations selon la position d'arrivée réelle pour
            # identifier les segments (gagnant, podium, au-delà) où le modèle
            # réussit ou échoue le plus fréquemment.
            if final_position_value is not None:
                final_segment, final_label = _categorise_final_position(
                    final_position_value
                )
                final_bucket = final_position_breakdown.setdefault(
                    final_segment,
                    {
                        "label": final_label,
                        "truths": [],
                        "predictions": [],
                        "scores": [],
                        "positions": [],
                        "courses": set(),
                        "horses": set(),
                    },
                )
                final_bucket["label"] = final_label
                final_bucket.setdefault("truths", []).append(is_top3)
                final_bucket.setdefault("predictions", []).append(predicted_label)
                final_bucket.setdefault("scores", []).append(probability)
                final_bucket.setdefault("positions", []).append(
                    final_position_value
                )
                final_bucket.setdefault("courses", set()).add(course.course_id)
                if getattr(partant, "horse_id", None) is not None:
                    final_bucket.setdefault("horses", set()).add(partant.horse_id)

            # Segmente les performances selon que le pronostic a été marqué
            # comme value bet. Cela permet de suivre si les pronostics mis en
            # avant conservent un avantage réel sur les pronostics standards.
            flag_segment, flag_label, flag_value = _categorise_value_bet_flag(
                getattr(pronostic, "value_bet_detected", None)
            )
            flag_bucket = value_bet_flag_breakdown.setdefault(
                flag_segment,
                {
                    "label": flag_label,
                    "truths": [],
                    "predictions": [],
                    "scores": [],
                    "courses": set(),
                    "pronostics": set(),
                    "flags": [],
                },
            )
            flag_bucket["label"] = flag_label
            flag_bucket["truths"].append(is_top3)
            flag_bucket["predictions"].append(predicted_label)
            flag_bucket["scores"].append(probability)
            flag_bucket.setdefault("courses", set()).add(course.course_id)
            flag_bucket.setdefault("pronostics", set()).add(pronostic.pronostic_id)
            if flag_value is not None:
                flag_bucket.setdefault("flags", []).append(flag_value)
                flag_bucket["flag"] = flag_value

            reunion_obj = getattr(course, "reunion", None)

            # Évalue le délai entre la génération du pronostic et l'heure
            # officielle de départ afin de vérifier si les publications
            # tardives/anticipées conservent une précision homogène.
            lead_segment, lead_label, lead_hours = _categorise_publication_lead_time(
                getattr(pronostic, "generated_at", None),
                getattr(reunion_obj, "reunion_date", None),
                getattr(course, "scheduled_time", None),
            )
            lead_bucket = lead_time_breakdown.setdefault(
                lead_segment,
                {
                    "label": lead_label,
                    "truths": [],
                    "predictions": [],
                    "scores": [],
                    "courses": set(),
                    "pronostics": set(),
                    "lead_times": [],
                },
            )
            lead_bucket["label"] = lead_label
            lead_bucket["truths"].append(is_top3)
            lead_bucket["predictions"].append(predicted_label)
            lead_bucket["scores"].append(probability)
            lead_bucket.setdefault("courses", set()).add(course.course_id)
            lead_bucket.setdefault("pronostics", set()).add(pronostic.pronostic_id)
            if lead_hours is not None:
                lead_bucket.setdefault("lead_times", []).append(lead_hours)

            # Segmente l'horaire officiel de départ pour identifier si le modèle
            # se comporte différemment entre les réunions matinales, l'après-midi
            # et les nocturnes. Les opérateurs peuvent ainsi ajuster leur
            # stratégie d'engagement selon le moment de la journée.
            day_part_segment = _categorise_day_part(
                getattr(course, "scheduled_time", None)
            )
            day_part_bucket = day_part_breakdown.setdefault(
                day_part_segment,
                {
                    "truths": [],
                    "predictions": [],
                    "scores": [],
                    "courses": set(),
                    "minutes": [],
                },
            )
            day_part_bucket["truths"].append(is_top3)
            day_part_bucket["predictions"].append(predicted_label)
            day_part_bucket["scores"].append(probability)
            day_part_bucket.setdefault("courses", set()).add(course.course_id)

            scheduled_time_value = getattr(course, "scheduled_time", None)
            if isinstance(scheduled_time_value, time):
                minutes_value = scheduled_time_value.hour * 60 + scheduled_time_value.minute
                day_part_bucket.setdefault("minutes", []).append(minutes_value)

            # Ventile également les performances par jour de la semaine afin de
            # repérer rapidement si certains créneaux (week-ends, réunions
            # nocturnes) introduisent un biais de précision. On conserve les
            # identifiants de course/réunion et les dates ISO pour alimenter le
            # tableau de bord dédié.
            race_date = getattr(reunion_obj, "reunion_date", None)
            weekday_segment, weekday_label, weekday_index = _categorise_weekday(race_date)
            weekday_bucket = weekday_breakdown.setdefault(
                weekday_segment,
                {
                    "label": weekday_label,
                    "weekday_index": weekday_index,
                    "truths": [],
                    "predictions": [],
                    "scores": [],
                    "courses": set(),
                    "reunions": set(),
                    "dates": set(),
                },
            )
            weekday_bucket["truths"].append(is_top3)
            weekday_bucket["predictions"].append(predicted_label)
            weekday_bucket["scores"].append(probability)
            weekday_bucket.setdefault("courses", set()).add(course.course_id)
            weekday_bucket.setdefault("reunions", set()).add(
                getattr(reunion_obj, "reunion_id", getattr(course, "reunion_id", None))
            )
            if isinstance(race_date, date):
                weekday_bucket.setdefault("dates", set()).add(race_date.isoformat())

            # En parallèle, on garde une vue annuelle afin d'observer la
            # trajectoire globale du modèle sur plusieurs saisons sans se
            # limiter aux découpages mensuels/ trimestriels. Les identifiants
            # de course et de réunion sont conservés pour faciliter les
            # investigations en cas de dérive sur une année spécifique.
            year_segment, year_label, year_value = _categorise_year(race_date)
            year_bucket = year_breakdown.setdefault(
                year_segment,
                {
                    "label": year_label,
                    "year": year_value,
                    "truths": [],
                    "predictions": [],
                    "scores": [],
                    "courses": set(),
                    "reunions": set(),
                    "dates": set(),
                },
            )
            year_bucket["truths"].append(is_top3)
            year_bucket["predictions"].append(predicted_label)
            year_bucket["scores"].append(probability)
            year_bucket.setdefault("courses", set()).add(course.course_id)
            year_bucket.setdefault("reunions", set()).add(
                getattr(reunion_obj, "reunion_id", getattr(course, "reunion_id", None))
            )
            if isinstance(race_date, date):
                year_bucket.setdefault("dates", set()).add(race_date.isoformat())

            # Alimente également un suivi mensuel pour détecter d'éventuelles
            # variations saisonnières (meeting d'hiver/été) dans la précision
            # du modèle. Les identifiants de course et réunion sont conservés
            # afin d'établir des tableaux de bord détaillés.
            month_segment, month_label, month_index, month_year = _categorise_month(
                race_date
            )
            month_bucket = month_breakdown.setdefault(
                month_segment,
                {
                    "label": month_label,
                    "month_index": month_index,
                    "year": month_year,
                    "truths": [],
                    "predictions": [],
                    "scores": [],
                    "courses": set(),
                    "reunions": set(),
                    "dates": set(),
                },
            )
            month_bucket["truths"].append(is_top3)
            month_bucket["predictions"].append(predicted_label)
            month_bucket["scores"].append(probability)
            month_bucket.setdefault("courses", set()).add(course.course_id)
            month_bucket.setdefault("reunions", set()).add(
                getattr(reunion_obj, "reunion_id", getattr(course, "reunion_id", None))
            )
            if isinstance(race_date, date):
                month_bucket.setdefault("dates", set()).add(race_date.isoformat())

            # Aggrège également par trimestre civil afin de disposer d'une
            # vision synthétique des meetings saisonniers (hiver, printemps,
            # été, automne). Cela permet aux analystes de repérer rapidement
            # les périodes où le modèle décroche, sans attendre la fin d'un
            # mois complet.
            quarter_segment, quarter_label, quarter_index, quarter_year = _categorise_quarter(
                race_date
            )
            quarter_bucket = quarter_breakdown.setdefault(
                quarter_segment,
                {
                    "label": quarter_label,
                    "quarter_index": quarter_index,
                    "year": quarter_year,
                    "truths": [],
                    "predictions": [],
                    "scores": [],
                    "courses": set(),
                    "reunions": set(),
                    "dates": set(),
                },
            )
            quarter_bucket["label"] = quarter_label
            quarter_bucket["truths"].append(is_top3)
            quarter_bucket["predictions"].append(predicted_label)
            quarter_bucket["scores"].append(probability)
            quarter_bucket.setdefault("courses", set()).add(course.course_id)
            quarter_bucket.setdefault("reunions", set()).add(
                getattr(reunion_obj, "reunion_id", getattr(course, "reunion_id", None))
            )
            if isinstance(race_date, date):
                quarter_bucket.setdefault("dates", set()).add(race_date.isoformat())

            # Catégorise également les observations par saison météorologique
            # (printemps, été, automne, hiver) pour repérer les tendances
            # multi-mois qui pourraient échapper aux coupes mensuelles.
            (
                season_segment,
                season_label,
                season_index,
                season_year,
            ) = _categorise_season(race_date)
            season_bucket = season_breakdown.setdefault(
                season_segment,
                {
                    "label": season_label,
                    "season_index": season_index,
                    "year": season_year,
                    "truths": [],
                    "predictions": [],
                    "scores": [],
                    "courses": set(),
                    "reunions": set(),
                    "dates": set(),
                },
            )
            season_bucket["label"] = season_label
            season_bucket.setdefault("truths", []).append(is_top3)
            season_bucket.setdefault("predictions", []).append(predicted_label)
            season_bucket.setdefault("scores", []).append(probability)
            season_bucket.setdefault("courses", set()).add(course.course_id)
            season_bucket.setdefault("reunions", set()).add(
                getattr(reunion_obj, "reunion_id", getattr(course, "reunion_id", None))
            )
            if isinstance(race_date, date):
                season_bucket.setdefault("dates", set()).add(race_date.isoformat())

            # Regroupe les performances par numéro de réunion (R1, R2, etc.)
            # afin de vérifier si les matinales, les réunions de journée ou les
            # nocturnes présentent des profils de précision distincts.
            reunion_segment, reunion_label, reunion_number = _categorise_reunion_number(
                getattr(reunion_obj, "reunion_number", getattr(course, "reunion_number", None))
            )
            reunion_bucket = reunion_number_breakdown.setdefault(
                reunion_segment,
                {
                    "label": reunion_label,
                    "truths": [],
                    "predictions": [],
                    "scores": [],
                    "courses": set(),
                    "reunions": set(),
                    "reunion_numbers": [],
                },
            )
            reunion_bucket["label"] = reunion_label
            reunion_bucket["truths"].append(is_top3)
            reunion_bucket["predictions"].append(predicted_label)
            reunion_bucket["scores"].append(probability)
            reunion_bucket.setdefault("courses", set()).add(course.course_id)
            reunion_bucket.setdefault("reunions", set()).add(
                getattr(reunion_obj, "reunion_id", getattr(course, "reunion_id", None))
            )
            if reunion_number is not None:
                reunion_bucket.setdefault("reunion_numbers", []).append(reunion_number)

            # Segmente les performances selon la position de la course dans la
            # réunion (début/milieu/fin) pour détecter d'éventuels écarts en fin
            # de programme lorsque la piste ou la concurrence évoluent.
            race_order_segment, race_order_label, course_number = _categorise_race_order(
                getattr(course, "course_number", None)
            )
            race_order_bucket = race_order_breakdown.setdefault(
                race_order_segment,
                {
                    "label": race_order_label,
                    "truths": [],
                    "predictions": [],
                    "scores": [],
                    "courses": set(),
                    "reunions": set(),
                    "course_numbers": [],
                },
            )
            race_order_bucket["truths"].append(is_top3)
            race_order_bucket["predictions"].append(predicted_label)
            race_order_bucket["scores"].append(probability)
            race_order_bucket.setdefault("courses", set()).add(course.course_id)
            race_order_bucket.setdefault("reunions", set()).add(
                getattr(reunion_obj, "reunion_id", getattr(course, "reunion_id", None))
            )
            if course_number is not None:
                race_order_bucket.setdefault("course_numbers", []).append(course_number)

            weather_segment, weather_label, weather_temperature = _categorise_weather_profile(
                getattr(reunion_obj, "weather_conditions", None)
            )
            weather_bucket = weather_breakdown.setdefault(
                weather_segment,
                {
                    "label": weather_label,
                    "truths": [],
                    "predictions": [],
                    "scores": [],
                    "courses": set(),
                    "reunions": set(),
                    "temperatures": [],
                },
            )
            weather_bucket["label"] = weather_label
            weather_bucket["truths"].append(is_top3)
            weather_bucket["predictions"].append(predicted_label)
            weather_bucket["scores"].append(probability)
            weather_bucket.setdefault("courses", set()).add(course.course_id)
            weather_bucket.setdefault("reunions", set()).add(
                getattr(reunion_obj, "reunion_id", getattr(course, "reunion_id", None))
            )
            if weather_temperature is not None:
                weather_bucket.setdefault("temperatures", []).append(weather_temperature)

            temperature_segment, temperature_label, normalised_temperature = _categorise_temperature_band(
                weather_temperature
            )
            temperature_bucket = temperature_band_breakdown.setdefault(
                temperature_segment,
                {
                    "label": temperature_label,
                    "truths": [],
                    "predictions": [],
                    "scores": [],
                    "courses": set(),
                    "reunions": set(),
                    "temperatures": [],
                },
            )
            temperature_bucket["label"] = temperature_label
            temperature_bucket["truths"].append(is_top3)
            temperature_bucket["predictions"].append(predicted_label)
            temperature_bucket["scores"].append(probability)
            temperature_bucket.setdefault("courses", set()).add(course.course_id)
            temperature_bucket.setdefault("reunions", set()).add(
                getattr(reunion_obj, "reunion_id", getattr(course, "reunion_id", None))
            )
            if normalised_temperature is not None:
                temperature_bucket.setdefault("temperatures", []).append(
                    normalised_temperature
                )

            betting_samples.append(
                {
                    "probability": probability,
                    "odds": float(partant.odds_pmu) if partant.odds_pmu is not None else None,
                    "is_winner": bool(final_position_value == 1),
                    "course_id": course.course_id,
                    "partant_id": partant.partant_id,
                    "horse_name": partant.horse.name if getattr(partant, "horse", None) else None,
                    "final_position": final_position_value,
                }
            )

            # Classe les partants selon leur profil de cote (favori, challenger,
            # outsider, etc.) afin de vérifier si le modèle reste fiable lorsque
            # l'on s'éloigne des chevaux les plus attendus par le marché.
            odds_segment, odds_label = _categorise_odds_band(getattr(partant, "odds_pmu", None))
            odds_bucket = odds_band_breakdown.setdefault(
                odds_segment,
                {
                    "truths": [],
                    "predictions": [],
                    "scores": [],
                    "odds": [],
                    "implied_probabilities": [],
                    "courses": set(),
                    "horses": set(),
                    "label": odds_label,
                },
            )
            odds_bucket["truths"].append(is_top3)
            odds_bucket["predictions"].append(predicted_label)
            odds_bucket["scores"].append(probability)
            odds_bucket.setdefault("courses", set()).add(course.course_id)
            if getattr(partant, "horse_id", None) is not None:
                odds_bucket.setdefault("horses", set()).add(partant.horse_id)

            raw_odds_value = getattr(partant, "odds_pmu", None)
            try:
                odds_value = float(raw_odds_value) if raw_odds_value is not None else None
            except (TypeError, ValueError):  # pragma: no cover - robustesse en entrée
                odds_value = None

            if odds_value and odds_value > 0:
                odds_bucket.setdefault("odds", []).append(odds_value)
                odds_bucket.setdefault("implied_probabilities", []).append(1.0 / odds_value)

            edge_value = _compute_probability_edge(probability, odds_value)
            implied_probability = (1.0 / odds_value) if odds_value and odds_value > 0 else None
            edge_segment, edge_label = _categorise_probability_edge(edge_value)
            edge_bucket = probability_edge_breakdown.setdefault(
                edge_segment,
                {
                    "label": edge_label,
                    "truths": [],
                    "predictions": [],
                    "scores": [],
                    "edges": [],
                    "implied_probabilities": [],
                    "odds": [],
                    "courses": set(),
                    "horses": set(),
                },
            )
            edge_bucket["label"] = edge_label
            edge_bucket["truths"].append(is_top3)
            edge_bucket["predictions"].append(predicted_label)
            edge_bucket["scores"].append(probability)
            edge_bucket.setdefault("courses", set()).add(course.course_id)
            if getattr(partant, "horse_id", None) is not None:
                edge_bucket.setdefault("horses", set()).add(partant.horse_id)
            if edge_value is not None:
                edge_bucket.setdefault("edges", []).append(edge_value)
            if implied_probability is not None:
                edge_bucket.setdefault("implied_probabilities", []).append(implied_probability)
            if odds_value is not None:
                edge_bucket.setdefault("odds", []).append(odds_value)

            # Cartographie les performances par attribut métier pour identifier
            # rapidement les segments qui décrochent (discipline, surface,
            # appétit value bet).
            discipline_label = (
                course.discipline.value
                if getattr(course, "discipline", None)
                else "unknown"
            )
            discipline_bucket = discipline_breakdown.setdefault(
                discipline_label,
                {"truths": [], "predictions": [], "scores": [], "courses": set()},
            )
            discipline_bucket["truths"].append(is_top3)
            discipline_bucket["predictions"].append(predicted_label)
            discipline_bucket["scores"].append(probability)
            discipline_bucket.setdefault("courses", set()).add(course.course_id)

            # Ventile également les performances selon la distance officielle afin
            # de vérifier que le modèle reste stable entre sprint, classique et tenue.
            distance_segment = _categorise_course_distance(
                getattr(course, "distance", None)
            )
            distance_bucket = distance_breakdown.setdefault(
                distance_segment,
                {
                    "truths": [],
                    "predictions": [],
                    "scores": [],
                    "courses": set(),
                    "distances": [],
                },
            )
            distance_bucket["truths"].append(is_top3)
            distance_bucket["predictions"].append(predicted_label)
            distance_bucket["scores"].append(probability)
            distance_bucket.setdefault("courses", set()).add(course.course_id)
            surface_label = (
                course.surface_type.value
                if getattr(course, "surface_type", None)
                else "unknown"
            )
            surface_bucket = surface_breakdown.setdefault(
                surface_label,
                {"truths": [], "predictions": [], "scores": [], "courses": set()},
            )
            surface_bucket["truths"].append(is_top3)
            surface_bucket["predictions"].append(predicted_label)
            surface_bucket["scores"].append(probability)
            surface_bucket.setdefault("courses", set()).add(course.course_id)

            discipline_surface_key = f"{discipline_label}__{surface_label}"
            discipline_surface_bucket = discipline_surface_breakdown.setdefault(
                discipline_surface_key,
                {
                    "discipline": discipline_label,
                    "surface": surface_label,
                    "label": f"{discipline_label.replace('_', ' ').title()} · {surface_label.replace('_', ' ').title()}",
                    "truths": [],
                    "predictions": [],
                    "scores": [],
                    "courses": set(),
                    "reunions": set(),
                    "distances": [],
                },
            )
            discipline_surface_bucket["truths"].append(is_top3)
            discipline_surface_bucket["predictions"].append(predicted_label)
            discipline_surface_bucket["scores"].append(probability)
            discipline_surface_bucket.setdefault("courses", set()).add(course.course_id)
            if reunion_entity is not None and getattr(reunion_entity, "reunion_id", None):
                discipline_surface_bucket.setdefault("reunions", set()).add(
                    reunion_entity.reunion_id
                )

            course_distance = getattr(course, "distance", None)
            if course_distance:
                distance_bucket.setdefault("distances", []).append(int(course_distance))
                discipline_surface_bucket.setdefault("distances", []).append(
                    int(course_distance)
                )

            prize_segment = _categorise_prize_money(
                getattr(course, "prize_money", None)
            )
            prize_bucket = prize_money_breakdown.setdefault(
                prize_segment,
                {
                    "truths": [],
                    "predictions": [],
                    "scores": [],
                    "courses": set(),
                    "prize_amounts": [],
                },
            )
            prize_bucket["truths"].append(is_top3)
            prize_bucket["predictions"].append(predicted_label)
            prize_bucket["scores"].append(probability)
            courses_seen = prize_bucket.setdefault("courses", set())
            is_new_prize_course = course.course_id not in courses_seen
            courses_seen.add(course.course_id)
            prize_value = getattr(course, "prize_money", None)
            if prize_value is not None and is_new_prize_course:
                prize_bucket.setdefault("prize_amounts", []).append(float(prize_value))

            per_runner_segment, per_runner_label, per_runner_value, per_runner_field = _categorise_prize_per_runner(
                getattr(course, "prize_money", None),
                getattr(course, "number_of_runners", None),
            )
            per_runner_bucket = prize_per_runner_breakdown.setdefault(
                per_runner_segment,
                {
                    "label": per_runner_label,
                    "truths": [],
                    "predictions": [],
                    "scores": [],
                    "courses": set(),
                    "per_runner_values": [],
                    "field_sizes": [],
                },
            )
            per_runner_bucket["label"] = per_runner_label
            per_runner_bucket["truths"].append(is_top3)
            per_runner_bucket["predictions"].append(predicted_label)
            per_runner_bucket["scores"].append(probability)
            per_runner_courses = per_runner_bucket.setdefault("courses", set())
            is_new_per_runner_course = course.course_id not in per_runner_courses
            per_runner_courses.add(course.course_id)
            if per_runner_value is not None and is_new_per_runner_course:
                per_runner_bucket.setdefault("per_runner_values", []).append(per_runner_value)
            if per_runner_field is not None and is_new_per_runner_course:
                per_runner_bucket.setdefault("field_sizes", []).append(per_runner_field)

            handicap_segment, handicap_label = _categorise_handicap_value(
                getattr(partant, "handicap_value", None)
            )
            handicap_bucket = handicap_breakdown.setdefault(
                handicap_segment,
                {
                    "label": handicap_label,
                    "truths": [],
                    "predictions": [],
                    "scores": [],
                    "courses": set(),
                    "horses": set(),
                    "handicaps": [],
                },
            )
            handicap_bucket["label"] = handicap_label
            handicap_bucket["truths"].append(is_top3)
            handicap_bucket["predictions"].append(predicted_label)
            handicap_bucket["scores"].append(probability)
            handicap_bucket.setdefault("courses", set()).add(course.course_id)
            if partant.horse_id:
                handicap_bucket.setdefault("horses", set()).add(partant.horse_id)
            raw_handicap = getattr(partant, "handicap_value", None)
            try:
                handicap_value = float(raw_handicap) if raw_handicap is not None else None
            except (TypeError, ValueError):  # pragma: no cover - robustesse face aux données incohérentes
                handicap_value = None
            if handicap_value is not None:
                handicap_bucket.setdefault("handicaps", []).append(handicap_value)

            weight_segment, weight_label, weight_value = _categorise_carried_weight(
                getattr(partant, "poids_porte", None)
            )
            weight_bucket = weight_breakdown.setdefault(
                weight_segment,
                {
                    "label": weight_label,
                    "truths": [],
                    "predictions": [],
                    "scores": [],
                    "courses": set(),
                    "horses": set(),
                    "weights": [],
                },
            )
            weight_bucket["label"] = weight_label
            weight_bucket["truths"].append(is_top3)
            weight_bucket["predictions"].append(predicted_label)
            weight_bucket["scores"].append(probability)
            weight_bucket.setdefault("courses", set()).add(course.course_id)
            if partant.horse_id:
                weight_bucket.setdefault("horses", set()).add(partant.horse_id)
            if weight_value is not None:
                weight_bucket.setdefault("weights", []).append(weight_value)

            equipment_segment, equipment_label, equipment_count, has_blinkers = _categorise_equipment_profile(
                getattr(partant, "equipment", None)
            )
            equipment_bucket = equipment_breakdown.setdefault(
                equipment_segment,
                {
                    "label": equipment_label,
                    "truths": [],
                    "predictions": [],
                    "scores": [],
                    "courses": set(),
                    "horses": set(),
                    "item_counts": [],
                    "blinkers_flags": [],
                },
            )
            equipment_bucket["label"] = equipment_label
            equipment_bucket["truths"].append(is_top3)
            equipment_bucket["predictions"].append(predicted_label)
            equipment_bucket["scores"].append(probability)
            equipment_bucket.setdefault("courses", set()).add(course.course_id)
            if partant.horse_id:
                equipment_bucket.setdefault("horses", set()).add(partant.horse_id)
            if equipment_count is not None:
                equipment_bucket.setdefault("item_counts", []).append(equipment_count)
            if has_blinkers is not None:
                equipment_bucket.setdefault("blinkers_flags", []).append(has_blinkers)

            horse_age = _resolve_horse_age(partant, course, pronostic)
            age_segment = _categorise_horse_age(horse_age)
            age_bucket = horse_age_breakdown.setdefault(
                age_segment,
                {
                    "truths": [],
                    "predictions": [],
                    "scores": [],
                    "courses": set(),
                    "horses": set(),
                    "ages": [],
                },
            )
            age_bucket["truths"].append(is_top3)
            age_bucket["predictions"].append(predicted_label)
            age_bucket["scores"].append(probability)
            age_bucket.setdefault("courses", set()).add(course.course_id)
            if partant.horse_id:
                age_bucket.setdefault("horses", set()).add(partant.horse_id)
            if horse_age is not None:
                age_bucket.setdefault("ages", []).append(int(horse_age))

            horse_entity = getattr(partant, "horse", None)
            sire_key, sire_label = _normalise_sire_label(
                getattr(horse_entity, "sire", None) if horse_entity else None
            )
            sire_bucket = horse_sire_breakdown.setdefault(
                sire_key,
                {
                    "label": sire_label,
                    "truths": [],
                    "predictions": [],
                    "scores": [],
                    "courses": set(),
                    "horses": set(),
                    "trainers": set(),
                    "raw_inputs": [],
                },
            )
            sire_bucket["label"] = sire_label
            sire_bucket["truths"].append(is_top3)
            sire_bucket["predictions"].append(predicted_label)
            sire_bucket["scores"].append(probability)
            sire_bucket.setdefault("courses", set()).add(course.course_id)
            if partant.horse_id:
                sire_bucket.setdefault("horses", set()).add(partant.horse_id)
            if getattr(partant, "trainer_id", None):
                sire_bucket.setdefault("trainers", set()).add(partant.trainer_id)
            raw_sire_name = getattr(horse_entity, "sire", None)
            if isinstance(raw_sire_name, str) and raw_sire_name.strip():
                sire_bucket.setdefault("raw_inputs", []).append(raw_sire_name.strip())

            dam_key, dam_label = _normalise_dam_label(
                getattr(horse_entity, "dam", None) if horse_entity else None
            )
            dam_bucket = horse_dam_breakdown.setdefault(
                dam_key,
                {
                    "label": dam_label,
                    "truths": [],
                    "predictions": [],
                    "scores": [],
                    "courses": set(),
                    "horses": set(),
                    "raw_inputs": [],
                },
            )
            dam_bucket["label"] = dam_label
            dam_bucket["truths"].append(is_top3)
            dam_bucket["predictions"].append(predicted_label)
            dam_bucket["scores"].append(probability)
            dam_bucket.setdefault("courses", set()).add(course.course_id)
            if partant.horse_id:
                dam_bucket.setdefault("horses", set()).add(partant.horse_id)
            raw_dam_name = getattr(horse_entity, "dam", None)
            if isinstance(raw_dam_name, str) and raw_dam_name.strip():
                dam_bucket.setdefault("raw_inputs", []).append(raw_dam_name.strip())

            gender_key, gender_label = _categorise_horse_gender(
                getattr(horse_entity, "gender", None)
            )
            gender_bucket = horse_gender_breakdown.setdefault(
                gender_key,
                {
                    "label": gender_label,
                    "truths": [],
                    "predictions": [],
                    "scores": [],
                    "courses": set(),
                    "horses": set(),
                },
            )
            gender_bucket["label"] = gender_label
            gender_bucket["truths"].append(is_top3)
            gender_bucket["predictions"].append(predicted_label)
            gender_bucket["scores"].append(probability)
            gender_bucket.setdefault("courses", set()).add(course.course_id)
            if partant.horse_id:
                gender_bucket.setdefault("horses", set()).add(partant.horse_id)

            coat_key, coat_label = _normalise_coat_color_label(
                getattr(horse_entity, "coat_color", None) if horse_entity else None
            )
            coat_bucket = horse_coat_breakdown.setdefault(
                coat_key,
                {
                    "label": coat_label,
                    "truths": [],
                    "predictions": [],
                    "scores": [],
                    "courses": set(),
                    "horses": set(),
                    "raw_inputs": [],
                },
            )
            coat_bucket["label"] = coat_label
            coat_bucket["truths"].append(is_top3)
            coat_bucket["predictions"].append(predicted_label)
            coat_bucket["scores"].append(probability)
            coat_bucket.setdefault("courses", set()).add(course.course_id)
            if partant.horse_id:
                coat_bucket.setdefault("horses", set()).add(partant.horse_id)
            if getattr(horse_entity, "coat_color", None):
                coat_bucket.setdefault("raw_inputs", []).append(
                    str(getattr(horse_entity, "coat_color"))
                )

            breed_key, breed_label = _normalise_horse_breed_label(
                getattr(horse_entity, "breed", None) if horse_entity else None
            )
            breed_bucket = horse_breed_breakdown.setdefault(
                breed_key,
                {
                    "label": breed_label,
                    "truths": [],
                    "predictions": [],
                    "scores": [],
                    "courses": set(),
                    "horses": set(),
                    "raw_inputs": [],
                },
            )
            breed_bucket["label"] = breed_label
            breed_bucket["truths"].append(is_top3)
            breed_bucket["predictions"].append(predicted_label)
            breed_bucket["scores"].append(probability)
            breed_bucket.setdefault("courses", set()).add(course.course_id)
            if partant.horse_id:
                breed_bucket.setdefault("horses", set()).add(partant.horse_id)
            if getattr(horse_entity, "breed", None):
                breed_bucket.setdefault("raw_inputs", []).append(
                    str(getattr(horse_entity, "breed"))
                )

            owner_key, owner_label = _normalise_owner_label(
                getattr(horse_entity, "owner", None) if horse_entity else None
            )
            owner_bucket = owner_breakdown.setdefault(
                owner_key,
                {
                    "label": owner_label,
                    "truths": [],
                    "predictions": [],
                    "scores": [],
                    "courses": set(),
                    "horses": set(),
                    "trainers": set(),
                    "jockeys": set(),
                    "hippodromes": set(),
                },
            )
            owner_bucket["label"] = owner_label
            owner_bucket["truths"].append(is_top3)
            owner_bucket["predictions"].append(predicted_label)
            owner_bucket["scores"].append(probability)
            owner_bucket.setdefault("courses", set()).add(course.course_id)
            if partant.horse_id:
                owner_bucket.setdefault("horses", set()).add(partant.horse_id)
            if partant.trainer_id:
                owner_bucket.setdefault("trainers", set()).add(partant.trainer_id)
            if partant.jockey_id:
                owner_bucket.setdefault("jockeys", set()).add(partant.jockey_id)
            reunion_for_owner = getattr(course, "reunion", None)
            owner_hippodrome_id = None
            if reunion_for_owner is not None:
                owner_hippodrome_id = getattr(reunion_for_owner, "hippodrome_id", None)
            if owner_hippodrome_id is not None:
                owner_bucket.setdefault("hippodromes", set()).add(int(owner_hippodrome_id))

            category_key, category_label = _normalise_race_category_label(
                getattr(course, "race_category", None)
            )
            category_bucket = race_category_breakdown.setdefault(
                category_key,
                {
                    "label": category_label,
                    "truths": [],
                    "predictions": [],
                    "scores": [],
                    "courses": set(),
                },
            )
            category_bucket["label"] = category_label
            category_bucket["truths"].append(is_top3)
            category_bucket["predictions"].append(predicted_label)
            category_bucket["scores"].append(probability)
            category_bucket.setdefault("courses", set()).add(course.course_id)

            class_key, class_label = _normalise_race_class_label(
                getattr(course, "race_class", None)
            )
            class_bucket = race_class_breakdown.setdefault(
                class_key,
                {
                    "label": class_label,
                    "truths": [],
                    "predictions": [],
                    "scores": [],
                    "courses": set(),
                },
            )
            class_bucket["label"] = class_label
            class_bucket["truths"].append(is_top3)
            class_bucket["predictions"].append(predicted_label)
            class_bucket["scores"].append(probability)
            class_bucket.setdefault("courses", set()).add(course.course_id)

            value_bet_label = "value_bet" if pronostic.value_bet_detected else "standard"
            value_bet_bucket = value_bet_breakdown.setdefault(
                value_bet_label,
                {"truths": [], "predictions": [], "scores": [], "courses": set()},
            )
            value_bet_bucket["truths"].append(is_top3)
            value_bet_bucket["predictions"].append(predicted_label)
            value_bet_bucket["scores"].append(probability)
            value_bet_bucket.setdefault("courses", set()).add(course.course_id)

            field_size = course_entry.get("field_size")
            field_segment = _categorise_field_size(
                int(field_size) if field_size else None
            )
            field_bucket = field_size_breakdown.setdefault(
                field_segment,
                {
                    "truths": [],
                    "predictions": [],
                    "scores": [],
                    "courses": set(),
                    "field_sizes": [],
                },
            )
            field_bucket["truths"].append(is_top3)
            field_bucket["predictions"].append(predicted_label)
            field_bucket["scores"].append(probability)
            courses_seen: Set[int] = field_bucket.setdefault("courses", set())
            is_new_course = course.course_id not in courses_seen
            courses_seen.add(course.course_id)
            if field_size and is_new_course:
                field_bucket.setdefault("field_sizes", []).append(int(field_size))

            draw_value = getattr(partant, "numero_corde", None)
            draw_segment = _categorise_draw_position(
                int(draw_value) if draw_value is not None else None,
                int(field_size) if field_size else None,
            )
            draw_bucket = draw_breakdown.setdefault(
                draw_segment,
                {
                    "truths": [],
                    "predictions": [],
                    "scores": [],
                    "courses": set(),
                    "draws": [],
                    "field_sizes": [],
                },
            )
            draw_bucket["truths"].append(is_top3)
            draw_bucket["predictions"].append(predicted_label)
            draw_bucket["scores"].append(probability)
            draw_bucket.setdefault("courses", set()).add(course.course_id)
            if draw_value is not None:
                draw_bucket.setdefault("draws", []).append(int(draw_value))
            if field_size:
                draw_bucket.setdefault("field_sizes", []).append(int(field_size))

            parity_segment, parity_label = _categorise_draw_parity(
                int(draw_value) if draw_value is not None else None
            )
            parity_bucket = draw_parity_breakdown.setdefault(
                parity_segment,
                {
                    "label": parity_label,
                    "truths": [],
                    "predictions": [],
                    "scores": [],
                    "courses": set(),
                    "draws": [],
                },
            )
            parity_bucket["label"] = parity_label
            parity_bucket["truths"].append(is_top3)
            parity_bucket["predictions"].append(predicted_label)
            parity_bucket["scores"].append(probability)
            parity_bucket.setdefault("courses", set()).add(course.course_id)
            if draw_value is not None:
                parity_bucket.setdefault("draws", []).append(int(draw_value))

            # Suivi spécifique des modes de départ (stalle, autostart, volte...)
            # afin d'identifier si le modèle décroche sur un protocole précis.
            start_segment = _categorise_start_type(
                getattr(course, "start_type", None)
            )
            start_bucket = start_type_breakdown.setdefault(
                start_segment,
                {
                    "truths": [],
                    "predictions": [],
                    "scores": [],
                    "courses": set(),
                },
            )
            start_bucket["truths"].append(is_top3)
            start_bucket["predictions"].append(predicted_label)
            start_bucket["scores"].append(probability)
            start_bucket.setdefault("courses", set()).add(course.course_id)

            delay_segment, delay_label, delay_minutes = _categorise_start_delay(
                getattr(course, "scheduled_time", None),
                getattr(course, "actual_start_time", None),
            )
            delay_bucket = start_delay_breakdown.setdefault(
                delay_segment,
                {
                    "label": delay_label,
                    "truths": [],
                    "predictions": [],
                    "scores": [],
                    "courses": set(),
                    "reunions": set(),
                    "delays": [],
                },
            )
            delay_bucket["label"] = delay_label
            delay_bucket["truths"].append(is_top3)
            delay_bucket["predictions"].append(predicted_label)
            delay_bucket["scores"].append(probability)
            delay_bucket.setdefault("courses", set()).add(course.course_id)
            if getattr(reunion_entity, "reunion_id", None) is not None:
                delay_bucket.setdefault("reunions", set()).add(reunion_entity.reunion_id)
            if delay_minutes is not None:
                delay_bucket.setdefault("delays", []).append(delay_minutes)

            rest_segment = _categorise_rest_period(
                getattr(partant, "days_since_last_race", None)
            )
            rest_bucket = rest_period_breakdown.setdefault(
                rest_segment,
                {
                    "truths": [],
                    "predictions": [],
                    "scores": [],
                    "courses": set(),
                    "rest_days": [],
                },
            )
            rest_bucket["truths"].append(is_top3)
            rest_bucket["predictions"].append(predicted_label)
            rest_bucket["scores"].append(probability)
            rest_bucket.setdefault("courses", set()).add(course.course_id)
            rest_days_value = getattr(partant, "days_since_last_race", None)
            if rest_days_value is not None:
                rest_bucket.setdefault("rest_days", []).append(int(rest_days_value))

            recent_form_list = getattr(partant, "recent_form_list", None)
            recent_segment, recent_label = _categorise_recent_form(recent_form_list)
            recent_form_bucket = recent_form_breakdown.setdefault(
                recent_segment,
                {
                    "label": recent_label,
                    "truths": [],
                    "predictions": [],
                    "scores": [],
                    "courses": set(),
                    "horses": set(),
                    "average_positions": [],
                    "best_positions": [],
                    "worst_positions": [],
                    "starts_counts": [],
                    "win_flags": [],
                },
            )
            recent_form_bucket["label"] = recent_label
            recent_form_bucket["truths"].append(is_top3)
            recent_form_bucket["predictions"].append(predicted_label)
            recent_form_bucket["scores"].append(probability)
            recent_form_bucket.setdefault("courses", set()).add(course.course_id)
            if getattr(partant, "horse_id", None):
                recent_form_bucket.setdefault("horses", set()).add(partant.horse_id)

            if recent_form_list:
                average_form = getattr(partant, "average_recent_position", None)
                if average_form is not None:
                    recent_form_bucket.setdefault("average_positions", []).append(
                        float(average_form)
                    )
                recent_form_bucket.setdefault("best_positions", []).append(
                    int(min(recent_form_list))
                )
                recent_form_bucket.setdefault("worst_positions", []).append(
                    int(max(recent_form_list))
                )
                recent_form_bucket.setdefault("starts_counts", []).append(
                    len(recent_form_list)
                )
                recent_form_bucket.setdefault("win_flags", []).append(
                    bool(getattr(partant, "has_won_recently", False))
                )

            reunion_entity = getattr(course, "reunion", None)

            jockey_identifier = str(partant.jockey_id) if partant.jockey_id else "unknown"
            jockey_label = (
                partant.jockey.full_name
                if getattr(partant, "jockey", None) and getattr(partant.jockey, "full_name", None)
                else (f"Jockey #{partant.jockey_id}" if partant.jockey_id else "Jockey inconnu")
            )
            jockey_bucket = jockey_breakdown.setdefault(
                jockey_identifier,
                {
                    "label": jockey_label,
                    "truths": [],
                    "predictions": [],
                    "scores": [],
                    "courses": set(),
                    "horses": set(),
                },
            )
            jockey_bucket["label"] = jockey_label
            jockey_bucket["truths"].append(is_top3)
            jockey_bucket["predictions"].append(predicted_label)
            jockey_bucket["scores"].append(probability)
            jockey_bucket.setdefault("courses", set()).add(course.course_id)
            jockey_bucket.setdefault("horses", set()).add(partant.horse_id)

            (
                jockey_exp_segment,
                jockey_exp_label,
                normalised_jockey_starts,
            ) = _categorise_jockey_experience(
                getattr(getattr(partant, "jockey", None), "career_starts", None)
            )
            jockey_experience_bucket = jockey_experience_breakdown.setdefault(
                jockey_exp_segment,
                {
                    "label": jockey_exp_label,
                    "truths": [],
                    "predictions": [],
                    "scores": [],
                    "courses": set(),
                    "actors": set(),
                    "career_starts": [],
                },
            )
            jockey_experience_bucket["label"] = jockey_exp_label
            jockey_experience_bucket["truths"].append(is_top3)
            jockey_experience_bucket["predictions"].append(predicted_label)
            jockey_experience_bucket["scores"].append(probability)
            jockey_experience_bucket.setdefault("courses", set()).add(course.course_id)
            if partant.jockey_id:
                jockey_experience_bucket.setdefault("actors", set()).add(partant.jockey_id)
            if normalised_jockey_starts is not None:
                jockey_experience_bucket.setdefault("career_starts", []).append(
                    int(normalised_jockey_starts)
                )

            # Agrège également les performances par nationalité du jockey afin
            # de repérer d'éventuels biais liés aux profils internationaux.
            jockey_nat_key, jockey_nat_label = _normalise_nationality_label(
                getattr(getattr(partant, "jockey", None), "nationality", None)
            )
            jockey_nat_bucket = jockey_nationality_breakdown.setdefault(
                jockey_nat_key,
                {
                    "label": jockey_nat_label,
                    "truths": [],
                    "predictions": [],
                    "scores": [],
                    "courses": set(),
                    "reunions": set(),
                    "horses": set(),
                    "actors": set(),
                },
            )
            jockey_nat_bucket["label"] = jockey_nat_label
            jockey_nat_bucket["truths"].append(is_top3)
            jockey_nat_bucket["predictions"].append(predicted_label)
            jockey_nat_bucket["scores"].append(probability)
            jockey_nat_bucket.setdefault("courses", set()).add(course.course_id)
            if reunion_entity is not None and getattr(reunion_entity, "reunion_id", None):
                jockey_nat_bucket.setdefault("reunions", set()).add(reunion_entity.reunion_id)
            if getattr(partant, "horse_id", None):
                jockey_nat_bucket.setdefault("horses", set()).add(partant.horse_id)
            if partant.jockey_id:
                jockey_nat_bucket.setdefault("actors", set()).add(partant.jockey_id)

            trainer_identifier = str(partant.trainer_id) if partant.trainer_id else "unknown"
            trainer_label = (
                partant.trainer.full_name
                if getattr(partant, "trainer", None) and getattr(partant.trainer, "full_name", None)
                else (f"Entraîneur #{partant.trainer_id}" if partant.trainer_id else "Entraîneur inconnu")
            )
            trainer_bucket = trainer_breakdown.setdefault(
                trainer_identifier,
                {
                    "label": trainer_label,
                    "truths": [],
                    "predictions": [],
                    "scores": [],
                    "courses": set(),
                    "horses": set(),
                },
            )
            trainer_bucket["label"] = trainer_label
            trainer_bucket["truths"].append(is_top3)
            trainer_bucket["predictions"].append(predicted_label)
            trainer_bucket["scores"].append(probability)
            trainer_bucket.setdefault("courses", set()).add(course.course_id)
            trainer_bucket.setdefault("horses", set()).add(partant.horse_id)

            (
                trainer_exp_segment,
                trainer_exp_label,
                normalised_trainer_starts,
            ) = _categorise_trainer_experience(
                getattr(getattr(partant, "trainer", None), "career_starts", None)
            )
            trainer_experience_bucket = trainer_experience_breakdown.setdefault(
                trainer_exp_segment,
                {
                    "label": trainer_exp_label,
                    "truths": [],
                    "predictions": [],
                    "scores": [],
                    "courses": set(),
                    "actors": set(),
                    "career_starts": [],
                },
            )
            trainer_experience_bucket["label"] = trainer_exp_label
            trainer_experience_bucket["truths"].append(is_top3)
            trainer_experience_bucket["predictions"].append(predicted_label)
            trainer_experience_bucket["scores"].append(probability)
            trainer_experience_bucket.setdefault("courses", set()).add(course.course_id)
            if partant.trainer_id:
                trainer_experience_bucket.setdefault("actors", set()).add(partant.trainer_id)
            if normalised_trainer_starts is not None:
                trainer_experience_bucket.setdefault("career_starts", []).append(
                    int(normalised_trainer_starts)
                )

            owner_trainer_identifier = f"{owner_key}__{trainer_identifier}"
            owner_trainer_label = f"{owner_label} × {trainer_label}"
            owner_trainer_bucket = owner_trainer_breakdown.setdefault(
                owner_trainer_identifier,
                {
                    "label": owner_trainer_label,
                    "owner_label": owner_label,
                    "trainer_label": trainer_label,
                    "truths": [],
                    "predictions": [],
                    "scores": [],
                    "courses": set(),
                    "horses": set(),
                    "owners": set(),
                    "trainers": set(),
                },
            )
            owner_trainer_bucket["label"] = owner_trainer_label
            owner_trainer_bucket["owner_label"] = owner_label
            owner_trainer_bucket["trainer_label"] = trainer_label
            owner_trainer_bucket["truths"].append(is_top3)
            owner_trainer_bucket["predictions"].append(predicted_label)
            owner_trainer_bucket["scores"].append(probability)
            owner_trainer_bucket.setdefault("courses", set()).add(course.course_id)
            if partant.horse_id:
                owner_trainer_bucket.setdefault("horses", set()).add(partant.horse_id)
            owner_trainer_bucket.setdefault("owners", set()).add(owner_key)
            if partant.trainer_id:
                owner_trainer_bucket.setdefault("trainers", set()).add(partant.trainer_id)

            owner_jockey_identifier = f"{owner_key}__{jockey_identifier}"
            owner_jockey_label = f"{owner_label} × {jockey_label}"
            owner_jockey_bucket = owner_jockey_breakdown.setdefault(
                owner_jockey_identifier,
                {
                    "label": owner_jockey_label,
                    "owner_label": owner_label,
                    "jockey_label": jockey_label,
                    "truths": [],
                    "predictions": [],
                    "scores": [],
                    "courses": set(),
                    "horses": set(),
                    "owners": set(),
                    "jockeys": set(),
                },
            )
            owner_jockey_bucket["label"] = owner_jockey_label
            owner_jockey_bucket["owner_label"] = owner_label
            owner_jockey_bucket["jockey_label"] = jockey_label
            owner_jockey_bucket["truths"].append(is_top3)
            owner_jockey_bucket["predictions"].append(predicted_label)
            owner_jockey_bucket["scores"].append(probability)
            owner_jockey_bucket.setdefault("courses", set()).add(course.course_id)
            if partant.horse_id:
                owner_jockey_bucket.setdefault("horses", set()).add(partant.horse_id)
            owner_jockey_bucket.setdefault("owners", set()).add(owner_key)
            if partant.jockey_id:
                owner_jockey_bucket.setdefault("jockeys", set()).add(partant.jockey_id)

            combo_identifier = f"{jockey_identifier}__{trainer_identifier}"
            combo_label = f"{jockey_label} × {trainer_label}"
            combo_bucket = jockey_trainer_breakdown.setdefault(
                combo_identifier,
                {
                    "label": combo_label,
                    "jockey_label": jockey_label,
                    "trainer_label": trainer_label,
                    "truths": [],
                    "predictions": [],
                    "scores": [],
                    "courses": set(),
                    "horses": set(),
                    "jockeys": set(),
                    "trainers": set(),
                },
            )
            combo_bucket["label"] = combo_label
            combo_bucket["jockey_label"] = jockey_label
            combo_bucket["trainer_label"] = trainer_label
            combo_bucket["truths"].append(is_top3)
            combo_bucket["predictions"].append(predicted_label)
            combo_bucket["scores"].append(probability)
            combo_bucket.setdefault("courses", set()).add(course.course_id)
            combo_bucket.setdefault("horses", set()).add(partant.horse_id)
            if partant.jockey_id is not None:
                combo_bucket.setdefault("jockeys", set()).add(partant.jockey_id)
            if partant.trainer_id is not None:
                combo_bucket.setdefault("trainers", set()).add(partant.trainer_id)

            trainer_nat_key, trainer_nat_label = _normalise_nationality_label(
                getattr(getattr(partant, "trainer", None), "nationality", None)
            )
            trainer_nat_bucket = trainer_nationality_breakdown.setdefault(
                trainer_nat_key,
                {
                    "label": trainer_nat_label,
                    "truths": [],
                    "predictions": [],
                    "scores": [],
                    "courses": set(),
                    "reunions": set(),
                    "horses": set(),
                    "actors": set(),
                },
            )
            trainer_nat_bucket["label"] = trainer_nat_label
            trainer_nat_bucket["truths"].append(is_top3)
            trainer_nat_bucket["predictions"].append(predicted_label)
            trainer_nat_bucket["scores"].append(probability)
            trainer_nat_bucket.setdefault("courses", set()).add(course.course_id)
            if reunion_entity is not None and getattr(reunion_entity, "reunion_id", None):
                trainer_nat_bucket.setdefault("reunions", set()).add(reunion_entity.reunion_id)
            if getattr(partant, "horse_id", None):
                trainer_nat_bucket.setdefault("horses", set()).add(partant.horse_id)
            if partant.trainer_id:
                trainer_nat_bucket.setdefault("actors", set()).add(partant.trainer_id)

            # Enfin, on garde une vue géographique afin de repérer les hippodromes
            # où le modèle excelle ou se dégrade. Cette information aide à prioriser
            # les analyses locales (qualité des données, biais spécifiques, météo...).
            hippodrome_entity = (
                getattr(reunion_entity, "hippodrome", None) if reunion_entity else None
            )
            hippodrome_id = None
            venue_key = "unknown"
            venue_label = "Hippodrome inconnu"
            track_type_key = "unknown"
            track_type_label = "Type de piste inconnu"

            if hippodrome_entity is not None:
                hippodrome_id = getattr(hippodrome_entity, "hippodrome_id", None)
                hippodrome_code = getattr(hippodrome_entity, "code", None)
                venue_key = hippodrome_code or (
                    f"hippodrome_{hippodrome_id}" if hippodrome_id else "unknown"
                )
                venue_label = getattr(hippodrome_entity, "name", None) or venue_key
                track_type_key, track_type_label = _normalise_track_type_label(
                    getattr(hippodrome_entity, "track_type", None)
                )
            elif reunion_entity is not None:
                hippodrome_id = getattr(reunion_entity, "hippodrome_id", None)
                venue_key = f"hippodrome_{hippodrome_id}" if hippodrome_id else "unknown"
                venue_label = (
                    f"Hippodrome #{hippodrome_id}" if hippodrome_id else "Hippodrome inconnu"
                )

            if hippodrome_id is not None:
                api_bucket.setdefault("hippodromes", set()).add(int(hippodrome_id))

            venue_bucket = hippodrome_breakdown.setdefault(
                venue_key,
                {
                    "label": venue_label,
                    "truths": [],
                    "predictions": [],
                    "scores": [],
                    "courses": set(),
                    "reunions": set(),
                    "horses": set(),
                },
            )
            venue_bucket["label"] = venue_label
            venue_bucket["truths"].append(is_top3)
            venue_bucket["predictions"].append(predicted_label)
            venue_bucket["scores"].append(probability)
            venue_bucket.setdefault("courses", set()).add(course.course_id)
            if partant.horse_id:
                venue_bucket.setdefault("horses", set()).add(partant.horse_id)
            if reunion_entity is not None and getattr(reunion_entity, "reunion_id", None):
                venue_bucket.setdefault("reunions", set()).add(reunion_entity.reunion_id)

            country_key, country_label = _normalise_country_label(
                getattr(hippodrome_entity, "country", None)
            )
            country_bucket = country_breakdown.setdefault(
                country_key,
                {
                    "label": country_label,
                    "truths": [],
                    "predictions": [],
                    "scores": [],
                    "courses": set(),
                    "reunions": set(),
                    "hippodromes": set(),
                    "cities": set(),
                },
            )
            country_bucket["label"] = country_label
            country_bucket["truths"].append(is_top3)
            country_bucket["predictions"].append(predicted_label)
            country_bucket["scores"].append(probability)
            country_bucket.setdefault("courses", set()).add(course.course_id)
            if reunion_entity is not None and getattr(reunion_entity, "reunion_id", None):
                country_bucket.setdefault("reunions", set()).add(reunion_entity.reunion_id)
            if hippodrome_id is not None:
                country_bucket.setdefault("hippodromes", set()).add(int(hippodrome_id))
            city_value = (
                getattr(hippodrome_entity, "city", None)
                if hippodrome_entity is not None
                else None
            )
            if city_value:
                country_bucket.setdefault("cities", set()).add(str(city_value))

            city_key, city_label = _normalise_city_label(city_value)
            city_bucket = city_breakdown.setdefault(
                city_key,
                {
                    "label": city_label,
                    "truths": [],
                    "predictions": [],
                    "scores": [],
                    "courses": set(),
                    "reunions": set(),
                    "hippodromes": set(),
                    "countries": set(),
                },
            )
            city_bucket["label"] = city_label
            city_bucket["truths"].append(is_top3)
            city_bucket["predictions"].append(predicted_label)
            city_bucket["scores"].append(probability)
            city_bucket.setdefault("courses", set()).add(course.course_id)
            if reunion_entity is not None and getattr(reunion_entity, "reunion_id", None):
                city_bucket.setdefault("reunions", set()).add(reunion_entity.reunion_id)
            if hippodrome_id is not None:
                city_bucket.setdefault("hippodromes", set()).add(int(hippodrome_id))
            if country_label:
                city_bucket.setdefault("countries", set()).add(country_label)

            track_type_bucket = track_type_breakdown.setdefault(
                track_type_key,
                {
                    "label": track_type_label,
                    "truths": [],
                    "predictions": [],
                    "scores": [],
                    "courses": set(),
                    "reunions": set(),
                    "hippodromes": set(),
                },
            )
            track_type_bucket["label"] = track_type_label
            track_type_bucket["truths"].append(is_top3)
            track_type_bucket["predictions"].append(predicted_label)
            track_type_bucket["scores"].append(probability)
            track_type_bucket.setdefault("courses", set()).add(course.course_id)
            if reunion_entity is not None and getattr(reunion_entity, "reunion_id", None):
                track_type_bucket.setdefault("reunions", set()).add(
                    reunion_entity.reunion_id
                )
            if hippodrome_id is not None:
                track_type_bucket.setdefault("hippodromes", set()).add(hippodrome_id)

            track_length_segment, track_length_label, track_length_value = _categorise_track_length(
                getattr(hippodrome_entity, "track_length", None)
            )
            track_length_bucket = track_length_breakdown.setdefault(
                track_length_segment,
                {
                    "label": track_length_label,
                    "truths": [],
                    "predictions": [],
                    "scores": [],
                    "courses": set(),
                    "reunions": set(),
                    "hippodromes": set(),
                    "track_lengths": [],
                },
            )
            track_length_bucket["label"] = track_length_label
            track_length_bucket["truths"].append(is_top3)
            track_length_bucket["predictions"].append(predicted_label)
            track_length_bucket["scores"].append(probability)
            track_length_bucket.setdefault("courses", set()).add(course.course_id)
            if reunion_entity is not None and getattr(reunion_entity, "reunion_id", None):
                track_length_bucket.setdefault("reunions", set()).add(
                    reunion_entity.reunion_id
                )
            if hippodrome_id is not None:
                track_length_bucket.setdefault("hippodromes", set()).add(hippodrome_id)
            if track_length_value is not None:
                track_length_bucket.setdefault("track_lengths", []).append(track_length_value)

            # On conserve également une vue chronologique afin d'identifier les
            # journées où le modèle surperforme ou décroche brutalement.
            generation_day = (
                (pronostic.generated_at.date() if pronostic.generated_at else None)
                or (
                    course.reunion.reunion_date
                    if hasattr(course, "reunion") and course.reunion
                    else None
                )
                or cutoff_date
            )
            day_key = generation_day.isoformat()
            day_bucket = daily_breakdown.setdefault(
                day_key,
                {
                    "truths": [],
                    "predictions": [],
                    "scores": [],
                    "courses": set(),
                    "value_bet_courses": set(),
                },
            )
            day_bucket["truths"].append(is_top3)
            day_bucket["predictions"].append(predicted_label)
            day_bucket["scores"].append(probability)
            day_bucket["courses"].add(course.course_id)
            if pronostic.value_bet_detected:
                day_bucket["value_bet_courses"].add(course.course_id)

        for course_id, course_payload in course_stats.items():
            predictions_payload = list(course_payload.get("predictions", []))
            if not predictions_payload:
                continue

            sorted_predictions = sorted(
                predictions_payload,
                key=lambda item: float(item.get("probability", 0.0)),
                reverse=True,
            )

            # Calcule l'écart entre les deux meilleures probabilités pour suivre
            # la stabilité du favori face à son dauphin. Ce tableau de bord
            # permet de distinguer les courses remportées par un favori solide
            # de celles où le modèle hésite entre plusieurs partants.
            primary_probability = sorted_predictions[0].get("probability")
            secondary_probability = (
                sorted_predictions[1].get("probability")
                if len(sorted_predictions) > 1
                else None
            )
            (
                margin_segment,
                margin_label,
                normalised_margin,
            ) = _categorise_probability_margin(primary_probability, secondary_probability)
            margin_bucket = probability_margin_breakdown.setdefault(
                margin_segment,
                {
                    "label": margin_label,
                    "truths": [],
                    "predictions": [],
                    "scores": [],
                    "margins": [],
                    "courses": set(),
                    "horses": set(),
                },
            )
            margin_bucket["label"] = margin_label
            margin_bucket["truths"].append(int(sorted_predictions[0].get("truth", 0)))
            margin_bucket["predictions"].append(
                int(sorted_predictions[0].get("predicted_label", 0))
            )
            margin_bucket["scores"].append(float(primary_probability or 0.0))
            margin_bucket.setdefault("courses", set()).add(int(course_id))

            top_horse_id = sorted_predictions[0].get("horse_id")
            if top_horse_id is not None:
                try:
                    margin_bucket.setdefault("horses", set()).add(int(top_horse_id))
                except (TypeError, ValueError):  # pragma: no cover - sécurité défensive
                    pass

            if normalised_margin is not None:
                margin_bucket.setdefault("margins", []).append(normalised_margin)

            pmu_candidates = [
                sample
                for sample in predictions_payload
                if sample.get("odds") is not None
            ]
            pmu_favourite: Optional[Dict[str, object]] = None
            if pmu_candidates:
                pmu_favourite = min(
                    pmu_candidates,
                    key=lambda item: float(item.get("odds", float("inf"))),
                )

            top_entry: Optional[Dict[str, object]] = sorted_predictions[0] if sorted_predictions else None
            pmu_rank: Optional[int] = None
            if (
                pmu_favourite is not None
                and pmu_favourite.get("horse_id") is not None
                and sorted_predictions
            ):
                for rank_index, sample in enumerate(sorted_predictions, start=1):
                    if sample.get("horse_id") == pmu_favourite.get("horse_id"):
                        pmu_rank = rank_index
                        break

            alignment_segment, alignment_label = _categorise_favourite_alignment(
                top_entry,
                pmu_favourite,
            )
            alignment_bucket = favourite_alignment_breakdown.setdefault(
                alignment_segment,
                {
                    "label": alignment_label,
                    "courses": set(),
                    "model_truths": [],
                    "model_predictions": [],
                    "model_scores": [],
                    "model_wins": 0,
                    "pmu_truths": [],
                    "pmu_scores": [],
                    "pmu_odds": [],
                    "pmu_wins": 0,
                    "pmu_courses": 0,
                    "probability_gaps": [],
                    "pmu_ranks": [],
                    "aligned_wins": 0,
                },
            )
            alignment_bucket["label"] = alignment_label
            alignment_bucket.setdefault("courses", set()).add(int(course_id))

            if top_entry is not None:
                alignment_bucket.setdefault("model_truths", []).append(
                    int(top_entry.get("truth", 0))
                )
                alignment_bucket.setdefault("model_predictions", []).append(
                    int(top_entry.get("predicted_label", 0))
                )
                alignment_bucket.setdefault("model_scores", []).append(
                    float(top_entry.get("probability", 0.0))
                )
                if top_entry.get("final_position") == 1:
                    alignment_bucket["model_wins"] = alignment_bucket.get("model_wins", 0) + 1

            if pmu_favourite is not None:
                alignment_bucket["pmu_courses"] = alignment_bucket.get("pmu_courses", 0) + 1
                alignment_bucket.setdefault("pmu_truths", []).append(
                    int(pmu_favourite.get("truth", 0))
                )
                alignment_bucket.setdefault("pmu_scores", []).append(
                    float(pmu_favourite.get("probability", 0.0))
                )
                odds_value = pmu_favourite.get("odds")
                if odds_value is not None:
                    alignment_bucket.setdefault("pmu_odds", []).append(float(odds_value))
                if pmu_favourite.get("final_position") == 1:
                    alignment_bucket["pmu_wins"] = alignment_bucket.get("pmu_wins", 0) + 1
                if top_entry is not None:
                    alignment_bucket.setdefault("probability_gaps", []).append(
                        float(top_entry.get("probability", 0.0))
                        - float(pmu_favourite.get("probability", 0.0))
                    )
                    if (
                        top_entry.get("horse_id") == pmu_favourite.get("horse_id")
                        and top_entry.get("final_position") == 1
                    ):
                        alignment_bucket["aligned_wins"] = alignment_bucket.get(
                            "aligned_wins", 0
                        ) + 1
                if pmu_rank is not None:
                    alignment_bucket.setdefault("pmu_ranks", []).append(float(pmu_rank))

            for rank, sample in enumerate(sorted_predictions, start=1):
                segment_key, segment_label = _categorise_prediction_rank(rank)
                bucket = prediction_rank_breakdown.setdefault(
                    segment_key,
                    {
                        "label": segment_label,
                        "truths": [],
                        "predictions": [],
                        "scores": [],
                        "final_positions": [],
                        "ranks": [],
                        "courses": set(),
                        "horses": set(),
                    },
                )

                bucket["label"] = segment_label
                bucket.setdefault("truths", []).append(int(sample.get("truth", 0)))
                bucket.setdefault("predictions", []).append(
                    int(sample.get("predicted_label", 0))
                )
                bucket.setdefault("scores", []).append(
                    float(sample.get("probability", 0.0))
                )
                bucket.setdefault("ranks", []).append(rank)
                bucket.setdefault("courses", set()).add(int(course_id))

                final_position = sample.get("final_position")
                if final_position is not None:
                    bucket.setdefault("final_positions", []).append(int(final_position))

                horse_id = sample.get("horse_id")
                if horse_id:
                    bucket.setdefault("horses", set()).add(int(horse_id))

        evaluation_timestamp = datetime.now().isoformat()

        accuracy = precision = recall = f1 = roc_auc = logloss = None
        if accuracy_score:
            accuracy = accuracy_score(y_true, y_pred)
            precision = precision_score(y_true, y_pred, zero_division=0)
            recall = recall_score(y_true, y_pred, zero_division=0)
            f1 = f1_score(y_true, y_pred, zero_division=0)
            if len(set(y_true)) > 1:
                roc_auc = roc_auc_score(y_true, y_scores)
            clipped_scores = [min(max(score, 1e-6), 1 - 1e-6) for score in y_scores]
            try:
                logloss = log_loss(y_true, clipped_scores)
            except ValueError:
                logloss = None

        brier_score: Optional[float] = None
        positive_rate: Optional[float] = None
        if y_true:
            brier_score = (
                sum((score - truth) ** 2 for score, truth in zip(y_scores, y_true))
                / len(y_true)
            )
            positive_rate = sum(y_true) / len(y_true)

        cm = [
            [0, 0],
            [0, 0],
        ]
        if confusion_matrix:
            cm = confusion_matrix(y_true, y_pred, labels=[0, 1]).tolist()

        # Convertit la matrice de confusion en compte explicite (TN, FP, FN, TP)
        # pour calculer un coefficient de corrélation équilibré.
        tn, fp = cm[0][0], cm[0][1]
        fn, tp = cm[1][0], cm[1][1]
        matthews_correlation = _compute_matthews_correlation(tn, fp, fn, tp)
        classification_insights = _compute_binary_classification_insights(tn, fp, fn, tp)

        positives = sum(y_pred)
        negatives = len(y_pred) - positives

        avg_positive_prob = _safe_average([score for score, label in zip(y_scores, y_pred) if label == 1])
        avg_negative_prob = _safe_average([score for score, label in zip(y_scores, y_pred) if label == 0])

        # Diagnostic complémentaire : on analyse la distribution des scores
        # probabilistes afin d'identifier un éventuel recouvrement entre gagnants
        # et perdants malgré des métriques globales satisfaisantes.
        probability_distribution_metrics = _summarise_probability_distribution(
            y_true,
            y_scores,
        )

        course_count = len(course_stats)
        favourite_alignment_performance = _summarise_favourite_alignment_performance(
            favourite_alignment_breakdown,
            course_count,
        )
        top1_correct = 0
        top3_course_hits = 0
        winner_probabilities: List[float] = []
        top3_probabilities: List[float] = []
        winner_ranks: List[int] = []

        for course_id, data in course_stats.items():
            predictions = data["predictions"]  # type: ignore[assignment]
            sorted_predictions = sorted(
                predictions, key=lambda item: item["probability"], reverse=True
            )
            if not sorted_predictions:
                continue

            ranked_entries: List[Tuple[Dict[str, object], Optional[int]]] = []
            for item in sorted_predictions:
                final_position_raw = item.get("final_position")
                try:
                    final_position_value = (
                        int(final_position_raw)
                        if final_position_raw is not None
                        else None
                    )
                except (TypeError, ValueError):  # pragma: no cover - sécurité sur données corrompues
                    final_position_value = None

                ranked_entries.append((item, final_position_value))

            error_bucket = rank_error_tracking.setdefault(
                course_id,
                {
                    "key": f"course_{course_id}",
                    "label": data.get("label"),
                    "absolute_errors": [],
                    "squared_errors": [],
                    "signed_errors": [],
                    "samples": 0,
                    "perfect_predictions": 0,
                },
            )
            error_bucket["label"] = data.get("label") or error_bucket.get("label")
            error_bucket["runner_count"] = len(ranked_entries)

            for predicted_rank, (entry, final_position_value) in enumerate(
                ranked_entries, start=1
            ):
                if final_position_value is None:
                    continue

                absolute_error = abs(predicted_rank - final_position_value)
                signed_error = predicted_rank - final_position_value

                error_bucket.setdefault("absolute_errors", []).append(
                    float(absolute_error)
                )
                error_bucket.setdefault("squared_errors", []).append(
                    float(absolute_error**2)
                )
                error_bucket.setdefault("signed_errors", []).append(float(signed_error))
                error_bucket["samples"] = error_bucket.get("samples", 0) + 1
                if absolute_error == 0:
                    error_bucket["perfect_predictions"] = (
                        error_bucket.get("perfect_predictions", 0) + 1
                    )

                probability_value = entry.get("probability")
                try:
                    probability_float = float(probability_value) if probability_value is not None else None
                except (TypeError, ValueError):  # pragma: no cover - robustesse sur données corrompues
                    probability_float = None

                truth_value = entry.get("truth")
                predicted_label_value = entry.get("predicted_label")
                horse_identifier = entry.get("horse_id")

                error_segment, error_label = _categorise_rank_error(float(absolute_error))
                segment_bucket = rank_error_breakdown.setdefault(
                    error_segment,
                    {
                        "label": error_label,
                        "truths": [],
                        "predictions": [],
                        "scores": [],
                        "absolute_errors": [],
                        "signed_errors": [],
                        "predicted_ranks": [],
                        "final_positions": [],
                        "courses": set(),
                        "horses": set(),
                    },
                )
                segment_bucket["label"] = error_label
                if truth_value is not None:
                    segment_bucket.setdefault("truths", []).append(int(truth_value))
                if predicted_label_value is not None:
                    segment_bucket.setdefault("predictions", []).append(
                        int(predicted_label_value)
                    )
                if probability_float is not None:
                    segment_bucket.setdefault("scores", []).append(probability_float)
                segment_bucket.setdefault("absolute_errors", []).append(float(absolute_error))
                segment_bucket.setdefault("signed_errors", []).append(float(signed_error))
                segment_bucket.setdefault("predicted_ranks", []).append(predicted_rank)
                segment_bucket.setdefault("final_positions", []).append(final_position_value)
                segment_bucket.setdefault("courses", set()).add(course_id)
                if horse_identifier is not None:
                    segment_bucket.setdefault("horses", set()).add(horse_identifier)

            # Conserve des indicateurs par panier Top N (Top 1 → Top 5) afin de
            # suivre la précision cumulative de la sélection du modèle.
            top_limit = min(len(ranked_entries), 5)
            for top_n in range(1, top_limit + 1):
                bucket = topn_tracking.setdefault(
                    top_n,
                    {
                        "courses": 0,
                        "winner_hits": 0,
                        "place_hits": 0,
                        "probabilities": [],
                        "best_finishes": [],
                    },
                )
                bucket["courses"] += 1
                top_subset = ranked_entries[:top_n]
                bucket["probabilities"].extend(
                    float(entry_data[0]["probability"]) for entry_data in top_subset
                )
                finish_positions = [
                    pos for _, pos in top_subset if pos is not None
                ]
                if finish_positions:
                    bucket["best_finishes"].append(min(finish_positions))
                if any(pos == 1 for _, pos in top_subset if pos is not None):
                    bucket["winner_hits"] += 1
                if any(pos is not None and pos <= 3 for _, pos in top_subset):
                    bucket["place_hits"] += 1

            ndcg_at_3_value = _compute_normalised_dcg(ranked_entries, 3)
            if ndcg_at_3_value is not None:
                ndcg_at_3_scores.append(ndcg_at_3_value)

            ndcg_at_5_value = _compute_normalised_dcg(ranked_entries, 5)
            if ndcg_at_5_value is not None:
                ndcg_at_5_scores.append(ndcg_at_5_value)

            winner_rank: Optional[int] = None
            for index, (item, final_position_value) in enumerate(ranked_entries, start=1):
                if final_position_value == 1 and winner_rank is None:
                    winner_rank = index
                    winner_probabilities.append(float(item["probability"]))

                if final_position_value is not None and final_position_value <= 3:
                    top3_probabilities.append(float(item["probability"]))

            if winner_rank is not None:
                winner_ranks.append(winner_rank)

            top1_position = ranked_entries[0][1]
            if top1_position == 1:
                top1_correct += 1

            top3_predictions = ranked_entries[:3]
            if any(
                final_position_value is not None and final_position_value <= 3
                for _, final_position_value in top3_predictions
            ):
                top3_course_hits += 1

        winner_rank_metrics = _summarise_winner_rankings(winner_ranks, course_count)
        topn_performance = _summarise_topn_performance(topn_tracking, course_count)
        rank_error_metrics = _summarise_rank_error_metrics(rank_error_tracking)
        rank_error_distribution = _summarise_rank_error_distribution(
            rank_error_breakdown,
            course_count,
        )

        calibration_table = _build_calibration_table(y_scores, y_true, bins=5)
        # Résume l'ampleur des écarts de calibration pour suivre un indicateur
        # synthétique (ECE, biais signé, écart maximal) en plus du tableau brut.
        calibration_diagnostics = _describe_calibration_quality(calibration_table)
        brier_decomposition = _decompose_brier_score(
            calibration_table,
            base_rate=positive_rate,
            brier_score=brier_score,
        )
        threshold_grid = _evaluate_threshold_grid(
            y_scores,
            y_true,
            thresholds=[0.2, probability_threshold, 0.4, 0.5],
        )
        # La grille multi-seuils étant calculée, on extrait directement les
        # recommandations (meilleur F1, précision ou rappel maximal) pour
        # éviter aux opérateurs de parcourir manuellement toutes les lignes.
        threshold_recommendations = _summarise_threshold_recommendations(
            threshold_grid
        )

        # Analyse la valeur financière potentielle des paris générés par le
        # modèle en confrontant les probabilités projetées aux cotes publiques.
        betting_value_analysis = _summarise_betting_value(
            betting_samples,
            probability_threshold,
        )

        # Mesure l'alignement global avec le marché (corrélation et surcote)
        # pour contextualiser les écarts du modèle par rapport aux bookmakers.
        odds_alignment = _analyse_odds_alignment(betting_samples)

        # Fournit une vision cumulative du gain : en ne conservant que les
        # meilleures probabilités, quelle part des arrivées dans les 3 est
        # capturée ? Cette courbe complète la calibration en évaluant la
        # puissance de tri du modèle.
        gain_curve = _build_gain_curve(
            y_scores,
            y_true,
            steps=5,
        )

        # Construit un tableau de lift : chaque tranche de probabilité est
        # comparée au taux de réussite moyen pour visualiser rapidement la
        # surperformance (ou sous-performance) des segments prioritaires.
        lift_analysis = _build_lift_table(
            y_scores,
            y_true,
            buckets=5,
        )

        # Trace la courbe précision-rappel pour suivre la capacité du modèle à
        # maintenir une précision élevée lorsque l'on pousse le rappel. Utile
        # pour les opérateurs qui doivent choisir un compromis précision/rappel
        # selon leur tolérance au risque.
        precision_recall_table = _build_precision_recall_curve(
            y_scores,
            y_true,
            sample_points=8,
        )
        average_precision = (
            float(average_precision_score(y_true, y_scores))
            if average_precision_score is not None
            else None
        )

        # Échantillonne la courbe ROC pour exposer la progression du rappel au
        # fur et à mesure que l'on accepte davantage de faux positifs. Cette
        # vue complète la précision-rappel en fournissant la spécificité.
        roc_curve_points = _build_roc_curve(
            y_scores,
            y_true,
            sample_points=12,
        )

        # Mesure la séparation effective entre gagnants et perdants via une
        # statistique de Kolmogorov-Smirnov. Utile pour identifier un seuil
        # discriminant même si les métriques globales semblent correctes.
        ks_analysis = _compute_ks_analysis(
            y_scores,
            y_true,
            sample_points=10,
        )

        # Consolide un tableau de bord par niveau de confiance afin d'inspecter
        # rapidement la fiabilité réelle de chaque segment (utile pour piloter
        # alertes ou limites d'enjeux par exemple).
        confidence_level_metrics = _summarise_prediction_confidence_performance(
            confidence_breakdown,
            len(y_true),
        )

        confidence_score_performance = _summarise_confidence_score_performance(
            confidence_score_breakdown
        )
        win_probability_performance = _summarise_win_probability_performance(
            win_probability_breakdown
        )
        place_probability_performance = _summarise_place_probability_performance(
            place_probability_breakdown
        )
        probability_edge_performance = _summarise_probability_edge_performance(
            probability_edge_breakdown
        )
        probability_error_performance = _summarise_probability_error_performance(
            probability_error_breakdown
        )
        prediction_outcome_performance = _summarise_prediction_outcome_performance(
            prediction_outcome_breakdown
        )
        probability_margin_performance = _summarise_probability_margin_performance(
            probability_margin_breakdown
        )
        rank_correlation_performance = _summarise_rank_correlation_performance(
            rank_correlation_tracking
        )
<<<<<<< HEAD
        feature_contribution_summary = _summarise_feature_contribution_performance(
            feature_contribution_tracker
        )
=======
>>>>>>> 22b3355c

        daily_performance = _summarise_daily_performance(daily_breakdown)
        day_part_performance = _summarise_day_part_performance(day_part_breakdown)
        lead_time_performance = _summarise_lead_time_performance(lead_time_breakdown)
        year_performance = _summarise_year_performance(year_breakdown)
        month_performance = _summarise_month_performance(month_breakdown)
        season_performance = _summarise_season_performance(season_breakdown)
        quarter_performance = _summarise_quarter_performance(quarter_breakdown)
        weekday_performance = _summarise_weekday_performance(weekday_breakdown)
        race_order_performance = _summarise_race_order_performance(race_order_breakdown)
        reunion_number_performance = _summarise_reunion_number_performance(
            reunion_number_breakdown
        )
        discipline_performance = _summarise_segment_performance(discipline_breakdown)
        distance_performance = _summarise_distance_performance(distance_breakdown)
        surface_performance = _summarise_segment_performance(surface_breakdown)
        discipline_surface_performance = _summarise_discipline_surface_performance(
            discipline_surface_breakdown
        )
        weather_performance = _summarise_weather_performance(weather_breakdown)
        temperature_band_performance = _summarise_temperature_band_performance(
            temperature_band_breakdown
        )
        prize_money_performance = _summarise_prize_money_performance(
            prize_money_breakdown
        )
        prize_per_runner_performance = _summarise_prize_per_runner_performance(
            prize_per_runner_breakdown
        )
        handicap_performance = _summarise_handicap_performance(handicap_breakdown)
        weight_performance = _summarise_weight_performance(weight_breakdown)
        equipment_performance = _summarise_equipment_performance(equipment_breakdown)
        odds_band_performance = _summarise_odds_band_performance(odds_band_breakdown)
        horse_age_performance = _summarise_horse_age_performance(
            horse_age_breakdown
        )
        horse_gender_performance = _summarise_horse_gender_performance(
            horse_gender_breakdown
        )
        horse_coat_performance = _summarise_horse_coat_performance(
            horse_coat_breakdown
        )
        horse_breed_performance = _summarise_horse_breed_performance(
            horse_breed_breakdown
        )
        horse_sire_performance = _summarise_sire_performance(
            horse_sire_breakdown
        )
        horse_dam_performance = _summarise_dam_performance(
            horse_dam_breakdown
        )
        owner_performance = _summarise_owner_performance(owner_breakdown)
        owner_trainer_performance = _summarise_owner_trainer_performance(
            owner_trainer_breakdown
        )
        owner_jockey_performance = _summarise_owner_jockey_performance(
            owner_jockey_breakdown
        )
        recent_form_performance = _summarise_recent_form_performance(
            recent_form_breakdown
        )
        value_bet_performance = _summarise_segment_performance(value_bet_breakdown)
        value_bet_flag_performance = _summarise_value_bet_flag_performance(
            value_bet_flag_breakdown
        )
        field_size_performance = _summarise_field_size_performance(field_size_breakdown)
        draw_performance = _summarise_draw_performance(draw_breakdown)
        draw_parity_performance = _summarise_draw_parity_performance(
            draw_parity_breakdown
        )
        race_category_performance = _summarise_race_profile_performance(
            race_category_breakdown
        )
        race_class_performance = _summarise_race_profile_performance(
            race_class_breakdown
        )
        start_delay_performance = _summarise_start_delay_performance(start_delay_breakdown)
        start_type_performance = _summarise_start_type_performance(start_type_breakdown)
        rest_period_performance = _summarise_rest_period_performance(
            rest_period_breakdown
        )
        model_version_performance = _summarise_model_version_performance(
            model_version_breakdown,
            len(y_true),
        )
        prediction_rank_performance = _summarise_prediction_rank_performance(
            prediction_rank_breakdown
        )
        predicted_position_performance = _summarise_predicted_position_performance(
            predicted_position_breakdown
        )
        final_position_performance = _summarise_final_position_performance(
            final_position_breakdown
        )
        jockey_performance = _summarise_actor_performance(jockey_breakdown)
        trainer_performance = _summarise_actor_performance(trainer_breakdown)
        jockey_trainer_performance = _summarise_jockey_trainer_performance(
            jockey_trainer_breakdown
        )
        jockey_experience_performance = _summarise_experience_performance(
            jockey_experience_breakdown
        )
        trainer_experience_performance = _summarise_experience_performance(
            trainer_experience_breakdown
        )
        jockey_nationality_performance = _summarise_nationality_performance(
            jockey_nationality_breakdown
        )
        trainer_nationality_performance = _summarise_nationality_performance(
            trainer_nationality_breakdown
        )
        hippodrome_performance = _summarise_hippodrome_performance(hippodrome_breakdown)
        track_type_performance = _summarise_track_type_performance(track_type_breakdown)
        track_length_performance = _summarise_track_length_performance(
            track_length_breakdown
        )
        country_performance = _summarise_country_performance(country_breakdown)
        city_performance = _summarise_city_performance(city_breakdown)
        api_source_performance = _summarise_api_source_performance(api_source_breakdown)

        metrics = {
            "accuracy": accuracy,
            "precision": precision,
            "recall": recall,
            "f1": f1,
            "roc_auc": roc_auc,
            "log_loss": logloss,
            "brier_score": brier_score,
            "brier_decomposition": brier_decomposition,
            "confusion_matrix": {
                "true_negative": cm[0][0],
                "false_positive": cm[0][1],
                "false_negative": cm[1][0],
                "true_positive": cm[1][1],
            },
            "matthews_correlation": matthews_correlation,
            "specificity": classification_insights["specificity"],
            "false_positive_rate": classification_insights["false_positive_rate"],
            "negative_predictive_value": classification_insights[
                "negative_predictive_value"
            ],
            "balanced_accuracy": classification_insights["balanced_accuracy"],
            "positive_prediction_rate": positives / len(y_pred) if y_pred else 0.0,
            "average_positive_probability": avg_positive_prob,
            "average_negative_probability": avg_negative_prob,
            "probability_distribution_metrics": probability_distribution_metrics,
            "top1_accuracy": top1_correct / course_count if course_count else None,
            "course_top3_hit_rate": top3_course_hits / course_count if course_count else None,
            "ndcg_at_3": _safe_average(ndcg_at_3_scores),
            "ndcg_at_5": _safe_average(ndcg_at_5_scores),
            "winner_rank_metrics": winner_rank_metrics,
            "topn_performance": topn_performance,
            "rank_error_metrics": rank_error_metrics,
            "rank_error_distribution": rank_error_distribution,
            "average_winner_probability": _safe_average(winner_probabilities),
            "average_top3_probability": _safe_average(top3_probabilities),
            "calibration_table": calibration_table,
            "calibration_diagnostics": calibration_diagnostics,
            "threshold_sensitivity": threshold_grid,
            "threshold_recommendations": threshold_recommendations,
            "betting_value_analysis": betting_value_analysis,
            "odds_alignment": odds_alignment,
            "gain_curve": gain_curve,
            "lift_analysis": lift_analysis,
            "average_precision": average_precision,
            "precision_recall_curve": precision_recall_table,
            "roc_curve": roc_curve_points,
            "ks_analysis": ks_analysis,
            "confidence_level_metrics": confidence_level_metrics,
            "confidence_score_performance": confidence_score_performance,
            "win_probability_performance": win_probability_performance,
            "place_probability_performance": place_probability_performance,
            "probability_edge_performance": probability_edge_performance,
            "probability_error_performance": probability_error_performance,
            "probability_margin_performance": probability_margin_performance,
<<<<<<< HEAD
            "feature_contribution_summary": feature_contribution_summary,
=======
>>>>>>> 22b3355c
            "favourite_alignment_performance": favourite_alignment_performance,
            "rank_correlation_performance": rank_correlation_performance,
            "rank_error_metrics": rank_error_metrics,
            "rank_error_distribution": rank_error_distribution,
            "prediction_outcome_performance": prediction_outcome_performance,
            "daily_performance": daily_performance,
            "day_part_performance": day_part_performance,
            "lead_time_performance": lead_time_performance,
            "year_performance": year_performance,
            "month_performance": month_performance,
            "season_performance": season_performance,
            "quarter_performance": quarter_performance,
            "weekday_performance": weekday_performance,
            "race_order_performance": race_order_performance,
            "reunion_number_performance": reunion_number_performance,
            "discipline_performance": discipline_performance,
            "distance_performance": distance_performance,
            "surface_performance": surface_performance,
            "discipline_surface_performance": discipline_surface_performance,
            "weather_performance": weather_performance,
            "temperature_band_performance": temperature_band_performance,
            "prize_money_performance": prize_money_performance,
            "prize_per_runner_performance": prize_per_runner_performance,
            "handicap_performance": handicap_performance,
            "weight_performance": weight_performance,
            "equipment_performance": equipment_performance,
            "odds_band_performance": odds_band_performance,
            "horse_age_performance": horse_age_performance,
            "horse_gender_performance": horse_gender_performance,
            "horse_coat_performance": horse_coat_performance,
            "horse_breed_performance": horse_breed_performance,
            "horse_sire_performance": horse_sire_performance,
            "horse_dam_performance": horse_dam_performance,
            "owner_performance": owner_performance,
            "owner_trainer_performance": owner_trainer_performance,
            "owner_jockey_performance": owner_jockey_performance,
            "recent_form_performance": recent_form_performance,
            "race_category_performance": race_category_performance,
            "race_class_performance": race_class_performance,
            "value_bet_performance": value_bet_performance,
            "value_bet_flag_performance": value_bet_flag_performance,
            "field_size_performance": field_size_performance,
            "draw_performance": draw_performance,
            "draw_parity_performance": draw_parity_performance,
            "start_delay_performance": start_delay_performance,
            "start_type_performance": start_type_performance,
            "rest_period_performance": rest_period_performance,
            "model_version_performance": model_version_performance,
            "prediction_rank_performance": prediction_rank_performance,
            "predicted_position_performance": predicted_position_performance,
            "final_position_performance": final_position_performance,
            "jockey_performance": jockey_performance,
            "trainer_performance": trainer_performance,
            "jockey_trainer_performance": jockey_trainer_performance,
            "jockey_experience_performance": jockey_experience_performance,
            "trainer_experience_performance": trainer_experience_performance,
            "jockey_nationality_performance": jockey_nationality_performance,
            "trainer_nationality_performance": trainer_nationality_performance,
            "hippodrome_performance": hippodrome_performance,
            "track_type_performance": track_type_performance,
            "track_length_performance": track_length_performance,
            "country_performance": country_performance,
            "city_performance": city_performance,
            "api_source_performance": api_source_performance,
        }

        confidence_distribution = {
            level: confidence_counter[level]
            for level in sorted(confidence_counter.keys())
        }

        evaluation_summary = {
            "timestamp": evaluation_timestamp,
            "days_back": days_back,
            "probability_threshold": probability_threshold,
            "samples": len(y_true),
            "courses": course_count,
            "metrics": metrics,
            "confidence_distribution": confidence_distribution,
            "model_version_breakdown": dict(model_versions),
            "winner_rank_metrics": winner_rank_metrics,
            "topn_performance": topn_performance,
            "confidence_level_metrics": confidence_level_metrics,
            "confidence_score_performance": confidence_score_performance,
            "probability_distribution_metrics": probability_distribution_metrics,
            "win_probability_performance": win_probability_performance,
            "place_probability_performance": place_probability_performance,
            "probability_edge_performance": probability_edge_performance,
            "probability_error_performance": probability_error_performance,
            "probability_margin_performance": probability_margin_performance,
<<<<<<< HEAD
            "feature_contribution_summary": feature_contribution_summary,
=======
>>>>>>> 22b3355c
            "favourite_alignment_performance": favourite_alignment_performance,
            "rank_correlation_performance": rank_correlation_performance,
            "rank_error_metrics": rank_error_metrics,
            "rank_error_distribution": rank_error_distribution,
            "prediction_outcome_performance": prediction_outcome_performance,
            "calibration_diagnostics": calibration_diagnostics,
            "threshold_recommendations": threshold_recommendations,
            "betting_value_analysis": betting_value_analysis,
            "odds_alignment": odds_alignment,
            "lift_analysis": lift_analysis,
            "precision_recall_curve": precision_recall_table,
            "roc_curve": roc_curve_points,
            "daily_performance": daily_performance,
            "day_part_performance": day_part_performance,
            "lead_time_performance": lead_time_performance,
            "year_performance": year_performance,
            "month_performance": month_performance,
            "season_performance": season_performance,
            "quarter_performance": quarter_performance,
            "weekday_performance": weekday_performance,
            "race_order_performance": race_order_performance,
            "reunion_number_performance": reunion_number_performance,
            "discipline_performance": discipline_performance,
            "distance_performance": distance_performance,
            "surface_performance": surface_performance,
            "discipline_surface_performance": discipline_surface_performance,
            "weather_performance": weather_performance,
            "temperature_band_performance": temperature_band_performance,
            "prize_money_performance": prize_money_performance,
            "prize_per_runner_performance": prize_per_runner_performance,
            "handicap_performance": handicap_performance,
            "weight_performance": weight_performance,
            "equipment_performance": equipment_performance,
            "horse_age_performance": horse_age_performance,
            "horse_gender_performance": horse_gender_performance,
            "horse_coat_performance": horse_coat_performance,
            "horse_breed_performance": horse_breed_performance,
            "horse_sire_performance": horse_sire_performance,
            "horse_dam_performance": horse_dam_performance,
            "owner_performance": owner_performance,
            "owner_trainer_performance": owner_trainer_performance,
            "owner_jockey_performance": owner_jockey_performance,
            "recent_form_performance": recent_form_performance,
            "race_category_performance": race_category_performance,
            "race_class_performance": race_class_performance,
            "value_bet_performance": value_bet_performance,
            "value_bet_flag_performance": value_bet_flag_performance,
            "field_size_performance": field_size_performance,
            "draw_performance": draw_performance,
            "draw_parity_performance": draw_parity_performance,
            "start_delay_performance": start_delay_performance,
            "start_type_performance": start_type_performance,
            "rest_period_performance": rest_period_performance,
            "model_version_performance": model_version_performance,
            "prediction_rank_performance": prediction_rank_performance,
            "predicted_position_performance": predicted_position_performance,
            "final_position_performance": final_position_performance,
            "jockey_performance": jockey_performance,
            "trainer_performance": trainer_performance,
            "jockey_trainer_performance": jockey_trainer_performance,
            "jockey_experience_performance": jockey_experience_performance,
            "trainer_experience_performance": trainer_experience_performance,
            "jockey_nationality_performance": jockey_nationality_performance,
            "trainer_nationality_performance": trainer_nationality_performance,
            "hippodrome_performance": hippodrome_performance,
            "track_type_performance": track_type_performance,
            "track_length_performance": track_length_performance,
            "country_performance": country_performance,
            "city_performance": city_performance,
            "api_source_performance": api_source_performance,
            "odds_band_performance": odds_band_performance,
        }

        active_model = (
            db.query(MLModel)
            .filter(MLModel.is_active.is_(True))
            .order_by(MLModel.training_date.desc())
            .first()
        )

        model_updated = False
        if active_model:
            active_model.accuracy = metrics["accuracy"]
            active_model.precision_score = metrics["precision"]
            active_model.recall_score = metrics["recall"]
            active_model.f1_score = metrics["f1"]
            active_model.roc_auc = metrics["roc_auc"]

            existing_metrics = _coerce_metrics(active_model.performance_metrics)
            history: List[Dict[str, object]] = existing_metrics.get("evaluation_history", [])  # type: ignore[assignment]
            history.append(evaluation_summary)
            existing_metrics["last_evaluation"] = evaluation_summary
            existing_metrics["evaluation_history"] = history[-20:]
            active_model.performance_metrics = existing_metrics

            db.commit()
            model_updated = True

        logger.info("Model performance updated successfully (%s samples)", len(y_true))

        return {
            "status": "success",
            "days_evaluated": days_back,
            "cutoff_date": cutoff_date.isoformat(),
            "evaluated_samples": len(y_true),
            "courses_evaluated": course_count,
            "probability_threshold": probability_threshold,
            "metrics": metrics,
            "confidence_distribution": confidence_distribution,
            "confidence_level_metrics": confidence_level_metrics,
            "confidence_score_performance": confidence_score_performance,
            "probability_distribution_metrics": probability_distribution_metrics,
            "topn_performance": topn_performance,
            "win_probability_performance": win_probability_performance,
            "place_probability_performance": place_probability_performance,
            "probability_edge_performance": probability_edge_performance,
            "probability_error_performance": probability_error_performance,
            "probability_margin_performance": probability_margin_performance,
<<<<<<< HEAD
            "feature_contribution_summary": feature_contribution_summary,
=======
>>>>>>> 22b3355c
            "favourite_alignment_performance": favourite_alignment_performance,
            "rank_correlation_performance": rank_correlation_performance,
            "rank_error_metrics": rank_error_metrics,
            "rank_error_distribution": rank_error_distribution,
            "prediction_outcome_performance": prediction_outcome_performance,
            "calibration_diagnostics": calibration_diagnostics,
            "threshold_recommendations": threshold_recommendations,
            "betting_value_analysis": betting_value_analysis,
            "odds_alignment": odds_alignment,
            "lift_analysis": lift_analysis,
            "daily_performance": daily_performance,
            "day_part_performance": day_part_performance,
            "lead_time_performance": lead_time_performance,
            "year_performance": year_performance,
            "month_performance": month_performance,
            "season_performance": season_performance,
            "quarter_performance": quarter_performance,
            "weekday_performance": weekday_performance,
            "race_order_performance": race_order_performance,
            "reunion_number_performance": reunion_number_performance,
            "distance_performance": distance_performance,
            "discipline_surface_performance": discipline_surface_performance,
            "draw_performance": draw_performance,
            "draw_parity_performance": draw_parity_performance,
            "start_delay_performance": start_delay_performance,
            "weather_performance": weather_performance,
            "temperature_band_performance": temperature_band_performance,
            "prize_money_performance": prize_money_performance,
            "prize_per_runner_performance": prize_per_runner_performance,
            "handicap_performance": handicap_performance,
            "weight_performance": weight_performance,
            "equipment_performance": equipment_performance,
            "horse_age_performance": horse_age_performance,
            "horse_gender_performance": horse_gender_performance,
            "horse_coat_performance": horse_coat_performance,
            "horse_breed_performance": horse_breed_performance,
            "horse_sire_performance": horse_sire_performance,
            "horse_dam_performance": horse_dam_performance,
            "owner_performance": owner_performance,
            "owner_trainer_performance": owner_trainer_performance,
            "owner_jockey_performance": owner_jockey_performance,
            "recent_form_performance": recent_form_performance,
            "track_type_performance": track_type_performance,
            "track_length_performance": track_length_performance,
            "city_performance": city_performance,
            "odds_band_performance": odds_band_performance,
            "value_bet_flag_performance": value_bet_flag_performance,
            "model_version_breakdown": dict(model_versions),
            "model_version_performance": model_version_performance,
            "rest_period_performance": rest_period_performance,
            "jockey_performance": jockey_performance,
            "trainer_performance": trainer_performance,
            "jockey_trainer_performance": jockey_trainer_performance,
            "jockey_experience_performance": jockey_experience_performance,
            "trainer_experience_performance": trainer_experience_performance,
            "jockey_nationality_performance": jockey_nationality_performance,
            "trainer_nationality_performance": trainer_nationality_performance,
            "hippodrome_performance": hippodrome_performance,
            "country_performance": country_performance,
            "prediction_rank_performance": prediction_rank_performance,
            "predicted_position_performance": predicted_position_performance,
            "final_position_performance": final_position_performance,
            "api_source_performance": api_source_performance,
            "value_bet_courses": sum(1 for data in course_stats.values() if data["value_bet_detected"]),
            "evaluation_timestamp": evaluation_timestamp,
            "model_updated": model_updated,
        }

    except Exception as e:  # pragma: no cover - defensive logging
        logger.error(f"Error updating model performance: {e}", exc_info=True)
        return {
            "status": "error",
            "message": str(e),
        }

    finally:
        db.close()


@celery_app.task(bind=True, max_retries=3)
def generate_prediction_for_course(self, course_id: int):
    """
    Génère une prédiction pour une course spécifique

    Args:
        course_id: ID de la course

    Returns:
        Dictionnaire avec la prédiction générée
    """
    db = SessionLocal()

    try:
        logger.info(f"Generating prediction for course {course_id}")

        # Créer le service de prédiction
        predictor = RacePredictionService(db)

        # Générer la prédiction
        result = predictor.predict_course(
            course_id=course_id,
            include_explanations=True,
            detect_value_bets=True
        )

        # Sauvegarder la prédiction
        saved = _save_predictions_to_db(db, [result])

        logger.info(f"Prediction for course {course_id} generated successfully")

        return {
            "status": "success",
            "course_id": course_id,
            "prediction_saved": saved > 0,
            "result": result
        }

    except Exception as e:
        logger.error(f"Error generating prediction for course {course_id}: {e}", exc_info=True)
        raise self.retry(exc=e, countdown=30 * (2 ** self.request.retries))

    finally:
        db.close()


def _save_predictions_to_db(db: Session, race_predictions: list) -> int:
    """
    Sauvegarde les prédictions dans la base de données

    Args:
        db: Session de base de données
        race_predictions: Liste des prédictions de courses

    Returns:
        Nombre de prédictions sauvegardées
    """
    import json

    saved_count = 0

    for race_pred in race_predictions:
        try:
            # Créer le pronostic pour la course
            pronostic = Pronostic(
                course_id=race_pred['course_id'],
                model_version=race_pred.get('model_version', 'unknown'),
                confidence_score=race_pred['predictions'][0]['probability'] * 100 if race_pred['predictions'] else 0,
                value_bet_detected=len(race_pred.get('value_bets', [])) > 0,
                gagnant_predicted=json.dumps(race_pred['recommendations']['gagnant']),
                place_predicted=json.dumps(race_pred['recommendations']['place']),
                tierce_predicted=json.dumps(race_pred['recommendations']['tierce']),
                quarte_predicted=json.dumps(race_pred['recommendations']['quarte']),
                quinte_predicted=json.dumps(race_pred['recommendations']['quinte']),
            )

            db.add(pronostic)
            db.flush()  # Pour obtenir l'ID

            # Sauvegarder les prédictions individuelles des partants
            for pred in race_pred['predictions']:
                partant_pred = PartantPrediction(
                    pronostic_id=pronostic.pronostic_id,
                    partant_id=pred['partant_id'],
                    win_probability=pred['probability'],
                    confidence_level=pred['confidence_level'],
                    shap_values=json.dumps(pred.get('explanation', {}).get('shap_values', {})) if pred.get('explanation') else None,
                    shap_contributions=json.dumps(pred.get('explanation', {})) if pred.get('explanation') else None,
                    top_positive_features=json.dumps(pred.get('explanation', {}).get('top_positive_features', [])) if pred.get('explanation') else None,
                    top_negative_features=json.dumps(pred.get('explanation', {}).get('top_negative_features', [])) if pred.get('explanation') else None,
                )
                db.add(partant_pred)

            db.commit()
            saved_count += 1

        except Exception as e:
            logger.error(f"Error saving prediction for course {race_pred['course_id']}: {e}")
            db.rollback()
            continue

    return saved_count


def _save_training_metrics_to_db(db: Session, metrics: dict, model_path: Path):
    """
    Sauvegarde les métriques d'entraînement dans la base de données

    Args:
        db: Session de base de données
        metrics: Dictionnaire des métriques
        model_path: Chemin du modèle
    """
    import json
    from app.models.ml_model import MLModel

    try:
        ml_model = MLModel(
            model_name="horse_racing_gradient_boosting",
            version=datetime.now().strftime("%Y%m%d_%H%M%S"),
            algorithm="GradientBoosting",
            file_path=str(model_path),
            performance_metrics=json.dumps(metrics),
            features_used=json.dumps(metrics.get('feature_names', [])),
            is_active=True
        )

        # Désactiver les anciens modèles
        db.query(MLModel).update({"is_active": False})

        db.add(ml_model)
        db.commit()

        logger.info(f"Training metrics saved to database for model version {ml_model.version}")

    except Exception as e:
        logger.error(f"Error saving training metrics to database: {e}")
        db.rollback()<|MERGE_RESOLUTION|>--- conflicted
+++ resolved
@@ -248,7 +248,6 @@
         "balanced_accuracy": balanced_accuracy,
     }
 
-<<<<<<< HEAD
 
 def _compute_percentile(sorted_values: List[float], percentile: float) -> Optional[float]:
     """Calcule un percentile (0-1) par interpolation linéaire."""
@@ -325,8 +324,6 @@
             else:
                 variance = sum((value - mean_value) ** 2 for value in ordered) / len(ordered)
                 std_value = sqrt(variance)
-=======
->>>>>>> 22b3355c
 
 def _compute_percentile(sorted_values: List[float], percentile: float) -> Optional[float]:
     """Calcule un percentile (0-1) par interpolation linéaire."""
@@ -1785,7 +1782,6 @@
     return margin_metrics
 
 
-<<<<<<< HEAD
 def _extract_feature_contributions(payload: Optional[object]) -> Dict[str, float]:
     """Normalise une structure SHAP arbitraire en dictionnaire ``feature -> valeur``.
 
@@ -1934,8 +1930,6 @@
     }
 
 
-=======
->>>>>>> 22b3355c
 def _categorise_favourite_alignment(
     model_entry: Optional[Dict[str, object]],
     pmu_entry: Optional[Dict[str, object]],
@@ -6599,10 +6593,7 @@
         probability_edge_breakdown: Dict[str, Dict[str, object]] = {}
         probability_error_breakdown: Dict[str, Dict[str, object]] = {}
         probability_margin_breakdown: Dict[str, Dict[str, object]] = {}
-<<<<<<< HEAD
         feature_contribution_tracker: Dict[str, Dict[str, object]] = {}
-=======
->>>>>>> 22b3355c
         favourite_alignment_breakdown: Dict[str, Dict[str, object]] = {}
         horse_age_breakdown: Dict[str, Dict[str, object]] = {}
         horse_gender_breakdown: Dict[str, Dict[str, object]] = {}
@@ -6733,7 +6724,6 @@
                         float(final_position_value - normalised_predicted_position)
                     )
 
-<<<<<<< HEAD
             shap_payload = getattr(prediction, "shap_contributions", None) or getattr(
                 prediction, "shap_values", None
             )
@@ -6782,8 +6772,6 @@
                             prediction.prediction_id
                         )
 
-=======
->>>>>>> 22b3355c
             correlation_bucket = rank_correlation_tracking.setdefault(
                 course.course_id,
                 {
@@ -9129,12 +9117,9 @@
         rank_correlation_performance = _summarise_rank_correlation_performance(
             rank_correlation_tracking
         )
-<<<<<<< HEAD
         feature_contribution_summary = _summarise_feature_contribution_performance(
             feature_contribution_tracker
         )
-=======
->>>>>>> 22b3355c
 
         daily_performance = _summarise_daily_performance(daily_breakdown)
         day_part_performance = _summarise_day_part_performance(day_part_breakdown)
@@ -9310,10 +9295,7 @@
             "probability_edge_performance": probability_edge_performance,
             "probability_error_performance": probability_error_performance,
             "probability_margin_performance": probability_margin_performance,
-<<<<<<< HEAD
             "feature_contribution_summary": feature_contribution_summary,
-=======
->>>>>>> 22b3355c
             "favourite_alignment_performance": favourite_alignment_performance,
             "rank_correlation_performance": rank_correlation_performance,
             "rank_error_metrics": rank_error_metrics,
@@ -9404,10 +9386,7 @@
             "probability_edge_performance": probability_edge_performance,
             "probability_error_performance": probability_error_performance,
             "probability_margin_performance": probability_margin_performance,
-<<<<<<< HEAD
             "feature_contribution_summary": feature_contribution_summary,
-=======
->>>>>>> 22b3355c
             "favourite_alignment_performance": favourite_alignment_performance,
             "rank_correlation_performance": rank_correlation_performance,
             "rank_error_metrics": rank_error_metrics,
@@ -9526,10 +9505,7 @@
             "probability_edge_performance": probability_edge_performance,
             "probability_error_performance": probability_error_performance,
             "probability_margin_performance": probability_margin_performance,
-<<<<<<< HEAD
             "feature_contribution_summary": feature_contribution_summary,
-=======
->>>>>>> 22b3355c
             "favourite_alignment_performance": favourite_alignment_performance,
             "rank_correlation_performance": rank_correlation_performance,
             "rank_error_metrics": rank_error_metrics,
