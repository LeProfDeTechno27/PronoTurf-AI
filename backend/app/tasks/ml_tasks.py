"""Tâches Celery pour le Machine Learning et les prédictions."""

import json
import logging
from collections import Counter
from datetime import date, datetime, time, timedelta
from math import ceil, sqrt, log2
from statistics import median
from pathlib import Path
from typing import Any, Dict, List, Optional, Set, Tuple

from sqlalchemy.orm import Session

from app.tasks.celery_app import celery_app
from app.core.database import SessionLocal
from app.ml.predictor import RacePredictionService
from app.ml.training import ModelTrainer
from app.models.course import Course, CourseStatus, StartType
from app.models.hippodrome import TrackType
from app.models.horse import Gender
from app.models.reunion import Reunion
from app.models.pronostic import Pronostic
from app.models.partant_prediction import PartantPrediction

try:
    from sklearn.metrics import (
        accuracy_score,
        average_precision_score,
        confusion_matrix,
        f1_score,
        log_loss,
        precision_recall_curve,
        precision_score,
        recall_score,
        roc_auc_score,
        roc_curve,
    )
except Exception:  # pragma: no cover - defensive import guard
    accuracy_score = precision_score = recall_score = f1_score = roc_auc_score = log_loss = None
    average_precision_score = precision_recall_curve = None
    roc_curve = None
    confusion_matrix = None

logger = logging.getLogger(__name__)


@celery_app.task(bind=True, max_retries=3)
def generate_daily_predictions(self, target_date: Optional[str] = None):
    """
    Génère les prédictions pour toutes les courses du jour

    Args:
        target_date: Date cible au format YYYY-MM-DD (None = aujourd'hui)

    Returns:
        Dictionnaire avec le statut et les statistiques
    """
    db = SessionLocal()

    try:
        logger.info("Starting daily predictions generation")

        # Parser la date
        if target_date:
            prediction_date = date.fromisoformat(target_date)
        else:
            prediction_date = date.today()

        logger.info(f"Generating predictions for {prediction_date}")

        # Créer le service de prédiction
        predictor = RacePredictionService(db)

        # Générer les prédictions pour tout le programme
        result = predictor.predict_daily_program(
            target_date=prediction_date,
            include_explanations=True
        )

        # Sauvegarder les prédictions dans la base de données
        saved_count = _save_predictions_to_db(db, result['races'])

        logger.info(f"Daily predictions generated successfully: {saved_count} races")

        return {
            "status": "success",
            "date": prediction_date.isoformat(),
            "races_predicted": len(result['races']),
            "predictions_saved": saved_count,
            "generated_at": result['generated_at']
        }

    except Exception as e:
        logger.error(f"Error generating daily predictions: {e}", exc_info=True)
        # Retry avec backoff exponentiel
        raise self.retry(exc=e, countdown=60 * (2 ** self.request.retries))

    finally:
        db.close()


@celery_app.task(bind=True)
def train_ml_model(
    self,
    min_date: Optional[str] = None,
    max_date: Optional[str] = None,
    n_estimators: int = 200,
    learning_rate: float = 0.1,
    max_depth: int = 5
):
    """
    Entraîne le modèle ML avec les nouvelles données

    Args:
        min_date: Date minimale (YYYY-MM-DD)
        max_date: Date maximale (YYYY-MM-DD)
        n_estimators: Nombre d'arbres
        learning_rate: Taux d'apprentissage
        max_depth: Profondeur maximale

    Returns:
        Dictionnaire avec les métriques de performance
    """
    db = SessionLocal()

    try:
        logger.info("Starting ML model training")
        logger.info(f"Date range: {min_date} to {max_date}")

        # Créer le trainer
        output_path = Path("models/horse_racing_model.pkl")
        trainer = ModelTrainer(db, model_save_path=output_path)

        # Entraîner le modèle
        metrics = trainer.train_new_model(
            min_date=min_date,
            max_date=max_date,
            test_size=0.2,
            include_odds=False,
            n_estimators=n_estimators,
            learning_rate=learning_rate,
            max_depth=max_depth
        )

        # Sauvegarder les métriques dans la base
        _save_training_metrics_to_db(db, metrics, output_path)

        logger.info("ML model training completed successfully")

        return {
            "status": "success",
            "metrics": metrics,
            "model_path": str(output_path.absolute())
        }

    except Exception as e:
        logger.error(f"Error training ML model: {e}", exc_info=True)
        return {
            "status": "error",
            "message": str(e)
        }

    finally:
        db.close()


def _safe_average(values: List[float]) -> Optional[float]:
    """Retourne la moyenne d'une liste ou ``None`` si elle est vide."""

    return sum(values) / len(values) if values else None


def _compute_matthews_correlation(
    true_negative: int,
    false_positive: int,
    false_negative: int,
    true_positive: int,
) -> Optional[float]:
    """Calcule le coefficient de corrélation de Matthews en gérant les cas dégénérés.

    Cet indicateur fournit une mesure équilibrée de la qualité de la classification
    binaire en tenant compte simultanément de la précision sur les classes positives
    et négatives. Lorsque l'un des termes du dénominateur est nul (aucun positif ou
    négatif prédit/observé), le score n'est pas défini et nous retournons ``None``
    pour éviter une division par zéro.
    """

    denominator = sqrt(
        (true_positive + false_positive)
        * (true_positive + false_negative)
        * (true_negative + false_positive)
        * (true_negative + false_negative)
    )

    if denominator == 0:
        return None

    numerator = (true_positive * true_negative) - (false_positive * false_negative)
    return numerator / denominator


def _compute_cohen_kappa(
    true_negative: int,
    false_positive: int,
    false_negative: int,
    true_positive: int,
) -> Optional[float]:
    """Calcule le coefficient kappa de Cohen pour mesurer l'accord modèle/réalité.

    Ce score mesure l'accord entre les prédictions binaires du modèle et les
    observations, tout en corrigeant l'accord attendu par hasard. Lorsque le
    dénominateur est nul (accord attendu parfait) ou qu'aucun échantillon n'est
    disponible, la fonction retourne ``None`` pour éviter toute division par
    zéro et signaler que la métrique n'est pas interprétable.
    """

    total = true_negative + false_positive + false_negative + true_positive
    if total == 0:
        return None

    observed_accuracy = (true_negative + true_positive) / total

    predicted_positive_rate = (true_positive + false_positive) / total
    actual_positive_rate = (true_positive + false_negative) / total
    predicted_negative_rate = (true_negative + false_negative) / total
    actual_negative_rate = (true_negative + false_positive) / total

    expected_accuracy = (
        predicted_positive_rate * actual_positive_rate
        + predicted_negative_rate * actual_negative_rate
    )

    denominator = 1 - expected_accuracy
    if denominator == 0:
        return None

    return (observed_accuracy - expected_accuracy) / denominator


def _compute_gini_coefficient(roc_auc: Optional[float]) -> Optional[float]:
    """Convertit l'AUC ROC en indice de Gini borné si la valeur source est fournie.

    Le coefficient de Gini est fréquemment suivi dans le monitoring des modèles
    de scoring pour exprimer la séparation entre positifs et négatifs. Il est
    obtenu en multipliant l'aire sous la courbe ROC par deux puis en retranchant
    ``1``. Lorsque l'AUC n'est pas définie (données mono-classe, librairie
    absente...), la fonction renvoie ``None`` pour maintenir la cohérence avec
    les autres diagnostics et éviter d'interpréter une valeur artificielle.
    """

    if roc_auc is None:
        return None

    gini = (2 * roc_auc) - 1
    if gini > 1:
        return 1.0
    if gini < -1:
        return -1.0
    return gini


def _compute_binary_classification_insights(
    true_negative: int,
    false_positive: int,
    false_negative: int,
    true_positive: int,
) -> Dict[str, Optional[float]]:
    """Dérive des métriques complémentaires pour équilibrer le diagnostic binaire.

    En plus du rappel (déjà exposé via ``recall``), les opérateurs ont besoin d'une
    visibilité sur la capacité du modèle à filtrer correctement les faux positifs
    et à confirmer les prédictions négatives. Cette fonction calcule donc la
    spécificité (taux de vrais négatifs), le taux de faux positifs, la valeur
    prédictive négative ainsi que la balanced accuracy qui combine rappel et
    spécificité. Tous les calculs gèrent explicitement les cas dégénérés pour
    éviter les divisions par zéro.
    """

    total_negatives = true_negative + false_positive
    total_predicted_negative = true_negative + false_negative
    total_actual_positive = true_positive + false_negative

    specificity = (
        true_negative / total_negatives if total_negatives > 0 else None
    )
    false_positive_rate = (
        false_positive / total_negatives if total_negatives > 0 else None
    )
    negative_predictive_value = (
        true_negative / total_predicted_negative
        if total_predicted_negative > 0
        else None
    )
    sensitivity = (
        true_positive / total_actual_positive if total_actual_positive > 0 else None
    )

    balanced_accuracy = (
        (specificity + sensitivity) / 2
        if specificity is not None and sensitivity is not None
        else None
    )

    return {
        "specificity": specificity,
        "false_positive_rate": false_positive_rate,
        "negative_predictive_value": negative_predictive_value,
        "balanced_accuracy": balanced_accuracy,
    }

<<<<<<< HEAD

def _compute_percentile(sorted_values: List[float], percentile: float) -> Optional[float]:
    """Calcule un percentile (0-1) par interpolation linéaire."""

    if not sorted_values:
        return None

    # On borne explicitement la valeur demandée pour éviter les dépassements.
    percentile = max(0.0, min(1.0, percentile))

    if len(sorted_values) == 1:
        return float(sorted_values[0])

    position = percentile * (len(sorted_values) - 1)
    lower_index = int(position)
    upper_index = min(lower_index + 1, len(sorted_values) - 1)
    weight = position - lower_index

    lower_value = float(sorted_values[lower_index])
    upper_value = float(sorted_values[upper_index])
    return lower_value + (upper_value - lower_value) * weight


def _summarise_probability_distribution(
    truths: List[int], scores: List[float]
) -> Dict[str, object]:
    """Analyse la distribution des probabilités prédites et leur séparation.

    L'objectif est d'offrir un diagnostic rapide de la calibration globale :
    - quelle est la dispersion des probabilités émises par le modèle ?
    - les gagnants observés reçoivent-ils des scores nettement supérieurs aux
      perdants ?
    - quelle marge existe-t-il entre les médianes positives et négatives ?

    Ces éléments complètent les métriques agrégées (précision, rappel, Brier) en
    mettant en évidence d'éventuels recouvrements entre gagnants/perdants malgré
    des taux globaux stables.
    """

    # Conversion défensive : certaines valeurs peuvent provenir de ``Decimal``.
    cleaned_scores = [float(score) for score in scores if score is not None]
    positives = [
        float(score)
        for score, truth in zip(scores, truths)
        if score is not None and int(truth) == 1
    ]
    negatives = [
        float(score)
        for score, truth in zip(scores, truths)
        if score is not None and int(truth) == 0
    ]

    def _build_stats(values: List[float]) -> Dict[str, object]:
        """Construit les statistiques descriptives pour une liste de scores."""

        if not values:
            return {
                "count": 0,
                "average": None,
                "median": None,
                "p10": None,
                "p90": None,
                "min": None,
                "max": None,
                "std": None,
            }

        ordered = sorted(values)
        mean_value = _safe_average(ordered)
        std_value: Optional[float] = None
        if mean_value is not None:
            if len(ordered) == 1:
                std_value = 0.0
            else:
                variance = sum((value - mean_value) ** 2 for value in ordered) / len(ordered)
                std_value = sqrt(variance)
=======
>>>>>>> 41160daf

def _compute_percentile(sorted_values: List[float], percentile: float) -> Optional[float]:
    """Calcule un percentile (0-1) par interpolation linéaire."""

    if not sorted_values:
        return None

    # On borne explicitement la valeur demandée pour éviter les dépassements.
    percentile = max(0.0, min(1.0, percentile))

    if len(sorted_values) == 1:
        return float(sorted_values[0])

    position = percentile * (len(sorted_values) - 1)
    lower_index = int(position)
    upper_index = min(lower_index + 1, len(sorted_values) - 1)
    weight = position - lower_index

    lower_value = float(sorted_values[lower_index])
    upper_value = float(sorted_values[upper_index])
    return lower_value + (upper_value - lower_value) * weight


def _summarise_probability_distribution(
    truths: List[int], scores: List[float]
) -> Dict[str, object]:
    """Analyse la distribution des probabilités prédites et leur séparation.

    L'objectif est d'offrir un diagnostic rapide de la calibration globale :
    - quelle est la dispersion des probabilités émises par le modèle ?
    - les gagnants observés reçoivent-ils des scores nettement supérieurs aux
      perdants ?
    - quelle marge existe-t-il entre les médianes positives et négatives ?

    Ces éléments complètent les métriques agrégées (précision, rappel, Brier) en
    mettant en évidence d'éventuels recouvrements entre gagnants/perdants malgré
    des taux globaux stables.
    """

    # Conversion défensive : certaines valeurs peuvent provenir de ``Decimal``.
    cleaned_scores = [float(score) for score in scores if score is not None]
    positives = [
        float(score)
        for score, truth in zip(scores, truths)
        if score is not None and int(truth) == 1
    ]
    negatives = [
        float(score)
        for score, truth in zip(scores, truths)
        if score is not None and int(truth) == 0
    ]

    def _build_stats(values: List[float]) -> Dict[str, object]:
        """Construit les statistiques descriptives pour une liste de scores."""

        if not values:
            return {
                "count": 0,
                "average": None,
                "median": None,
                "p10": None,
                "p90": None,
                "min": None,
                "max": None,
                "std": None,
            }

        ordered = sorted(values)
        mean_value = _safe_average(ordered)
        std_value: Optional[float] = None
        if mean_value is not None:
            if len(ordered) == 1:
                std_value = 0.0
            else:
                variance = sum((value - mean_value) ** 2 for value in ordered) / len(ordered)
                std_value = sqrt(variance)

def _compute_percentile(sorted_values: List[float], percentile: float) -> Optional[float]:
    """Calcule un percentile (0-1) par interpolation linéaire."""

    if not sorted_values:
        return None

    # On borne explicitement la valeur demandée pour éviter les dépassements.
    percentile = max(0.0, min(1.0, percentile))

    if len(sorted_values) == 1:
        return float(sorted_values[0])

    position = percentile * (len(sorted_values) - 1)
    lower_index = int(position)
    upper_index = min(lower_index + 1, len(sorted_values) - 1)
    weight = position - lower_index

    lower_value = float(sorted_values[lower_index])
    upper_value = float(sorted_values[upper_index])
    return lower_value + (upper_value - lower_value) * weight


def _summarise_probability_distribution(
    truths: List[int], scores: List[float]
) -> Dict[str, object]:
    """Analyse la distribution des probabilités prédites et leur séparation.

    L'objectif est d'offrir un diagnostic rapide de la calibration globale :
    - quelle est la dispersion des probabilités émises par le modèle ?
    - les gagnants observés reçoivent-ils des scores nettement supérieurs aux
      perdants ?
    - quelle marge existe-t-il entre les médianes positives et négatives ?

    Ces éléments complètent les métriques agrégées (précision, rappel, Brier) en
    mettant en évidence d'éventuels recouvrements entre gagnants/perdants malgré
    des taux globaux stables.
    """

    # Conversion défensive : certaines valeurs peuvent provenir de ``Decimal``.
    cleaned_scores = [float(score) for score in scores if score is not None]
    positives = [
        float(score)
        for score, truth in zip(scores, truths)
        if score is not None and int(truth) == 1
    ]
    negatives = [
        float(score)
        for score, truth in zip(scores, truths)
        if score is not None and int(truth) == 0
    ]

    def _build_stats(values: List[float]) -> Dict[str, object]:
        """Construit les statistiques descriptives pour une liste de scores."""

        if not values:
            return {
                "count": 0,
                "average": None,
                "median": None,
                "p10": None,
                "p90": None,
                "min": None,
                "max": None,
                "std": None,
            }

        ordered = sorted(values)
        mean_value = _safe_average(ordered)
        std_value: Optional[float] = None
        if mean_value is not None:
            if len(ordered) == 1:
                std_value = 0.0
            else:
                variance = sum((value - mean_value) ** 2 for value in ordered) / len(ordered)
                std_value = sqrt(variance)

    if not calibration_rows:
        return {
            "count": len(ordered),
            "average": mean_value,
            "median": float(median(ordered)),
            "p10": _compute_percentile(ordered, 0.10),
            "p90": _compute_percentile(ordered, 0.90),
            "min": float(ordered[0]),
            "max": float(ordered[-1]),
            "std": std_value,
        }

    overall_stats = _build_stats(cleaned_scores)
    positive_stats = _build_stats(positives)
    negative_stats = _build_stats(negatives)

    average_gap: Optional[float] = None
    if positive_stats["average"] is not None and negative_stats["average"] is not None:
        average_gap = positive_stats["average"] - negative_stats["average"]

    median_gap: Optional[float] = None
    if positive_stats["median"] is not None and negative_stats["median"] is not None:
        median_gap = positive_stats["median"] - negative_stats["median"]

    return {
        "overall": overall_stats,
        "positives": positive_stats,
        "negatives": negative_stats,
        "average_gap": average_gap,
        "median_gap": median_gap,
    }


def _compute_entropy(probabilities: List[float]) -> Optional[float]:
    """Calcule l'entropie de Shannon (base 2) pour une distribution donnée."""

    if not probabilities:
        return None

    entropy = 0.0
    for probability in probabilities:
        if probability <= 0:
            # Les probabilités nulles n'apportent aucune information et sont ignorées
            continue
        entropy -= probability * log2(probability)

    return entropy


def _categorise_entropy_level(
    normalised_entropy: Optional[float],
) -> Tuple[str, str]:
    """Regroupe une entropie normalisée en segments lisibles pour les opérateurs."""

    if normalised_entropy is None:
        return "unknown", "Distribution indéterminée"

    if normalised_entropy < 0.45:
        return "focused", "Distribution très concentrée (<45\u202f%)"
    if normalised_entropy < 0.70:
        return "balanced", "Distribution équilibrée (45-70\u202f%)"
    return "diffuse", "Distribution diffuse (\u2265\u202f70\u202f%)"


def _summarise_probability_entropy(
    course_stats: Dict[int, Dict[str, object]]
) -> Dict[str, object]:
    """Analyse la dispersion des probabilités par course et extrait des diagnostics."""

    course_records: List[Dict[str, object]] = []

    for course_id, payload in course_stats.items():
        predictions = payload.get("predictions", [])
        if not isinstance(predictions, list) or not predictions:
            continue

        cleaned_probabilities: List[float] = []
        for entry in predictions:
            probability = entry.get("probability")
            if probability is None:
                continue

            try:
                cleaned_probabilities.append(max(float(probability), 0.0))
            except (TypeError, ValueError):  # pragma: no cover - sécurité sur données corrompues
                continue

        if not cleaned_probabilities:
            continue

        total_probability = sum(cleaned_probabilities)
        if total_probability <= 0:
            continue

        normalised_probabilities = [
            value / total_probability for value in cleaned_probabilities
        ]

        entropy = _compute_entropy(normalised_probabilities)
        if entropy is None:
            continue

        declared_field_size: Optional[int] = None
        field_size_raw = payload.get("field_size")
        if field_size_raw is not None:
            try:
                declared_field_size = int(field_size_raw)
            except (TypeError, ValueError):  # pragma: no cover - robustesse saisie
                declared_field_size = None

        predicted_runner_count = len(normalised_probabilities)
        runner_reference = declared_field_size or predicted_runner_count

        normalised_entropy: Optional[float] = None
        if predicted_runner_count > 1:
            max_entropy = log2(predicted_runner_count)
            if max_entropy > 0:
                normalised_entropy = entropy / max_entropy

        probability_spread: Optional[float] = None
        if normalised_probabilities:
            probability_spread = max(normalised_probabilities) - min(
                normalised_probabilities
            )

        course_records.append(
            {
                "course_id": int(course_id),
                "label": str(payload.get("label") or f"Course {course_id}"),
                "entropy": entropy,
                "normalised_entropy": normalised_entropy,
                "runner_count": runner_reference,
                "predictions_evaluated": predicted_runner_count,
                "probability_spread": probability_spread,
            }
        )

    entropy_values = [record["entropy"] for record in course_records]
    normalised_values = [
        record["normalised_entropy"]
        for record in course_records
        if record["normalised_entropy"] is not None
    ]

    overall = {
        "courses": len(course_records),
        "average_entropy": _safe_average(entropy_values),
        "average_normalised_entropy": _safe_average(normalised_values),
        "min_entropy": min(entropy_values) if entropy_values else None,
        "max_entropy": max(entropy_values) if entropy_values else None,
        "min_normalised_entropy": min(normalised_values)
        if normalised_values
        else None,
        "max_normalised_entropy": max(normalised_values)
        if normalised_values
        else None,
    }

    buckets: Dict[str, Dict[str, object]] = {}
    for record in course_records:
        bucket_key, bucket_label = _categorise_entropy_level(
            record["normalised_entropy"]
        )
        bucket = buckets.setdefault(
            bucket_key,
            {
                "label": bucket_label,
                "entropies": [],
                "normalised_entropies": [],
                "runner_counts": [],
                "courses": set(),
            },
        )
        bucket["label"] = bucket_label
        bucket.setdefault("entropies", []).append(record["entropy"])
        if record["normalised_entropy"] is not None:
            bucket.setdefault("normalised_entropies", []).append(
                record["normalised_entropy"]
            )
        bucket.setdefault("runner_counts", []).append(float(record["runner_count"]))
        bucket.setdefault("courses", set()).add(record["course_id"])

    for bucket in buckets.values():
        entropies = bucket.pop("entropies", [])
        normalised = bucket.pop("normalised_entropies", [])
        runner_counts = bucket.pop("runner_counts", [])
        course_ids = bucket.get("courses", set())
        bucket["samples"] = len(entropies)
        bucket["average_entropy"] = _safe_average(entropies)
        bucket["average_normalised_entropy"] = _safe_average(normalised)
        bucket["min_normalised_entropy"] = min(normalised) if normalised else None
        bucket["max_normalised_entropy"] = max(normalised) if normalised else None
        bucket["average_runner_count"] = _safe_average(runner_counts)
        bucket["courses"] = len(course_ids)

    def _format_course_record(record: Dict[str, object]) -> Dict[str, object]:
        """Structure les points saillants pour les tableaux de synthèse."""

        return {
            "course_id": record["course_id"],
            "label": record["label"],
            "runner_count": record["runner_count"],
            "predictions_evaluated": record["predictions_evaluated"],
            "entropy": record["entropy"],
            "normalised_entropy": record["normalised_entropy"],
            "probability_spread": record["probability_spread"],
        }

    most_confident_courses = sorted(
        course_records,
        key=lambda record: record["normalised_entropy"]
        if record["normalised_entropy"] is not None
        else float("inf"),
    )[:3]

    most_uncertain_courses = sorted(
        course_records,
        key=lambda record: record["normalised_entropy"]
        if record["normalised_entropy"] is not None
        else -1.0,
        reverse=True,
    )[:3]

    return {
        "samples": len(course_records),
        "overall": overall,
        "buckets": buckets,
        "most_confident_courses": [
            _format_course_record(record) for record in most_confident_courses
        ],
        "most_uncertain_courses": [
            _format_course_record(record) for record in most_uncertain_courses
        ],
    }


def _summarise_place_probability_quality(
    samples: List[Dict[str, object]]
) -> Dict[str, object]:
    """Évalue la qualité globale des probabilités de place (top 3)."""

    if not samples:
        return {
            "samples": 0,
            "brier_score": None,
            "log_loss": None,
            "average_probability": None,
            "median_probability": None,
            "observed_positive_rate": None,
            "average_calibration_gap": None,
            "average_absolute_error": None,
            "median_absolute_error": None,
            "min_absolute_error": None,
            "max_absolute_error": None,
            "rmse": None,
            "overconfident_predictions": [],
            "underconfident_predictions": [],
            "per_course": [],
        }

    detailed_samples: List[Dict[str, object]] = []
    probabilities: List[float] = []
    outcomes: List[int] = []
    absolute_errors: List[float] = []
    squared_errors: List[float] = []
    per_course: Dict[int, Dict[str, object]] = {}

    for sample in samples:
        try:
            probability = float(sample.get("probability", 0.0))
        except (TypeError, ValueError):  # pragma: no cover - robustesse entrée
            probability = 0.0

        outcome = 1 if sample.get("outcome") else 0
        abs_error = abs(probability - outcome)

        probabilities.append(probability)
        outcomes.append(outcome)
        absolute_errors.append(abs_error)
        squared_errors.append((probability - outcome) ** 2)

        course_id_raw = sample.get("course_id")
        course_id = int(course_id_raw) if course_id_raw is not None else -1
        course_label = sample.get("course_label") or (
            f"Course {course_id}" if course_id != -1 else "Course inconnue"
        )

        course_bucket = per_course.setdefault(
            course_id,
            {
                "course_id": course_id if course_id != -1 else None,
                "label": course_label,
                "probabilities": [],
                "outcomes": [],
                "pronostics": set(),
                "horses": set(),
            },
        )
        course_bucket["probabilities"].append(probability)
        course_bucket["outcomes"].append(outcome)

        pronostic_id = sample.get("pronostic_id")
        if pronostic_id is not None:
            course_bucket.setdefault("pronostics", set()).add(pronostic_id)

        horse_id = sample.get("horse_id")
        if horse_id is not None:
            course_bucket.setdefault("horses", set()).add(horse_id)

        detailed_samples.append(
            {
                "course": course_label,
                "course_id": course_id if course_id != -1 else None,
                "probability": probability,
                "outcome": outcome,
                "absolute_error": abs_error,
                "model_version": sample.get("model_version"),
                "horse_id": horse_id,
                "horse_name": sample.get("horse_name"),
                "final_position": sample.get("final_position"),
                "predicted_position": sample.get("predicted_position"),
            }
        )

    sample_count = len(probabilities)
    average_probability = _safe_average(probabilities)
    observed_positive_rate = _safe_average(outcomes)
    calibration_gap: Optional[float] = None
    if average_probability is not None and observed_positive_rate is not None:
        calibration_gap = average_probability - observed_positive_rate

    brier_score = sum(squared_errors) / sample_count if sample_count else None
    rmse = sqrt(sum(squared_errors) / sample_count) if sample_count else None

    if probabilities and log_loss is not None:
        clipped = [min(max(value, 1e-15), 1 - 1e-15) for value in probabilities]
        try:
            place_logloss = log_loss(outcomes, clipped, labels=[0, 1])
        except ValueError:  # pragma: no cover - cas dégénéré (classe unique)
            place_logloss = None
    else:
        place_logloss = None

    median_probability = float(median(probabilities)) if probabilities else None
    median_abs_error = float(median(absolute_errors)) if absolute_errors else None

    min_abs_error = min(absolute_errors) if absolute_errors else None
    max_abs_error = max(absolute_errors) if absolute_errors else None

    overconfident_predictions = sorted(
        (record for record in detailed_samples if record["outcome"] == 0),
        key=lambda record: record["absolute_error"],
        reverse=True,
    )[:3]

    underconfident_predictions = sorted(
        (record for record in detailed_samples if record["outcome"] == 1),
        key=lambda record: record["absolute_error"],
        reverse=True,
    )[:3]

    def _format_sample(record: Dict[str, object]) -> Dict[str, object]:
        """Simplifie la restitution d'un échantillon marquant."""

        return {
            "course": record.get("course"),
            "probability": record.get("probability"),
            "outcome": record.get("outcome"),
            "absolute_error": record.get("absolute_error"),
            "final_position": record.get("final_position"),
            "predicted_position": record.get("predicted_position"),
            "model_version": record.get("model_version"),
            "horse_id": record.get("horse_id"),
            "horse_name": record.get("horse_name"),
        }

    per_course_summary: List[Dict[str, object]] = []
    for course_id, payload in sorted(per_course.items()):
        probabilities_sample = payload.pop("probabilities", [])
        outcomes_sample = payload.pop("outcomes", [])
        sample_size = len(probabilities_sample)

        payload["samples"] = sample_size
        payload["average_probability"] = _safe_average(probabilities_sample)
        payload["observed_positive_rate"] = _safe_average(outcomes_sample)
        if (
            payload["average_probability"] is not None
            and payload["observed_positive_rate"] is not None
        ):
            payload["average_calibration_gap"] = (
                payload["average_probability"] - payload["observed_positive_rate"]
            )
        else:
            payload["average_calibration_gap"] = None

        payload["brier_score"] = (
            sum((p - y) ** 2 for p, y in zip(probabilities_sample, outcomes_sample))
            / sample_size
            if sample_size
            else None
        )
        payload["pronostics"] = len(payload.get("pronostics", set()))
        payload["horses"] = len(payload.get("horses", set()))
        per_course_summary.append(payload)

    return {
        "samples": sample_count,
        "brier_score": brier_score,
        "log_loss": place_logloss,
        "average_probability": average_probability,
        "median_probability": median_probability,
        "observed_positive_rate": observed_positive_rate,
        "average_calibration_gap": calibration_gap,
        "average_absolute_error": _safe_average(absolute_errors),
        "median_absolute_error": median_abs_error,
        "min_absolute_error": min_abs_error,
        "max_absolute_error": max_abs_error,
        "rmse": rmse,
        "overconfident_predictions": [
            _format_sample(record) for record in overconfident_predictions
        ],
        "underconfident_predictions": [
            _format_sample(record) for record in underconfident_predictions
        ],
        "per_course": per_course_summary,
    }


def _build_place_probability_calibration_curve(
    samples: List[Dict[str, object]],
    buckets: int = 10,
) -> Dict[str, object]:
    """Construit une courbe de calibration dédiée aux probabilités de place.

    Cette vue complète les diagnostics globaux en répartissant les échantillons
    par bandes homogènes de probabilité afin de comparer la probabilité
    moyenne annoncée et la fréquence réelle d'arrivée dans les trois premiers.
    """

    if not samples or buckets <= 0:
        return {
            "samples": 0,
            "overall": {
                "average_probability": None,
                "observed_positive_rate": None,
                "average_calibration_gap": None,
                "brier_score": None,
                "rmse": None,
            },
            "bins": [],
            "most_overconfident_bins": [],
            "most_underconfident_bins": [],
        }

    bucket_payloads: Dict[int, Dict[str, object]] = {}
    all_probabilities: List[float] = []
    all_outcomes: List[int] = []

    for sample in samples:
        try:
            raw_probability = float(sample.get("probability", 0.0))
        except (TypeError, ValueError):  # pragma: no cover - robustesse entrée
            raw_probability = 0.0

        probability = min(max(raw_probability, 0.0), 1.0)
        outcome = 1 if sample.get("outcome") else 0
        bucket_index = min(int(probability * buckets), buckets - 1)
        bucket = bucket_payloads.setdefault(
            bucket_index,
            {
                "probabilities": [],
                "outcomes": [],
                "courses": set(),
                "pronostics": set(),
                "horses": set(),
                "examples": [],
            },
        )

        bucket.setdefault("lower_bound", bucket_index / buckets)
        bucket.setdefault("upper_bound", (bucket_index + 1) / buckets)
        bucket["probabilities"].append(probability)
        bucket["outcomes"].append(outcome)

        course_id = sample.get("course_id")
        if course_id is not None:
            bucket.setdefault("courses", set()).add(int(course_id))

        pronostic_id = sample.get("pronostic_id")
        if pronostic_id is not None:
            bucket.setdefault("pronostics", set()).add(int(pronostic_id))

        horse_id = sample.get("horse_id")
        if horse_id is not None:
            try:
                bucket.setdefault("horses", set()).add(int(horse_id))
            except (TypeError, ValueError):  # pragma: no cover - robustesse
                pass

        if len(bucket["examples"]) < 3:
            bucket.setdefault("examples", []).append(
                {
                    "course": sample.get("course_label"),
                    "probability": probability,
                    "outcome": outcome,
                    "horse_name": sample.get("horse_name"),
                    "model_version": sample.get("model_version"),
                }
            )

        all_probabilities.append(probability)
        all_outcomes.append(outcome)

    def _format_bin(index: int, payload: Dict[str, object]) -> Dict[str, object]:
        """Structure une ligne de calibration pour faciliter la lecture."""

        probabilities = payload.pop("probabilities", [])
        outcomes = payload.pop("outcomes", [])
        sample_size = len(probabilities)

        average_probability = _safe_average(probabilities)
        observed_rate = _safe_average(outcomes)
        calibration_gap: Optional[float] = None
        if average_probability is not None and observed_rate is not None:
            calibration_gap = average_probability - observed_rate

        squared_errors = [(prob - outcome) ** 2 for prob, outcome in zip(probabilities, outcomes)]
        brier = sum(squared_errors) / sample_size if sample_size else None
        rmse = sqrt(sum(squared_errors) / sample_size) if sample_size else None

        if probabilities and log_loss is not None:
            clipped = [min(max(value, 1e-15), 1 - 1e-15) for value in probabilities]
            try:
                bin_log_loss = log_loss(outcomes, clipped, labels=[0, 1])
            except ValueError:  # pragma: no cover - classe unique
                bin_log_loss = None
        else:
            bin_log_loss = None

        lower_bound = payload.get("lower_bound", index / buckets)
        upper_bound = payload.get("upper_bound", (index + 1) / buckets)
        lower_percent = int(round(lower_bound * 100))
        upper_percent = int(round(upper_bound * 100))
        label = f"{lower_percent:02d}-{upper_percent:02d}%"

        courses = payload.get("courses", set())
        pronostics = payload.get("pronostics", set())
        horses = payload.get("horses", set())

        return {
            "index": index,
            "label": label,
            "lower_bound": lower_bound,
            "upper_bound": upper_bound,
            "samples": sample_size,
            "average_probability": average_probability,
            "observed_positive_rate": observed_rate,
            "calibration_gap": calibration_gap,
            "brier_score": brier,
            "rmse": rmse,
            "log_loss": bin_log_loss,
            "courses": len(courses) if isinstance(courses, set) else 0,
            "pronostics": len(pronostics) if isinstance(pronostics, set) else 0,
            "horses": len(horses) if isinstance(horses, set) else 0,
            "examples": payload.get("examples", [])[:3],
        }

    bin_records = [
        _format_bin(index, payload)
        for index, payload in sorted(bucket_payloads.items())
    ]

    overall_squared_errors = [
        (probability - outcome) ** 2
        for probability, outcome in zip(all_probabilities, all_outcomes)
    ]
    sample_count = len(all_probabilities)
    overall_average = _safe_average(all_probabilities)
    overall_observed = _safe_average(all_outcomes)
    overall_gap: Optional[float] = None
    if overall_average is not None and overall_observed is not None:
        overall_gap = overall_average - overall_observed

    overall_summary = {
        "average_probability": overall_average,
        "observed_positive_rate": overall_observed,
        "average_calibration_gap": overall_gap,
        "brier_score": sum(overall_squared_errors) / sample_count if sample_count else None,
        "rmse": sqrt(sum(overall_squared_errors) / sample_count) if sample_count else None,
    }

    overconfident_bins = [
        record
        for record in bin_records
        if record.get("calibration_gap") is not None and record["calibration_gap"] > 0
    ]
    overconfident_bins.sort(
        key=lambda record: record.get("calibration_gap", 0.0),
        reverse=True,
    )

    underconfident_bins = [
        record
        for record in bin_records
        if record.get("calibration_gap") is not None and record["calibration_gap"] < 0
    ]
    underconfident_bins.sort(key=lambda record: record.get("calibration_gap", 0.0))

    return {
        "samples": sample_count,
        "overall": overall_summary,
        "bins": bin_records,
        "most_overconfident_bins": overconfident_bins[:3],
        "most_underconfident_bins": underconfident_bins[:3],
    }


<<<<<<< HEAD
def _summarise_place_probability_distribution(
    samples: List[Dict[str, object]]
) -> Dict[str, object]:
    """Analyse la distribution des probabilités de place et leurs extrêmes."""

    if not samples:
        return {
            "samples": 0,
            "overall": {
                "count": 0,
                "average": None,
                "median": None,
                "p10": None,
                "p90": None,
                "min": None,
                "max": None,
                "std": None,
            },
            "positives": {
                "count": 0,
                "average": None,
                "median": None,
                "p10": None,
                "p90": None,
                "min": None,
                "max": None,
                "std": None,
            },
            "negatives": {
                "count": 0,
                "average": None,
                "median": None,
                "p10": None,
                "p90": None,
                "min": None,
                "max": None,
                "std": None,
            },
            "average_gap": None,
            "median_gap": None,
            "per_course": [],
            "top_predictions": [],
            "surprising_winners": [],
            "surprising_losses": [],
        }

    cleaned_samples: List[Dict[str, object]] = []
    probabilities: List[float] = []
    positives: List[float] = []
    negatives: List[float] = []
    per_course: Dict[int, Dict[str, object]] = {}

    for sample in samples:
        try:
            raw_probability = float(sample.get("probability", 0.0))
        except (TypeError, ValueError):  # pragma: no cover - robustesse entrée
            raw_probability = 0.0

        probability = min(max(raw_probability, 0.0), 1.0)
        outcome = 1 if sample.get("outcome") else 0

        course_id_raw = sample.get("course_id")
        try:
            course_id = int(course_id_raw) if course_id_raw is not None else None
        except (TypeError, ValueError):  # pragma: no cover - robustesse entrée
            course_id = None

        course_label = sample.get("course_label") or (
            f"Course {course_id}" if course_id is not None else "Course inconnue"
        )

        horse_id_raw = sample.get("horse_id")
        try:
            horse_id = int(horse_id_raw) if horse_id_raw is not None else None
        except (TypeError, ValueError):  # pragma: no cover - robustesse entrée
            horse_id = None

        record = {
            "probability": probability,
            "outcome": outcome,
            "course_id": course_id,
            "course_label": course_label,
            "horse_id": horse_id,
            "horse_name": sample.get("horse_name"),
            "final_position": sample.get("final_position"),
            "predicted_position": sample.get("predicted_position"),
            "win_probability": sample.get("win_probability"),
            "model_version": sample.get("model_version"),
        }
        cleaned_samples.append(record)
        probabilities.append(probability)

        if outcome == 1:
            positives.append(probability)
        else:
            negatives.append(probability)

        course_key = course_id if course_id is not None else -1
        course_payload = per_course.setdefault(
            course_key,
            {
                "course_id": course_id,
                "label": course_label,
                "probabilities": [],
                "outcomes": [],
                "horses": set(),
                "pronostics": set(),
            },
        )
        course_payload["label"] = course_label
        course_payload["probabilities"].append(probability)
        course_payload["outcomes"].append(outcome)

        if horse_id is not None:
            course_payload.setdefault("horses", set()).add(horse_id)

        pronostic_id = sample.get("pronostic_id")
        if pronostic_id is not None:
            try:
                course_payload.setdefault("pronostics", set()).add(int(pronostic_id))
            except (TypeError, ValueError):  # pragma: no cover - robustesse entrée
                course_payload.setdefault("pronostics", set()).add(pronostic_id)

    def _build_stats(values: List[float]) -> Dict[str, object]:
        """Construit les statistiques descriptives pour une liste de probabilités."""

        if not values:
            return {
                "count": 0,
                "average": None,
                "median": None,
                "p10": None,
                "p90": None,
                "min": None,
                "max": None,
                "std": None,
            }

        ordered = sorted(values)
        mean_value = _safe_average(ordered)
        if mean_value is not None and len(ordered) > 1:
            variance = sum((value - mean_value) ** 2 for value in ordered) / len(ordered)
            std_value = sqrt(variance)
        else:
            std_value = 0.0 if ordered else None

        return {
            "count": len(ordered),
            "average": mean_value,
            "median": float(median(ordered)),
            "p10": _compute_percentile(ordered, 0.10),
            "p90": _compute_percentile(ordered, 0.90),
            "min": float(ordered[0]),
            "max": float(ordered[-1]),
            "std": std_value,
        }

    overall_stats = _build_stats(probabilities)
    positive_stats = _build_stats(positives)
    negative_stats = _build_stats(negatives)

    average_gap: Optional[float] = None
    if positive_stats["average"] is not None and negative_stats["average"] is not None:
        average_gap = positive_stats["average"] - negative_stats["average"]

    median_gap: Optional[float] = None
    if positive_stats["median"] is not None and negative_stats["median"] is not None:
        median_gap = positive_stats["median"] - negative_stats["median"]

    per_course_summary: List[Dict[str, object]] = []
    for payload in sorted(per_course.values(), key=lambda item: str(item.get("label"))):
        probabilities_sample = payload.get("probabilities", [])
        outcomes_sample = payload.get("outcomes", [])
        sample_size = len(probabilities_sample)
        observed_rate = _safe_average(outcomes_sample)
        average_probability = _safe_average(probabilities_sample)

        calibration_gap: Optional[float] = None
        if average_probability is not None and observed_rate is not None:
            calibration_gap = average_probability - observed_rate

        per_course_summary.append(
            {
                "course_id": payload.get("course_id"),
                "label": payload.get("label"),
                "samples": sample_size,
                "average_probability": average_probability,
                "median_probability": float(median(probabilities_sample))
                if sample_size
                else None,
                "min_probability": min(probabilities_sample) if sample_size else None,
                "max_probability": max(probabilities_sample) if sample_size else None,
                "observed_positive_rate": observed_rate,
                "average_calibration_gap": calibration_gap,
                "positive_samples": int(sum(outcomes_sample)),
                "horses": len(payload.get("horses", set())),
                "pronostics": len(payload.get("pronostics", set())),
            }
        )

    def _format_sample(record: Dict[str, object]) -> Dict[str, object]:
        """Expose les exemples significatifs dans une structure lisible."""

        return {
            "course_id": record.get("course_id"),
            "course_label": record.get("course_label"),
            "horse_id": record.get("horse_id"),
            "horse_name": record.get("horse_name"),
            "probability": record.get("probability"),
            "win_probability": record.get("win_probability"),
            "outcome": record.get("outcome"),
            "final_position": record.get("final_position"),
            "predicted_position": record.get("predicted_position"),
            "model_version": record.get("model_version"),
        }

    top_predictions = sorted(
        cleaned_samples,
        key=lambda record: record.get("probability", 0.0),
        reverse=True,
    )[:3]

    surprising_winners = sorted(
        [record for record in cleaned_samples if record.get("outcome") == 1],
        key=lambda record: record.get("probability", 0.0),
    )[:3]

    surprising_losses = sorted(
        [record for record in cleaned_samples if record.get("outcome") == 0],
        key=lambda record: record.get("probability", 0.0),
        reverse=True,
    )[:3]

    return {
        "samples": len(cleaned_samples),
        "overall": overall_stats,
        "positives": positive_stats,
        "negatives": negative_stats,
        "average_gap": average_gap,
        "median_gap": median_gap,
        "per_course": per_course_summary,
        "top_predictions": [_format_sample(record) for record in top_predictions],
        "surprising_winners": [
            _format_sample(record) for record in surprising_winners
        ],
        "surprising_losses": [
            _format_sample(record) for record in surprising_losses
        ],
    }


=======
>>>>>>> 41160daf
def _categorise_probability_sharpness(
    standard_deviation: Optional[float],
) -> Tuple[str, str]:
    """Classe la dispersion des probabilités en bandes compréhensibles."""

    if standard_deviation is None:
        return "unknown", "Dispersion indéterminée"

    if standard_deviation < 0.04:
        return "compressed", "Dispersion très faible (<4 pts)"

    if standard_deviation < 0.08:
        return "controlled", "Dispersion modérée (4-8 pts)"

    if standard_deviation < 0.12:
        return "broad", "Dispersion large (8-12 pts)"

    return "volatile", "Dispersion très large (≥12 pts)"


def _summarise_probability_sharpness(
    course_stats: Dict[int, Dict[str, object]]
) -> Dict[str, object]:
    """Synthétise la dispersion absolue des probabilités par course."""

    course_records: List[Dict[str, object]] = []

    for course_id, payload in course_stats.items():
        predictions = payload.get("predictions", [])
        if not isinstance(predictions, list) or not predictions:
            continue

        cleaned_probabilities: List[float] = []
        for entry in predictions:
            probability = entry.get("probability")
            if probability is None:
                continue

            try:
                cleaned_probabilities.append(max(float(probability), 0.0))
            except (TypeError, ValueError):  # pragma: no cover - robustesse entrée
                continue

        if not cleaned_probabilities:
            continue

        average_probability = _safe_average(cleaned_probabilities)
        if average_probability is None:
            continue

        if len(cleaned_probabilities) > 1:
            variance = sum(
                (probability - average_probability) ** 2
                for probability in cleaned_probabilities
            ) / len(cleaned_probabilities)
            standard_deviation = sqrt(variance)
        else:
            # Une seule probabilité => dispersion nulle par construction.
            standard_deviation = 0.0

        minimum_probability = min(cleaned_probabilities)
        maximum_probability = max(cleaned_probabilities)
        amplitude = maximum_probability - minimum_probability
        coefficient_of_variation: Optional[float] = None
        if average_probability > 0:
            coefficient_of_variation = standard_deviation / average_probability

        course_records.append(
            {
                "course_id": int(course_id),
                "label": str(payload.get("label") or f"Course {course_id}"),
                "runner_count": len(cleaned_probabilities),
                "average_probability": average_probability,
                "standard_deviation": standard_deviation,
                "probability_range": amplitude,
                "min_probability": minimum_probability,
                "max_probability": maximum_probability,
                "coefficient_of_variation": coefficient_of_variation,
            }
        )

    std_values = [record["standard_deviation"] for record in course_records]
    range_values = [record["probability_range"] for record in course_records]
    variation_values = [
        record["coefficient_of_variation"]
        for record in course_records
        if record["coefficient_of_variation"] is not None
    ]

    overall = {
        "courses": len(course_records),
        "average_std_dev": _safe_average(std_values),
        "min_std_dev": min(std_values) if std_values else None,
        "max_std_dev": max(std_values) if std_values else None,
        "average_range": _safe_average(range_values),
        "min_range": min(range_values) if range_values else None,
        "max_range": max(range_values) if range_values else None,
        "average_coefficient_of_variation": _safe_average(variation_values),
    }

    buckets: Dict[str, Dict[str, object]] = {}
    for record in course_records:
        bucket_key, bucket_label = _categorise_probability_sharpness(
            record["standard_deviation"]
        )
        bucket = buckets.setdefault(
            bucket_key,
            {
                "label": bucket_label,
                "standard_deviations": [],
                "ranges": [],
                "coefficients": [],
                "courses": set(),
            },
        )
        bucket["label"] = bucket_label
        bucket.setdefault("standard_deviations", []).append(
            record["standard_deviation"]
        )
        bucket.setdefault("ranges", []).append(record["probability_range"])
        if record["coefficient_of_variation"] is not None:
            bucket.setdefault("coefficients", []).append(
                record["coefficient_of_variation"]
            )
        bucket.setdefault("courses", set()).add(record["course_id"])

    for bucket in buckets.values():
        stds = bucket.pop("standard_deviations", [])
        ranges = bucket.pop("ranges", [])
        coeffs = bucket.pop("coefficients", [])
        course_ids = bucket.get("courses", set())
        bucket["samples"] = len(stds)
        bucket["average_std_dev"] = _safe_average(stds)
        bucket["min_std_dev"] = min(stds) if stds else None
        bucket["max_std_dev"] = max(stds) if stds else None
        bucket["average_range"] = _safe_average(ranges)
        bucket["average_coefficient_of_variation"] = _safe_average(coeffs)
        bucket["courses"] = len(course_ids)

    def _format_course_record(record: Dict[str, object]) -> Dict[str, object]:
        """Structure les principales statistiques pour chaque course."""

        return {
            "course_id": record["course_id"],
            "label": record["label"],
            "runner_count": record["runner_count"],
            "average_probability": record["average_probability"],
            "standard_deviation": record["standard_deviation"],
            "probability_range": record["probability_range"],
            "coefficient_of_variation": record["coefficient_of_variation"],
        }

    least_dispersed_courses = sorted(
        course_records,
        key=lambda record: record["standard_deviation"],
    )[:3]

    most_dispersed_courses = sorted(
        course_records,
        key=lambda record: record["standard_deviation"],
        reverse=True,
    )[:3]

    return {
        "samples": len(course_records),
        "overall": overall,
        "buckets": buckets,
        "least_dispersed_courses": [
            _format_course_record(record) for record in least_dispersed_courses
        ],
        "most_dispersed_courses": [
            _format_course_record(record) for record in most_dispersed_courses
        ],
    }


def _compute_normalised_dcg(
    ranked_entries: List[Tuple[Dict[str, object], Optional[int]]],
    cutoff: int,
) -> Optional[float]:
    """Calcule un NDCG@k binaire basé sur la position finale des partants.

    Le score retourne ``1.0`` lorsque les chevaux réellement placés (≤ 3) sont
    correctement classés dans les ``cutoff`` premiers pronostics, ``0`` quand ils
    sont relégués en bas de liste. S'il n'existe aucune pertinence dans les
    données (aucun podium identifié), la fonction renvoie ``1.0`` par convention
    afin de ne pas pénaliser une réunion sans signal exploitable.
    """

    if not ranked_entries:
        return None

    effective_cutoff = max(1, cutoff)

    # Transforme les positions finales en pertinence (1 si podium, 0 sinon).
    relevances = [
        1 if final_position is not None and final_position <= 3 else 0
        for _, final_position in ranked_entries
    ]

    predicted_relevances = relevances[:effective_cutoff]
    ideal_relevances = sorted(relevances, reverse=True)[:effective_cutoff]

    def _dcg(values: List[int]) -> float:
        """Calcule le Discounted Cumulative Gain d'une liste binaire."""

        return sum(
            relevance / log2(index + 2)
            for index, relevance in enumerate(values)
            if relevance
        )

    ideal_dcg = _dcg(ideal_relevances)
    if ideal_dcg == 0:
        return 1.0

    return _dcg(predicted_relevances) / ideal_dcg


def _build_calibration_table(
    scores: List[float],
    truths: List[int],
    *,
    bins: int = 5,
) -> List[Dict[str, object]]:
    """Construit un tableau de calibration par quantiles.

    L'objectif est d'exposer à la fois le volume de prédictions par tranche et
    l'écart éventuel entre probabilité moyenne et fréquence observée.
    """

    if not scores or not truths or len(scores) != len(truths):
        return []

    combined = sorted(zip(scores, truths), key=lambda item: item[0])
    bucket_size = max(1, len(combined) // bins)

    calibration_rows: List[Dict[str, object]] = []

    for idx in range(bins):
        start = idx * bucket_size
        end = (idx + 1) * bucket_size if idx < bins - 1 else len(combined)

        if start >= len(combined):
            break

        bucket = combined[start:end]
        bucket_scores = [item[0] for item in bucket]
        bucket_truths = [item[1] for item in bucket]

        calibration_rows.append(
            {
                "bin": idx + 1,
                "count": len(bucket),
                "min_probability": min(bucket_scores),
                "max_probability": max(bucket_scores),
                "average_probability": _safe_average(bucket_scores),
                "empirical_rate": _safe_average(bucket_truths),
            }
        )

    return calibration_rows


def _describe_calibration_quality(
    calibration_rows: List[Dict[str, object]]
) -> Dict[str, Optional[float]]:
    """Synthétise les écarts de calibration observés sur les quantiles."""

    if not calibration_rows:
        return {
            "expected_calibration_error": None,
            "maximum_calibration_gap": None,
            "weighted_bias": None,
            "bins": [],
        }

    total = sum(int(row.get("count", 0) or 0) for row in calibration_rows)
    if not total:
        return {
            "expected_calibration_error": None,
            "maximum_calibration_gap": None,
            "weighted_bias": None,
            "bins": [],
        }

    expected_error = 0.0
    weighted_bias = 0.0
    max_gap = 0.0
    enriched_bins: List[Dict[str, object]] = []

    for row in calibration_rows:
        count = int(row.get("count", 0) or 0)
        weight = count / total if total else 0.0
        average_probability = row.get("average_probability")
        empirical_rate = row.get("empirical_rate")

        # Le « gap » correspond à la différence entre probabilité estimée et fréquence
        # observée : une valeur positive indique que le modèle est trop conservateur,
        # une valeur négative qu'il est trop confiant.
        gap: Optional[float] = None
        if average_probability is not None and empirical_rate is not None:
            gap = empirical_rate - average_probability
            expected_error += weight * abs(gap)
            weighted_bias += weight * gap
            max_gap = max(max_gap, abs(gap))

        enriched_bins.append(
            {
                **row,
                "weight": weight,
                "calibration_gap": gap,
            }
        )

    return {
        "expected_calibration_error": expected_error,
        "maximum_calibration_gap": max_gap,
        "weighted_bias": weighted_bias,
        "bins": enriched_bins,
    }


def _decompose_brier_score(
    calibration_rows: List[Dict[str, object]],
    *,
    base_rate: Optional[float],
    brier_score: Optional[float],
) -> Dict[str, Optional[float]]:
    """Décompose la Brier score en composantes de Murphy pour guider les actions.

    La décomposition distingue trois éléments :

    - ``reliability`` mesure l'écart moyen entre probabilité prédite et fréquence
      observée sur chaque quantile. Plus il est faible, meilleure est la
      calibration.
    - ``resolution`` capture la capacité du modèle à séparer des groupes avec des
      fréquences observées différentes. Plus il est élevé, plus l'information
      apportée par les probabilités est discriminante.
    - ``uncertainty`` correspond à la variance intrinsèque du jeu de données
      (proportion de victoires). Il sert de référence pour calculer un score de
      compétence (« *skill score* »).

    Les opérateurs peuvent ainsi identifier si une dérive de la Brier score
    provient d'un manque de calibration (reliability), d'une perte de
    différenciation (resolution) ou simplement d'une variation du taux de
    gagnants (uncertainty). Lorsque le taux de gagnants est extrême (0 % ou 100
    %), la composante d'incertitude annule toute interprétation et nous
    neutralisons le *skill score*.
    """

    if not calibration_rows or base_rate is None or brier_score is None:
        return {
            "reliability": None,
            "resolution": None,
            "uncertainty": None,
            "skill_score": None,
            "bins": [],
        }

    total = sum(int(row.get("count", 0) or 0) for row in calibration_rows)
    if not total:
        return {
            "reliability": None,
            "resolution": None,
            "uncertainty": base_rate * (1 - base_rate),
            "skill_score": None,
            "bins": [],
        }

    reliability = 0.0
    resolution = 0.0
    decomposition_rows: List[Dict[str, object]] = []

    for row in calibration_rows:
        count = int(row.get("count", 0) or 0)
        if count <= 0:
            continue

        average_probability = row.get("average_probability")
        empirical_rate = row.get("empirical_rate")
        if average_probability is None or empirical_rate is None:
            continue

        weight = count / total
        reliability_contrib = weight * (average_probability - empirical_rate) ** 2
        resolution_contrib = weight * (empirical_rate - base_rate) ** 2

        reliability += reliability_contrib
        resolution += resolution_contrib

        decomposition_rows.append(
            {
                "bin": row.get("bin"),
                "count": count,
                "weight": weight,
                "average_probability": average_probability,
                "empirical_rate": empirical_rate,
                "reliability_contribution": reliability_contrib,
                "resolution_contribution": resolution_contrib,
            }
        )

    uncertainty = base_rate * (1 - base_rate)
    skill_score: Optional[float]
    if uncertainty and uncertainty > 0:
        skill_score = 1 - (brier_score / uncertainty)
    else:
        skill_score = None

    return {
        "reliability": reliability if decomposition_rows else None,
        "resolution": resolution if decomposition_rows else None,
        "uncertainty": uncertainty,
        "skill_score": skill_score,
        "bins": decomposition_rows,
    }


def _build_gain_curve(
    scores: List[float],
    truths: List[int],
    *,
    steps: int = 5,
) -> List[Dict[str, Optional[float]]]:
    """Construit une courbe de gain cumulative sur plusieurs paliers.

    L'objectif est de mesurer la capacité du modèle à concentrer rapidement
    les bons partants (top 3) lorsqu'on ne retient que les meilleures
    probabilités. Chaque ligne représente la performance cumulée après avoir
    couvert ``coverage`` pourcent des partants.
    """

    if not scores or not truths or len(scores) != len(truths):
        return []

    combined = sorted(zip(scores, truths), key=lambda item: item[0], reverse=True)
    total = len(combined)
    total_positive = sum(truths)

    gain_curve: List[Dict[str, Optional[float]]] = []
    cumulative_hits = 0

    for step in range(1, steps + 1):
        cutoff = max(1, ceil(total * (step / steps)))
        selection = combined[:cutoff]
        cumulative_hits = sum(truth for _, truth in selection)

        coverage = cutoff / total
        cumulative_hit_rate = cumulative_hits / cutoff if cutoff else None
        capture_rate: Optional[float] = None
        if total_positive:
            capture_rate = cumulative_hits / total_positive

        gain_curve.append(
            {
                "step": step,
                "coverage": coverage,
                "observations": cutoff,
                "cumulative_hit_rate": cumulative_hit_rate,
                "capture_rate": capture_rate,
            }
        )

    return gain_curve


def _build_precision_recall_curve(
    scores: List[float],
    truths: List[int],
    *,
    sample_points: int = 8,
) -> List[Dict[str, Optional[float]]]:
    """Construit une table compacte de la courbe précision-rappel."""

    if (
        not scores
        or not truths
        or len(scores) != len(truths)
        or precision_recall_curve is None
    ):
        return []

    precision, recall, thresholds = precision_recall_curve(truths, scores)

    if len(thresholds) == 0:
        return []

    curve: List[Dict[str, Optional[float]]] = []

    for idx, threshold in enumerate(list(thresholds)):
        current_precision = float(precision[idx + 1])
        current_recall = float(recall[idx + 1])
        denom = current_precision + current_recall
        f1_score_value = (2 * current_precision * current_recall / denom) if denom else 0.0
        curve.append(
            {
                "threshold": float(threshold),
                "precision": current_precision,
                "recall": current_recall,
                "f1": f1_score_value,
            }
        )

    # Ajoute le point terminal (tous positifs) pour compléter la courbe.
    end_precision = float(precision[-1])
    end_recall = float(recall[-1])
    denom = end_precision + end_recall
    curve.append(
        {
            "threshold": 0.0,
            "precision": end_precision,
            "recall": end_recall,
            "f1": (2 * end_precision * end_recall / denom) if denom else 0.0,
        }
    )

    if len(curve) > sample_points:
        step = max(1, len(curve) // sample_points)
        reduced = [curve[idx] for idx in range(0, len(curve), step)]
        if reduced[-1] != curve[-1]:
            reduced.append(curve[-1])
        curve = reduced[:sample_points]

    return curve


def _build_roc_curve(
    scores: List[float],
    truths: List[int],
    *,
    sample_points: int = 12,
) -> List[Dict[str, Optional[float]]]:
    """Échantillonne la courbe ROC pour suivre le compromis rappel/spécificité."""

    if (
        not scores
        or not truths
        or len(scores) != len(truths)
        or len(set(truths)) < 2
        or roc_curve is None
    ):
        return []

    false_positive_rate, true_positive_rate, thresholds = roc_curve(truths, scores)

    if len(thresholds) == 0:
        return []

    total_points = len(thresholds)
    step = max(1, total_points // sample_points)
    sampled_indices = list(range(0, total_points, step))
    if sampled_indices[-1] != total_points - 1:
        sampled_indices.append(total_points - 1)

    roc_points: List[Dict[str, Optional[float]]] = []

    for idx in sampled_indices:
        threshold_value = thresholds[idx]
        # Le premier seuil retourné par scikit-learn est ``inf`` : on le remplace
        # par ``None`` pour indiquer qu'aucune coupure n'est appliquée.
        if threshold_value == float("inf"):
            threshold: Optional[float] = None
        else:
            threshold = float(threshold_value)

        fpr_value = float(false_positive_rate[idx])
        tpr_value = float(true_positive_rate[idx])

        roc_points.append(
            {
                "threshold": threshold,
                "false_positive_rate": fpr_value,
                "true_positive_rate": tpr_value,
                # Youden J pour identifier le meilleur seuil (TPR - FPR).
                "youden_j": tpr_value - fpr_value,
                "specificity": 1.0 - fpr_value,
            }
        )

    return roc_points


def _build_lift_table(
    scores: List[float],
    truths: List[int],
    *,
    buckets: int = 5,
) -> Dict[str, object]:
    """Construit un tableau de *lift* pour comparer chaque tranche au taux global."""

    if not scores or not truths or len(scores) != len(truths):
        return {"baseline_rate": None, "buckets": []}

    combined = sorted(zip(scores, truths), key=lambda item: item[0], reverse=True)
    total = len(combined)
    total_positive = sum(truths)
    baseline_rate = total_positive / total if total else 0.0

    bucket_size = max(1, total // buckets)
    buckets_rows: List[Dict[str, Optional[float]]] = []
    cumulative_positive = 0

    for idx in range(buckets):
        start = idx * bucket_size
        end = (idx + 1) * bucket_size if idx < buckets - 1 else total

        if start >= total:
            break

        bucket = combined[start:end]
        bucket_total = len(bucket)
        bucket_positive = sum(truth for _, truth in bucket)
        hit_rate: Optional[float] = None
        if bucket_total:
            hit_rate = bucket_positive / bucket_total

        cumulative_positive += bucket_positive

        buckets_rows.append(
            {
                "bucket": idx + 1,
                "from_fraction": start / total,
                "to_fraction": end / total,
                "observations": bucket_total,
                "hit_rate": hit_rate,
                "lift": (hit_rate / baseline_rate) if hit_rate is not None and baseline_rate > 0 else None,
                "cumulative_capture": (
                    cumulative_positive / total_positive if total_positive else None
                ),
                "cumulative_coverage": end / total,
            }
        )

    return {"baseline_rate": baseline_rate if total else None, "buckets": buckets_rows}


def _compute_ks_analysis(
    scores: List[float],
    truths: List[int],
    *,
    sample_points: int = 20,
) -> Dict[str, object]:
    """Mesure la séparation des distributions via le test KS discret.

    Le calcul reporte à la fois la statistique (distance maximale entre les
    distributions cumulées des positifs et négatifs) et une version compacte de
    la courbe pour visualiser rapidement les écarts. Cette vue complète la
    calibration : un modèle bien calibré mais incapable de séparer les classes
    sera pénalisé par une statistique KS faible.
    """

    if not scores or not truths or len(scores) != len(truths):
        return {"ks_statistic": None, "ks_threshold": None, "curve": []}

    total_positive = sum(truths)
    total_negative = len(truths) - total_positive

    if total_positive == 0 or total_negative == 0:
        # Dans ces cas extrêmes, la statistique KS est peu informative : on
        # retourne des valeurs nulles tout en conservant la structure attendue.
        return {"ks_statistic": None, "ks_threshold": None, "curve": []}

    combined = sorted(zip(scores, truths), key=lambda item: item[0], reverse=True)

    ks_statistic = 0.0
    ks_threshold: Optional[float] = None
    curve: List[Dict[str, float]] = []

    positives_seen = 0
    negatives_seen = 0
    step = max(1, len(combined) // sample_points)

    for index, (score, truth) in enumerate(combined, start=1):
        if truth:
            positives_seen += 1
        else:
            negatives_seen += 1

        true_positive_rate = positives_seen / total_positive
        false_positive_rate = negatives_seen / total_negative
        distance = abs(true_positive_rate - false_positive_rate)

        if distance >= ks_statistic:
            ks_statistic = distance
            ks_threshold = score

        if index % step == 0 or index == len(combined):
            curve.append(
                {
                    "fraction": index / len(combined),
                    "threshold": score,
                    "true_positive_rate": true_positive_rate,
                    "false_positive_rate": false_positive_rate,
                    "distance": distance,
                }
            )

    return {
        "ks_statistic": ks_statistic,
        "ks_threshold": ks_threshold,
        "curve": curve,
    }


def _evaluate_threshold_grid(
    scores: List[float],
    truths: List[int],
    thresholds: List[float],
) -> Dict[str, Dict[str, Optional[float]]]:
    """Calcule la sensibilité des métriques pour plusieurs seuils."""

    if not scores or not truths:
        return {}

    evaluation: Dict[str, Dict[str, Optional[float]]] = {}

    for threshold in sorted(set(thresholds)):
        predicted = [1 if score >= threshold else 0 for score in scores]

        accuracy = precision = recall = f1 = None
        if accuracy_score:
            accuracy = accuracy_score(truths, predicted)
            precision = precision_score(truths, predicted, zero_division=0)
            recall = recall_score(truths, predicted, zero_division=0)
            f1 = f1_score(truths, predicted, zero_division=0)

        evaluation[f"{threshold:.2f}"] = {
            "accuracy": accuracy,
            "precision": precision,
            "recall": recall,
            "f1": f1,
            "positive_rate": sum(predicted) / len(predicted) if predicted else None,
        }

    return evaluation


def _summarise_threshold_recommendations(
    grid: Dict[str, Dict[str, Optional[float]]]
) -> Dict[str, object]:
    """Identifie les seuils opérationnels les plus intéressants."""

    if not grid:
        return {
            "grid": [],
            "best_f1": None,
            "maximize_precision": None,
            "maximize_recall": None,
        }

    # On convertit la grille en liste triée pour exposer les seuils de manière lisible.
    ordered_grid: List[Dict[str, Optional[float]]] = []
    for threshold_label, metrics in grid.items():
        try:
            threshold_value = float(threshold_label)
        except (TypeError, ValueError):
            # On ignore les libellés non numériques afin de ne pas casser la vue.
            continue

        ordered_grid.append(
            {
                "threshold": threshold_value,
                "accuracy": metrics.get("accuracy"),
                "precision": metrics.get("precision"),
                "recall": metrics.get("recall"),
                "f1": metrics.get("f1"),
                "positive_rate": metrics.get("positive_rate"),
            }
        )

    ordered_grid.sort(key=lambda row: row["threshold"])

    def _select_best(metric: str) -> Optional[Dict[str, Optional[float]]]:
        """Retourne la ligne optimisant ``metric`` (avec tie-break sur le seuil)."""

        best_row: Optional[Dict[str, Optional[float]]] = None
        best_value = float("-inf")

        for row in ordered_grid:
            value = row.get(metric)
            if value is None:
                continue

            if (
                value > best_value + 1e-12
                or (
                    best_row is not None
                    and abs(value - best_value) <= 1e-12
                    and row["threshold"] < best_row["threshold"]
                )
            ):
                best_value = float(value)
                best_row = row

        return best_row

    best_f1_row = _select_best("f1")
    best_precision_row = _select_best("precision")
    best_recall_row = _select_best("recall")

    # Pour le meilleur F1, on expose l'ensemble des métriques associées afin
    # d'aider l'opérateur à comprendre le compromis proposé.
    best_f1_payload: Optional[Dict[str, Optional[float]]] = None
    if best_f1_row is not None:
        best_f1_payload = {
            "threshold": best_f1_row["threshold"],
            "f1": best_f1_row.get("f1"),
            "precision": best_f1_row.get("precision"),
            "recall": best_f1_row.get("recall"),
            "positive_rate": best_f1_row.get("positive_rate"),
        }

    def _row_to_summary(row: Optional[Dict[str, Optional[float]]], metric: str) -> Optional[Dict[str, Optional[float]]]:
        if row is None:
            return None

        return {
            "threshold": row["threshold"],
            metric: row.get(metric),
            "positive_rate": row.get("positive_rate"),
        }

    return {
        "grid": ordered_grid,
        "best_f1": best_f1_payload,
        "maximize_precision": _row_to_summary(best_precision_row, "precision"),
        "maximize_recall": _row_to_summary(best_recall_row, "recall"),
    }


def _analyse_odds_alignment(
    samples: List[Dict[str, object]]
) -> Dict[str, object]:
    """Quantifie l'alignement entre les probabilités projetées et les cotes publiques."""

    def _empty_payload(priced_count: int = 0) -> Dict[str, object]:
        """Construit une réponse neutre lorsque les données sont insuffisantes."""

        return {
            "priced_samples": priced_count,
            "usable_samples": 0,
            "pearson_correlation": None,
            "mean_probability_gap": None,
            "mean_absolute_error": None,
            "root_mean_squared_error": None,
            "average_predicted_probability": None,
            "average_implied_probability": None,
            "average_overround": None,
            "median_overround": None,
            "courses_with_overlay": 0,
            "course_overrounds": [],
        }

    if not samples:
        return _empty_payload(0)

    priced_samples = [
        sample
        for sample in samples
        if sample.get("odds") is not None and float(sample.get("odds", 0.0)) > 0.0
    ]

    if not priced_samples:
        return _empty_payload(0)

    predicted_probabilities: List[float] = []
    implied_probabilities: List[float] = []
    course_implied_map: Dict[object, List[float]] = {}

    for sample in priced_samples:
        probability = float(sample.get("probability", 0.0))
        odds = float(sample.get("odds", 0.0))

        if odds <= 0.0:
            # Les cotes nulles ou négatives ne peuvent pas être converties en probabilité implicite.
            continue

        implied_probability = 1.0 / odds

        predicted_probabilities.append(probability)
        implied_probabilities.append(implied_probability)

        course_id = sample.get("course_id")
        course_implied_map.setdefault(course_id, []).append(implied_probability)

    usable_samples = len(predicted_probabilities)
    if usable_samples == 0:
        # Si toutes les entrées avaient des cotes invalides, on reste sur un retour neutre.
        return _empty_payload(len(priced_samples))

    # Moyennes et écarts moyens pour visualiser l'écart général au marché.
    mean_gap = sum(
        probability - implied
        for probability, implied in zip(predicted_probabilities, implied_probabilities)
    ) / usable_samples

    mean_absolute_error = sum(
        abs(probability - implied)
        for probability, implied in zip(predicted_probabilities, implied_probabilities)
    ) / usable_samples

    root_mean_squared_error = sqrt(
        sum(
            (probability - implied) ** 2
            for probability, implied in zip(predicted_probabilities, implied_probabilities)
        )
        / usable_samples
    )

    average_predicted_probability = sum(predicted_probabilities) / usable_samples
    average_implied_probability = sum(implied_probabilities) / usable_samples

    # Calcul de la corrélation de Pearson pour mesurer la cohérence du classement proposé
    # par rapport aux cotes publiées.
    mean_predicted = average_predicted_probability
    mean_implied = average_implied_probability

    numerator = sum(
        (probability - mean_predicted) * (implied - mean_implied)
        for probability, implied in zip(predicted_probabilities, implied_probabilities)
    )
    denominator_predicted = sum(
        (probability - mean_predicted) ** 2 for probability in predicted_probabilities
    )
    denominator_implied = sum(
        (implied - mean_implied) ** 2 for implied in implied_probabilities
    )

    if denominator_predicted <= 0.0 or denominator_implied <= 0.0:
        pearson_correlation = None
    else:
        pearson_correlation = numerator / sqrt(denominator_predicted * denominator_implied)

    course_overrounds: List[Dict[str, object]] = []
    overround_values: List[float] = []

    for course_id, implied_values in course_implied_map.items():
        total_implied = sum(implied_values)
        overround = total_implied - 1.0
        overround_values.append(overround)
        course_overrounds.append(
            {
                "course_id": course_id,
                "runner_count": len(implied_values),
                "implied_probability_sum": total_implied,
                "overround": overround,
            }
        )

    def _course_sort_key(entry: Dict[str, object]) -> Tuple[int, object]:
        course_identifier = entry.get("course_id")
        return (1, 0) if course_identifier is None else (0, course_identifier)

    course_overrounds.sort(key=_course_sort_key)

    courses_with_overlay = sum(1 for value in overround_values if value < 0.0)

    average_overround = (
        sum(overround_values) / len(overround_values)
        if overround_values
        else None
    )

    median_overround: Optional[float]
    if not overround_values:
        median_overround = None
    else:
        sorted_overrounds = sorted(overround_values)
        mid = len(sorted_overrounds) // 2
        if len(sorted_overrounds) % 2 == 1:
            median_overround = sorted_overrounds[mid]
        else:
            median_overround = (
                sorted_overrounds[mid - 1] + sorted_overrounds[mid]
            ) / 2.0

    return {
        "priced_samples": len(priced_samples),
        "usable_samples": usable_samples,
        "pearson_correlation": pearson_correlation,
        "mean_probability_gap": mean_gap,
        "mean_absolute_error": mean_absolute_error,
        "root_mean_squared_error": root_mean_squared_error,
        "average_predicted_probability": average_predicted_probability,
        "average_implied_probability": average_implied_probability,
        "average_overround": average_overround,
        "median_overround": median_overround,
        "courses_with_overlay": courses_with_overlay,
        "course_overrounds": course_overrounds,
    }


def _summarise_betting_value(
    samples: List[Dict[str, object]],
    threshold: float,
) -> Dict[str, object]:
    """Estime la rentabilité théorique et réalisée des paris."""

    if not samples:
        return {
            "priced_samples": 0,
            "bets_considered": 0,
            "realized_roi": None,
            "expected_value_per_bet": None,
            "average_edge": None,
            "average_predicted_probability": None,
            "average_implied_probability": None,
            "actual_win_rate": None,
            "best_value_candidates": [],
        }

    priced_samples = [
        sample
        for sample in samples
        if sample.get("odds") is not None and float(sample.get("odds")) > 1.0
    ]

    if not priced_samples:
        return {
            "priced_samples": 0,
            "bets_considered": 0,
            "realized_roi": None,
            "expected_value_per_bet": None,
            "average_edge": None,
            "average_predicted_probability": None,
            "average_implied_probability": None,
            "actual_win_rate": None,
            "best_value_candidates": [],
        }

    bets = [
        sample
        for sample in priced_samples
        if float(sample.get("probability", 0.0)) >= threshold
    ]

    if not bets:
        return {
            "priced_samples": len(priced_samples),
            "bets_considered": 0,
            "realized_roi": None,
            "expected_value_per_bet": None,
            "average_edge": None,
            "average_predicted_probability": None,
            "average_implied_probability": None,
            "actual_win_rate": None,
            "best_value_candidates": [],
        }

    realized_return = 0.0
    expected_values: List[float] = []
    edges: List[float] = []
    predicted_probs: List[float] = []
    implied_probs: List[float] = []

    for bet in bets:
        probability = float(bet.get("probability", 0.0))
        odds = float(bet.get("odds", 0.0))
        implied = 1.0 / odds if odds > 0 else 0.0

        predicted_probs.append(probability)
        implied_probs.append(implied)
        edges.append(probability - implied)

        expected_gain = probability * (odds - 1.0) - (1.0 - probability)
        expected_values.append(expected_gain)

        if bet.get("is_winner"):
            realized_return += odds - 1.0
        else:
            realized_return -= 1.0

    bets_considered = len(bets)
    realized_roi = realized_return / bets_considered if bets_considered else None

    best_value_candidates = sorted(
        (
            {
                "course_id": bet.get("course_id"),
                "partant_id": bet.get("partant_id"),
                "horse_name": bet.get("horse_name"),
                "probability": float(bet.get("probability", 0.0)),
                "odds": float(bet.get("odds", 0.0)),
                "edge": float(edge),
                "won": bool(bet.get("is_winner")),
                "final_position": bet.get("final_position"),
            }
            for bet, edge in zip(bets, edges)
        ),
        key=lambda candidate: candidate["edge"],
        reverse=True,
    )[:3]

    return {
        "priced_samples": len(priced_samples),
        "bets_considered": bets_considered,
        "realized_roi": realized_roi,
        "expected_value_per_bet": sum(expected_values) / bets_considered,
        "average_edge": sum(edges) / bets_considered,
        "average_predicted_probability": sum(predicted_probs) / bets_considered,
        "average_implied_probability": sum(implied_probs) / bets_considered,
        "actual_win_rate": sum(1 for bet in bets if bet.get("is_winner")) / bets_considered,
        "best_value_candidates": best_value_candidates,
    }


def _compute_probability_edge(
    predicted_probability: Optional[object],
    market_odds: Optional[object],
) -> Optional[float]:
    """Calcule l'écart entre la probabilité du modèle et l'implicite du marché."""

    if predicted_probability is None:
        return None

    try:
        model_probability = float(predicted_probability)
    except (TypeError, ValueError):
        return None

    if model_probability < 0.0 or model_probability > 1.0:
        model_probability = max(0.0, min(model_probability, 1.0))

    try:
        odds_value = float(market_odds) if market_odds is not None else None
    except (TypeError, ValueError):
        odds_value = None

    if odds_value is None or odds_value <= 1.0:
        return None

    implied_probability = 1.0 / odds_value
    return model_probability - implied_probability


def _categorise_probability_edge(
    edge_value: Optional[float],
) -> Tuple[str, str]:
    """Regroupe l'écart modèle/marché en segments interprétables."""

    if edge_value is None:
        return "unknown_edge", "Écart de probabilité inconnu"

    if edge_value >= 0.18:
        return "strong_positive_edge", "Écart très favorable (≥ 18 pts)"

    if edge_value >= 0.08:
        return "positive_edge", "Écart favorable (8-18 pts)"

    if edge_value >= 0.03:
        return "slight_positive_edge", "Écart légèrement favorable (3-8 pts)"

    if edge_value <= -0.10:
        return "strong_negative_edge", "Écart très défavorable (≤ -10 pts)"

    if edge_value <= -0.04:
        return "negative_edge", "Écart défavorable (-10 à -4 pts)"

    return "neutral_edge", "Écart neutre (-4 à +3 pts)"


def _summarise_probability_edge_performance(
    breakdown: Dict[str, Dict[str, object]]
) -> Dict[str, Dict[str, Optional[float]]]:
    """Analyse la réussite par tranche d'écart avec les cotes publiques."""

    if not breakdown:
        return {}

    total_samples = sum(len(payload.get("truths", [])) for payload in breakdown.values())
    edge_metrics: Dict[str, Dict[str, Optional[float]]] = {}

    order_priority = {
        "strong_positive_edge": 0,
        "positive_edge": 1,
        "slight_positive_edge": 2,
        "neutral_edge": 3,
        "negative_edge": 4,
        "strong_negative_edge": 5,
        "unknown_edge": 6,
    }

    for segment, payload in sorted(
        breakdown.items(),
        key=lambda item: (order_priority.get(item[0], 99), item[0]),
    ):
        truths = list(payload.get("truths", []))
        predicted = list(payload.get("predictions", []))
        scores = list(payload.get("scores", []))
        courses: Set[int] = set(payload.get("courses", set()))
        horses: Set[int] = set(payload.get("horses", set()))
        edges = [float(value) for value in payload.get("edges", []) if value is not None]
        implied_probabilities = [
            float(value)
            for value in payload.get("implied_probabilities", [])
            if value is not None
        ]
        odds_values = [
            float(value) for value in payload.get("odds", []) if value is not None
        ]

        summary = _summarise_group_performance(truths, predicted, scores)
        summary["label"] = payload.get("label", segment)
        summary["share"] = (len(truths) / total_samples) if total_samples else None
        summary["courses"] = len(courses)
        summary["horses"] = len(horses)
        summary["observed_positive_rate"] = (
            sum(truths) / len(truths) if truths else None
        )

        if edges:
            ordered = sorted(edges)
            midpoint = len(ordered) // 2
            if len(ordered) % 2 == 0:
                median_edge = (ordered[midpoint - 1] + ordered[midpoint]) / 2
            else:
                median_edge = ordered[midpoint]

            summary.update(
                {
                    "average_edge": _safe_average(edges),
                    "median_edge": median_edge,
                    "min_edge": ordered[0],
                    "max_edge": ordered[-1],
                }
            )
        else:
            summary.update(
                {
                    "average_edge": None,
                    "median_edge": None,
                    "min_edge": None,
                    "max_edge": None,
                }
            )

        summary["average_implied_probability"] = _safe_average(implied_probabilities)
        summary["average_odds"] = _safe_average(odds_values)

        edge_metrics[segment] = summary

    return edge_metrics


def _categorise_probability_error(
    absolute_error: Optional[object],
) -> Tuple[str, str, Optional[float]]:
    """Classe l'écart absolu probabilité / réalité en fourchettes parlantes."""

    if absolute_error is None:
        return "error_unknown", "Erreur inconnue", None

    try:
        value = float(absolute_error)
    except (TypeError, ValueError):  # pragma: no cover - robustesse sur données inattendues
        return "error_unknown", "Erreur inconnue", None

    # Les écarts théoriques sont bornés dans [0, 1]. On contraint donc la valeur
    # afin d'éviter qu'une dérive d'arrondi ne vienne polluer la catégorisation.
    value = max(0.0, min(value, 1.0))

    if value <= 0.10:
        return "error_0_10", "Ultra précis (≤ 10 pts)", value

    if value <= 0.20:
        return "error_10_20", "Fiable (10-20 pts)", value

    if value <= 0.35:
        return "error_20_35", "Approximation (20-35 pts)", value

    if value <= 0.50:
        return "error_35_50", "Fragile (35-50 pts)", value

    return "error_50_plus", "À surveiller (> 50 pts)", value


def _summarise_probability_error_performance(
    breakdown: Dict[str, Dict[str, object]]
) -> Dict[str, Dict[str, Optional[float]]]:
    """Analyse la précision réelle selon l'écart absolu des probabilités."""

    if not breakdown:
        return {}

    total_samples = sum(len(payload.get("truths", [])) for payload in breakdown.values())
    error_metrics: Dict[str, Dict[str, Optional[float]]] = {}

    for segment in sorted(breakdown.keys()):
        payload = breakdown[segment]
        truths = list(payload.get("truths", []))
        predicted = list(payload.get("predictions", []))
        scores = list(payload.get("scores", []))
        courses: Set[int] = set(payload.get("courses", set()))
        errors = [
            float(value)
            for value in payload.get("errors", [])
            if value is not None
        ]

        summary = _summarise_group_performance(truths, predicted, scores)
        summary["label"] = payload.get("label", segment)
        summary["share"] = (len(truths) / total_samples) if total_samples else None
        summary["courses"] = len(courses)
        summary["observed_positive_rate"] = sum(truths) / len(truths) if truths else None

        if errors:
            ordered = sorted(errors)
            midpoint = len(ordered) // 2
            if len(ordered) % 2 == 0:
                median_error = (ordered[midpoint - 1] + ordered[midpoint]) / 2
            else:
                median_error = ordered[midpoint]

            summary.update(
                {
                    "average_absolute_error": _safe_average(errors),
                    "median_absolute_error": median_error,
                    "min_absolute_error": ordered[0],
                    "max_absolute_error": ordered[-1],
                }
            )
        else:
            summary.update(
                {
                    "average_absolute_error": None,
                    "median_absolute_error": None,
                    "min_absolute_error": None,
                    "max_absolute_error": None,
                }
            )

        error_metrics[segment] = summary

    return error_metrics


def _categorise_prediction_outcome(
    predicted_label: int,
    actual_label: int,
) -> Tuple[str, str]:
    """Retourne une clé et un libellé pour chaque couple prédiction / réalité."""

    if actual_label == 1 and predicted_label == 1:
        return "true_positive", "Succès (positif confirmé)"

    if actual_label == 0 and predicted_label == 0:
        return "true_negative", "Succès (négatif confirmé)"

    if actual_label == 0 and predicted_label == 1:
        return "false_positive", "Faux positif (à filtrer)"

    return "false_negative", "Faux négatif (à investiguer)"


def _summarise_prediction_outcome_performance(
    breakdown: Dict[str, Dict[str, object]]
) -> Dict[str, Dict[str, Optional[float]]]:
    """Dresse un tableau de bord par type d'issue (TP/FP/TN/FN)."""

    if not breakdown:
        return {}

    total_samples = sum(len(payload.get("truths", [])) for payload in breakdown.values())
    outcome_metrics: Dict[str, Dict[str, Optional[float]]] = {}

    for segment in sorted(breakdown.keys()):
        payload = breakdown[segment]
        truths = list(payload.get("truths", []))
        predicted = list(payload.get("predictions", []))
        scores = [
            float(value)
            for value in payload.get("scores", [])
            if value is not None
        ]
        courses: Set[int] = set(payload.get("courses", set()))
        pronostics: Set[int] = set(payload.get("pronostics", set()))
        model_versions: Set[str] = set(payload.get("model_versions", set()))

        summary = _summarise_group_performance(truths, predicted, scores)
        summary.update(
            {
                "label": payload.get("label", segment),
                "share": (summary["samples"] / total_samples) if total_samples else None,
                "courses": len(courses),
                "pronostics": len(pronostics),
                "model_version_count": len(model_versions),
                "model_versions": sorted(model_versions),
                "observed_positive_rate": sum(truths) / len(truths) if truths else None,
                "prediction_rate": sum(predicted) / len(predicted) if predicted else None,
            }
        )

        average_probability = _safe_average(scores)
        observed_rate = summary["observed_positive_rate"]
        summary["average_probability"] = average_probability

        if average_probability is not None and observed_rate is not None:
            summary["average_calibration_gap"] = average_probability - observed_rate
        else:
            summary["average_calibration_gap"] = None

        if truths:
            summary["accuracy_within_segment"] = sum(
                1 for truth, prediction in zip(truths, predicted) if truth == prediction
            ) / len(truths)
        else:
            summary["accuracy_within_segment"] = None

        outcome_metrics[segment] = summary

    return outcome_metrics


def _categorise_probability_margin(
    primary_probability: Optional[object],
    secondary_probability: Optional[object],
) -> Tuple[str, str, Optional[float]]:
    """Classe l'écart entre les deux meilleurs pronostics d'une course."""

    if primary_probability is None:
        return "margin_unknown", "Marge inconnue", None

    try:
        top_probability = float(primary_probability)
    except (TypeError, ValueError):  # pragma: no cover - robustesse face à des valeurs corrompues
        return "margin_unknown", "Marge inconnue", None

    # Lorsque la deuxième cote est absente (course mono-partant ou données incomplètes),
    # on conserve un segment dédié afin de ne pas mélanger ces cas aux marges habituelles.
    if secondary_probability is None:
        return "margin_singleton", "Sans challenger déclaré", top_probability

    try:
        runner_up_probability = float(secondary_probability)
    except (TypeError, ValueError):  # pragma: no cover - sécurité supplémentaire
        return "margin_unknown", "Marge inconnue", None

    margin = max(0.0, min(top_probability - runner_up_probability, 1.0))
    # Arrondi technique pour éviter qu'un flottant représenté comme 0.0500000000001
    # ne bascule dans la tranche supérieure alors qu'il devrait rester "≤ 5 pts".
    margin = round(margin, 10)

    if margin <= 0.05:
        return "margin_tight", "Très serré (≤ 5 pts)", margin

    if margin <= 0.10:
        return "margin_close", "Serré (5-10 pts)", margin

    if margin <= 0.20:
        return "margin_buffered", "Dégagé (10-20 pts)", margin

    return "margin_clear", "Très confortable (> 20 pts)", margin


def _summarise_probability_margin_performance(
    breakdown: Dict[str, Dict[str, object]]
) -> Dict[str, Dict[str, Optional[float]]]:
    """Analyse la fiabilité des pronostics selon la marge sur le dauphin."""

    if not breakdown:
        return {}

    total_samples = sum(len(payload.get("truths", [])) for payload in breakdown.values())
    margin_metrics: Dict[str, Dict[str, Optional[float]]] = {}

    for segment in sorted(breakdown.keys()):
        payload = breakdown[segment]
        truths = list(payload.get("truths", []))
        predicted = list(payload.get("predictions", []))
        scores = [float(value) for value in payload.get("scores", []) if value is not None]
        courses: Set[int] = set(payload.get("courses", set()))
        horses: Set[int] = set(payload.get("horses", set()))
        margins = [
            float(value)
            for value in payload.get("margins", [])
            if value is not None
        ]

        summary = _summarise_group_performance(truths, predicted, scores)
        summary.update(
            {
                "label": payload.get("label", segment),
                "share": (summary["samples"] / total_samples) if total_samples else None,
                "courses": len(courses),
                "horses": len(horses),
                "observed_positive_rate": sum(truths) / len(truths) if truths else None,
                "average_probability": _safe_average(scores),
            }
        )

        if margins:
            ordered_margins = sorted(margins)
            midpoint = len(ordered_margins) // 2
            if len(ordered_margins) % 2 == 0:
                median_margin = (
                    ordered_margins[midpoint - 1] + ordered_margins[midpoint]
                ) / 2
            else:
                median_margin = ordered_margins[midpoint]

            summary.update(
                {
                    "average_margin": _safe_average(margins),
                    "median_margin": median_margin,
                    "min_margin": ordered_margins[0],
                    "max_margin": ordered_margins[-1],
                }
            )
        else:
            summary.update(
                {
                    "average_margin": None,
                    "median_margin": None,
                    "min_margin": None,
                    "max_margin": None,
                }
            )

        margin_metrics[segment] = summary

    return margin_metrics


def _extract_feature_contributions(payload: Optional[object]) -> Dict[str, float]:
    """Normalise une structure SHAP arbitraire en dictionnaire ``feature -> valeur``.

    Les contributions peuvent provenir d'un dictionnaire natif, d'une liste de
    dictionnaires (contenant les clés ``feature``/``value`` ou ``contribution``),
    ou encore d'une chaîne JSON. Tous les éléments non convertibles en flottants
    sont silencieusement ignorés afin de garantir la robustesse de l'agrégation.
    """

    if payload is None:
        return {}

    raw_data: object = payload

    if isinstance(payload, str):
        try:
            raw_data = json.loads(payload)
        except json.JSONDecodeError:
            return {}

    contributions: Dict[str, float] = {}

    if isinstance(raw_data, dict):
        for key, value in raw_data.items():
            try:
                contributions[str(key)] = float(value)
            except (TypeError, ValueError):  # pragma: no cover - sécurité parsing
                continue
        return contributions

    if isinstance(raw_data, list):
        for item in raw_data:
            if not isinstance(item, dict):
                continue

            feature_name = item.get("feature") or item.get("name") or item.get("label")
            if not feature_name:
                continue

            raw_value = (
                item.get("value")
                if item.get("value") is not None
                else item.get("contribution")
                if item.get("contribution") is not None
                else item.get("impact")
            )

            if raw_value is None:
                continue

            try:
                contributions[str(feature_name)] = float(raw_value)
            except (TypeError, ValueError):  # pragma: no cover - valeurs non numériques
                continue

        return contributions

    return {}


def _summarise_feature_contribution_performance(
    tracker: Dict[str, Dict[str, object]]
) -> Dict[str, object]:
    """Agrège les contributions SHAP pour identifier les leviers dominants.

    Le résultat expose pour chaque feature la contribution moyenne, absolue,
    la part d'occurrences positives/négatives ainsi que les extrêmes observés.
    Une vue *top features* permet de prioriser les facteurs expliquant les
    décisions du modèle sur la fenêtre analysée.
    """

    if not tracker:
        return {
            "total_samples": 0,
            "prediction_samples": 0,
            "features": {},
            "top_features": [],
        }

    features_summary: Dict[str, Dict[str, object]] = {}
    ranking: List[Dict[str, object]] = []
    total_samples = 0
    prediction_ids: Set[int] = set()

    for feature, stats in tracker.items():
        samples = int(stats.get("samples", 0))
        if samples <= 0:
            continue

        total_samples += samples
        prediction_ids.update(stats.get("predictions", set()))

        total_contribution = float(stats.get("total_contribution", 0.0))
        total_abs_contribution = float(stats.get("total_abs_contribution", 0.0))
        positive_count = int(stats.get("positive_count", 0))
        negative_count = int(stats.get("negative_count", 0))
        neutral_count = max(0, samples - positive_count - negative_count)

        average_contribution = total_contribution / samples
        average_abs_contribution = total_abs_contribution / samples

        summary_payload: Dict[str, object] = {
            "samples": samples,
            "average_contribution": average_contribution,
            "average_absolute_contribution": average_abs_contribution,
            "max_contribution": float(stats.get("max_contribution", 0.0)),
            "min_contribution": float(stats.get("min_contribution", 0.0)),
            "positive_share": positive_count / samples if samples else 0.0,
            "negative_share": negative_count / samples if samples else 0.0,
            "neutral_share": neutral_count / samples if samples else 0.0,
            "courses": len(stats.get("courses", set())),
            "horses": len(stats.get("horses", set())),
            "pronostics": len(stats.get("pronostics", set())),
        }

        if average_contribution > 0.005:
            summary_payload["dominant_direction"] = "positive"
        elif average_contribution < -0.005:
            summary_payload["dominant_direction"] = "negative"
        else:
            summary_payload["dominant_direction"] = "neutral"

        features_summary[feature] = summary_payload

        ranking.append(
            {
                "feature": feature,
                "average_absolute_contribution": average_abs_contribution,
                "average_contribution": average_contribution,
                "samples": samples,
            }
        )

    ordered_features = dict(sorted(features_summary.items(), key=lambda item: item[0]))
    top_features = sorted(
        ranking,
        key=lambda item: (item["average_absolute_contribution"], item["samples"]),
        reverse=True,
    )[:10]

    return {
        "total_samples": total_samples,
        "prediction_samples": len(prediction_ids),
        "features": ordered_features,
        "top_features": top_features,
    }


def _categorise_favourite_alignment(
    model_entry: Optional[Dict[str, object]],
    pmu_entry: Optional[Dict[str, object]],
) -> Tuple[str, str]:
    """Identifie si le favori modèle est aligné avec le favori PMU."""

    if pmu_entry is None:
        return "pmu_missing", "Favori PMU indisponible"

    if model_entry is None:
        return "model_missing", "Favori modèle indisponible"

    try:
        model_horse = model_entry.get("horse_id")
        pmu_horse = pmu_entry.get("horse_id")
    except AttributeError:  # pragma: no cover - sécurité sur structures inattendues
        return "pmu_missing", "Favori PMU indisponible"

    if model_horse is not None and pmu_horse is not None and model_horse == pmu_horse:
        return "aligned", "Favori modèle aligné sur les cotes PMU"

    return "divergent", "Favori modèle différent du PMU"


def _summarise_favourite_alignment_performance(
    breakdown: Dict[str, Dict[str, object]],
    total_courses: int,
) -> Dict[str, Dict[str, Optional[float]]]:
    """Synthétise le comportement du favori modèle vs le favori marché."""

    if not breakdown:
        return {}

    alignment_metrics: Dict[str, Dict[str, Optional[float]]] = {}

    for segment in sorted(breakdown.keys()):
        payload = breakdown[segment]
        courses: Set[int] = set(payload.get("courses", set()))
        course_count = len(courses)
        pmu_courses = int(payload.get("pmu_courses", 0))

        model_truths = [int(value) for value in payload.get("model_truths", [])]
        model_predictions = [int(value) for value in payload.get("model_predictions", [])]
        model_scores = [float(value) for value in payload.get("model_scores", [])]

        summary = _summarise_group_performance(model_truths, model_predictions, model_scores)
        summary.update(
            {
                "label": payload.get("label", segment),
                "courses": course_count,
                "share": (course_count / total_courses) if total_courses else None,
                "model_win_rate": (
                    payload.get("model_wins", 0) / course_count if course_count else None
                ),
                "pmu_win_rate": (
                    payload.get("pmu_wins", 0) / pmu_courses if pmu_courses else None
                ),
                "aligned_winner_rate": (
                    payload.get("aligned_wins", 0) / course_count if course_count else None
                ),
                "average_model_probability": _safe_average(model_scores),
                "average_pmu_probability": _safe_average(
                    [float(value) for value in payload.get("pmu_scores", [])]
                ),
                "average_pmu_odds": _safe_average(
                    [float(value) for value in payload.get("pmu_odds", [])]
                ),
                "average_probability_gap": _safe_average(
                    [float(value) for value in payload.get("probability_gaps", [])]
                ),
                "average_pmu_rank_in_model": _safe_average(
                    [float(value) for value in payload.get("pmu_ranks", [])]
                ),
            }
        )

        pmu_truths = [int(value) for value in payload.get("pmu_truths", [])]
        summary["pmu_positive_rate"] = (
            sum(pmu_truths) / len(pmu_truths) if pmu_truths else None
        )

        alignment_metrics[segment] = summary

    return alignment_metrics


def _summarise_winner_rankings(
    winner_ranks: List[int],
    total_courses: int,
) -> Dict[str, Optional[float]]:
    """Condense la position des vainqueurs dans le classement du modèle.

    Cette synthèse fournit un complément indispensable aux indicateurs « Top 1 »
    et « Top 3 » déjà exposés :

    * ``mean_rank`` et ``median_rank`` révèlent la place typique du gagnant dans
      le classement probabiliste ;
    * ``mean_reciprocal_rank`` (MRR) mesure la qualité moyenne de ranking sur
      l'ensemble des courses, en valorisant fortement les vainqueurs trouvés en
      tête de liste ;
    * ``share_top1`` et ``share_top3`` suivent la fréquence des gagnants situés
      dans les toutes premières positions, normalisées par le volume total de
      courses évaluées afin de suivre aisément l'évolution d'une exécution à
      l'autre ;
    * ``distribution`` conserve un histogramme ordonné des rangs observés pour
      faciliter l'analyse terrain.
    """

    if not winner_ranks:
        return {
            "evaluated_courses": total_courses,
            "mean_rank": None,
            "median_rank": None,
            "mean_reciprocal_rank": None,
            "share_top1": None,
            "share_top3": None,
            "distribution": {},
        }

    distribution = Counter(winner_ranks)
    evaluated = len(winner_ranks)
    mean_rank = sum(winner_ranks) / evaluated
    median_rank = float(median(winner_ranks))
    mean_reciprocal_rank = sum(1.0 / rank for rank in winner_ranks) / evaluated

    top1_share = (distribution.get(1, 0) / total_courses) if total_courses else None
    top3_share = (
        sum(count for rank, count in distribution.items() if rank <= 3) / total_courses
        if total_courses
        else None
    )

    return {
        "evaluated_courses": total_courses,
        "mean_rank": mean_rank,
        "median_rank": median_rank,
        "mean_reciprocal_rank": mean_reciprocal_rank,
        "share_top1": top1_share,
        "share_top3": top3_share,
        "distribution": {
            f"rank_{rank}": count for rank, count in sorted(distribution.items())
        },
    }


def _summarise_topn_performance(
    topn_tracking: Dict[int, Dict[str, object]],
    total_courses: int,
) -> Dict[str, Dict[str, Optional[float]]]:
    """Agrège les statistiques de réussite pour les ``Top N`` du modèle.

    Cette synthèse complète les indicateurs globaux (Top 1 / Top 3) en conservant
    un historique par taille de panier. Chaque entrée rapporte :

    * la proportion de courses couvertes par le segment (``coverage_rate``) ;
    * la fréquence à laquelle un gagnant ou un placé (Top 3) est capturé ;
    * la probabilité moyenne/médiane proposée sur les chevaux retenus ;
    * la meilleure position finale moyenne/médiane observée dans le segment ;
    * les volumes exacts de courses et de sélections contribuant au calcul.
    """

    summary: Dict[str, Dict[str, Optional[float]]] = {}

    for top_n, payload in sorted(topn_tracking.items()):
        courses = int(payload.get("courses", 0))
        probabilities = [
            float(value)
            for value in payload.get("probabilities", [])
            if value is not None
        ]
        best_finishes = [
            float(value)
            for value in payload.get("best_finishes", [])
            if value is not None
        ]
        winner_hits = int(payload.get("winner_hits", 0))
        place_hits = int(payload.get("place_hits", 0))

        summary[f"top{top_n}"] = {
            "label": f"Top {top_n}",
            "courses_covered": courses,
            "coverage_rate": (courses / total_courses) if total_courses else None,
            "samples": len(probabilities),
            "winner_hits": winner_hits,
            "winner_hit_rate": (winner_hits / courses) if courses else None,
            "top3_hits": place_hits,
            "top3_hit_rate": (place_hits / courses) if courses else None,
            "average_probability": _safe_average(probabilities),
            "median_probability": float(median(probabilities)) if probabilities else None,
            "best_finish_average": _safe_average(best_finishes),
            "best_finish_median": float(median(best_finishes)) if best_finishes else None,
        }

    return summary


def _compute_spearman_correlation(
    predicted_probabilities: List[float],
    finish_positions: List[int],
) -> Optional[float]:
    """Calcule la corrélation de Spearman entre le ranking prévu et l'arrivée."""

    n = len(predicted_probabilities)
    if n < 2 or n != len(finish_positions):
        return None

    # Classement du modèle : probabilité décroissante (0 -> favori).
    predicted_ranks = [0] * n
    for rank, index in enumerate(
        sorted(range(n), key=lambda idx: (-predicted_probabilities[idx], idx)), start=1
    ):
        predicted_ranks[index] = rank

    # Classement réel : position d'arrivée croissante (1 -> vainqueur).
    actual_ranks = [0] * n
    for rank, index in enumerate(
        sorted(range(n), key=lambda idx: (finish_positions[idx], idx)), start=1
    ):
        actual_ranks[index] = rank

    denominator = n * (n**2 - 1)
    if denominator == 0:
        return None

    diff_squared = sum(
        (predicted_ranks[idx] - actual_ranks[idx]) ** 2 for idx in range(n)
    )
    return 1 - (6 * diff_squared) / denominator


def _summarise_rank_correlation_performance(
    ranking_samples: Dict[int, Dict[str, object]]
) -> Dict[str, object]:
    """Synthétise la corrélation rang/pronostic par course et globalement."""

    course_details: Dict[str, Dict[str, object]] = {}
    spearman_scores: List[float] = []

    for course_id, payload in ranking_samples.items():
        probabilities = [
            float(value)
            for value in payload.get("probabilities", [])
            if value is not None
        ]
        finish_positions = [
            int(value)
            for value in payload.get("finish_positions", [])
            if value is not None
        ]

        correlation = _compute_spearman_correlation(probabilities, finish_positions)
        if correlation is None:
            continue

        key = payload.get("key") or f"course_{course_id}"
        label = payload.get("label") or key.replace("_", " ")

        course_details[key] = {
            "course_id": course_id,
            "label": label,
            "runner_count": len(probabilities),
            "spearman": correlation,
        }
        spearman_scores.append(correlation)

    evaluated_courses = len(spearman_scores)
    tracked_courses = len(ranking_samples)

    return {
        "tracked_courses": tracked_courses,
        "evaluated_courses": evaluated_courses,
        "courses_missing_results": tracked_courses - evaluated_courses,
        "average_spearman": _safe_average(spearman_scores),
        "median_spearman": float(median(spearman_scores)) if spearman_scores else None,
        "best_spearman": max(spearman_scores) if spearman_scores else None,
        "worst_spearman": min(spearman_scores) if spearman_scores else None,
        "course_details": course_details,
    }


def _summarise_rank_error_metrics(
    rank_error_tracking: Dict[int, Dict[str, object]]
) -> Dict[str, object]:
    """Mesure l'écart de classement entre le modèle et l'arrivée officielle."""

    tracked_courses = len(rank_error_tracking)
    total_samples = 0
    total_perfect = 0
    absolute_errors_all: List[float] = []
    squared_errors_all: List[float] = []
    signed_errors_all: List[float] = []
    course_details: Dict[str, Dict[str, object]] = {}

    for course_id, payload in rank_error_tracking.items():
        absolute_errors = [
            float(value)
            for value in payload.get("absolute_errors", [])
            if value is not None
        ]
        if not absolute_errors:
            continue

        squared_errors = [
            float(value)
            for value in payload.get("squared_errors", [])
            if value is not None
        ]
        if not squared_errors:
            squared_errors = [error**2 for error in absolute_errors]

        signed_errors = [
            float(value)
            for value in payload.get("signed_errors", [])
            if value is not None
        ]

        samples = len(absolute_errors)
        perfect_predictions = int(payload.get("perfect_predictions", 0))
        runner_count = int(payload.get("runner_count", samples))

        total_samples += samples
        total_perfect += perfect_predictions
        absolute_errors_all.extend(absolute_errors)
        squared_errors_all.extend(squared_errors)
        signed_errors_all.extend(signed_errors)

        key = payload.get("key") or f"course_{course_id}"
        label = payload.get("label") or key.replace("_", " ")

        course_details[key] = {
            "course_id": course_id,
            "label": label,
            "samples": samples,
            "runner_count": runner_count,
            "mean_absolute_error": sum(absolute_errors) / samples,
            "median_absolute_error": float(median(absolute_errors)),
            "max_absolute_error": max(absolute_errors),
            "rmse": sqrt(sum(squared_errors) / samples),
            "perfect_predictions": perfect_predictions,
            "perfect_share": (perfect_predictions / samples) if samples else None,
            "average_bias": (
                sum(signed_errors) / samples if signed_errors else None
            ),
            "median_bias": (
                float(median(signed_errors)) if signed_errors else None
            ),
        }

    evaluated_courses = len(course_details)

    if total_samples == 0:
        return {
            "tracked_courses": tracked_courses,
            "evaluated_courses": evaluated_courses,
            "courses_missing_results": tracked_courses - evaluated_courses,
            "samples": 0,
            "mean_absolute_error": None,
            "median_absolute_error": None,
            "rmse": None,
            "max_absolute_error": None,
            "perfect_predictions": 0,
            "perfect_share": None,
            "average_bias": None,
            "median_bias": None,
            "course_details": course_details,
        }

    return {
        "tracked_courses": tracked_courses,
        "evaluated_courses": evaluated_courses,
        "courses_missing_results": tracked_courses - evaluated_courses,
        "samples": total_samples,
        "mean_absolute_error": sum(absolute_errors_all) / total_samples,
        "median_absolute_error": float(median(absolute_errors_all)),
        "rmse": sqrt(sum(squared_errors_all) / total_samples)
        if squared_errors_all
        else None,
        "max_absolute_error": max(absolute_errors_all) if absolute_errors_all else None,
        "perfect_predictions": total_perfect,
        "perfect_share": total_perfect / total_samples,
        "average_bias": (
            sum(signed_errors_all) / total_samples if signed_errors_all else None
        ),
        "median_bias": (
            float(median(signed_errors_all)) if signed_errors_all else None
        ),
        "course_details": course_details,
    }


def _categorise_rank_error(
    absolute_error: float,
) -> Tuple[str, str]:
    """Retourne la clé de segment et un libellé lisible pour un écart de rang.

    Nous regroupons les erreurs absolues en cinq bandes qui correspondent aux
    usages terrain :

    * ``0`` → classement parfaitement aligné ;
    * ``1`` → un léger décalage d'une position ;
    * ``2-3`` → une approximation raisonnable ;
    * ``4-5`` → un écart marqué à investiguer ;
    * ``≥ 6`` → un décrochage net qui mérite un suivi rapproché.
    """

    if absolute_error <= 0:
        return "rank_error_exact", "Classement exact (écart 0)"

    if absolute_error <= 1:
        return "rank_error_one", "Écart léger (±1 rang)"

    if absolute_error <= 3:
        return "rank_error_two_three", "Écart modéré (2 à 3 rangs)"

    if absolute_error <= 5:
        return "rank_error_four_five", "Écart marqué (4 à 5 rangs)"

    return "rank_error_six_plus", "Décrochage important (≥ 6 rangs)"


def _summarise_rank_error_distribution(
    breakdown: Dict[str, Dict[str, object]],
    total_courses: int,
) -> Dict[str, Dict[str, Optional[float]]]:
    """Dresse un histogramme commenté des écarts de classement du modèle.

    Le tableau retour présente pour chaque bande :

    * la part d'observations concernées (``share``) et la couverture en cours ;
    * les indicateurs de classification (accuracy, rappel...) sur le segment ;
    * l'amplitude moyenne/médiane de l'erreur ainsi que le biais signé ;
    * la capacité à capturer gagnants et podiums malgré l'écart initial.
    """

    if not breakdown:
        return {}

    total_samples = sum(len(payload.get("absolute_errors", [])) for payload in breakdown.values())
    distribution: Dict[str, Dict[str, Optional[float]]] = {}

    for segment in sorted(breakdown.keys()):
        payload = breakdown[segment]
        truths = [int(value) for value in payload.get("truths", [])]
        predictions = [int(value) for value in payload.get("predictions", [])]
        scores = [
            float(value)
            for value in payload.get("scores", [])
            if value is not None
        ]
        absolute_errors = [
            float(value)
            for value in payload.get("absolute_errors", [])
            if value is not None
        ]
        signed_errors = [
            float(value)
            for value in payload.get("signed_errors", [])
            if value is not None
        ]
        predicted_ranks = [
            int(value)
            for value in payload.get("predicted_ranks", [])
            if value is not None
        ]
        final_positions = [
            int(value)
            for value in payload.get("final_positions", [])
            if value is not None
        ]
        courses: Set[int] = set(payload.get("courses", set()))
        horses: Set[int] = set(payload.get("horses", set()))

        summary = _summarise_group_performance(truths, predictions, scores)
        sample_count = len(absolute_errors)

        summary.update(
            {
                "label": payload.get("label", segment),
                "share": (sample_count / total_samples) if total_samples else None,
                "courses": len(courses),
                "course_share": (len(courses) / total_courses) if total_courses else None,
                "horses": len(horses),
                "samples": sample_count,
                "average_absolute_error": _safe_average(absolute_errors),
                "median_absolute_error": float(median(absolute_errors)) if absolute_errors else None,
                "max_absolute_error": max(absolute_errors) if absolute_errors else None,
                "average_signed_error": _safe_average(signed_errors),
                "median_signed_error": float(median(signed_errors)) if signed_errors else None,
                "average_predicted_rank": _safe_average(predicted_ranks),
                "median_predicted_rank": float(median(predicted_ranks)) if predicted_ranks else None,
                "average_final_position": _safe_average(final_positions),
                "median_final_position": float(median(final_positions)) if final_positions else None,
            }
        )

        if final_positions:
            winners = sum(1 for value in final_positions if value == 1)
            podiums = sum(1 for value in final_positions if value <= 3)
            summary.update(
                {
                    "winner_rate": winners / len(final_positions),
                    "top3_rate": podiums / len(final_positions),
                }
            )
        else:
            summary.update({"winner_rate": None, "top3_rate": None})

        distribution[segment] = summary

    return distribution


def _categorise_experience_level(
    career_starts: Optional[object],
    *,
    prefix: str,
    display_name: str,
) -> Tuple[str, str, Optional[int]]:
    """Catégorise le volume de courses disputées pour un type d'acteur donné."""

    if career_starts is None:
        return f"{prefix}_experience_unknown", f"{display_name} - expérience inconnue", None

    try:
        value = int(career_starts)
    except (TypeError, ValueError):  # pragma: no cover - robustesse vis-à-vis de valeurs corrompues
        return f"{prefix}_experience_unknown", f"{display_name} - expérience inconnue", None

    value = max(0, value)

    if value <= 150:
        return (
            f"{prefix}_experience_rookie",
            f"{display_name} débutant (≤ 150 courses)",
            value,
        )

    if value <= 400:
        return (
            f"{prefix}_experience_progressing",
            f"{display_name} en progression (151-400 courses)",
            value,
        )

    if value <= 800:
        return (
            f"{prefix}_experience_confirmed",
            f"{display_name} confirmé (401-800 courses)",
            value,
        )

    if value <= 1200:
        return (
            f"{prefix}_experience_expert",
            f"{display_name} expert (801-1 200 courses)",
            value,
        )

    return (
        f"{prefix}_experience_veteran",
        f"{display_name} vétéran (> 1 200 courses)",
        value,
    )


def _categorise_jockey_experience(
    career_starts: Optional[object],
) -> Tuple[str, str, Optional[int]]:
    """Découpe l'expérience d'un jockey en bandes exploitables pour le monitoring."""

    return _categorise_experience_level(
        career_starts,
        prefix="jockey",
        display_name="Jockey",
    )


def _categorise_trainer_experience(
    career_starts: Optional[object],
) -> Tuple[str, str, Optional[int]]:
    """Découpe l'expérience d'un entraîneur en bandes exploitables pour le monitoring."""

    return _categorise_experience_level(
        career_starts,
        prefix="trainer",
        display_name="Entraîneur",
    )


def _summarise_experience_performance(
    breakdown: Dict[str, Dict[str, object]]
) -> Dict[str, Dict[str, Optional[float]]]:
    """Synthétise la performance par niveau d'expérience (jockeys/entraîneurs)."""

    if not breakdown:
        return {}

    total_samples = sum(len(payload.get("truths", [])) for payload in breakdown.values())
    experience_metrics: Dict[str, Dict[str, Optional[float]]] = {}

    for segment in sorted(breakdown.keys()):
        payload = breakdown[segment]
        truths = list(payload.get("truths", []))
        predicted = list(payload.get("predictions", []))
        scores = list(payload.get("scores", []))
        courses: Set[int] = set(payload.get("courses", set()))
        actors: Set[int] = set(payload.get("actors", set()))
        starts = [
            int(value)
            for value in payload.get("career_starts", [])
            if value is not None
        ]

        summary = _summarise_group_performance(truths, predicted, scores)
        summary.update(
            {
                "label": payload.get("label", segment),
                "share": (len(truths) / total_samples) if total_samples else None,
                "courses": len(courses),
                "actors": len(actors),
                "observed_positive_rate": sum(truths) / len(truths) if truths else None,
                "average_career_starts": _safe_average(starts),
                "min_career_starts": min(starts) if starts else None,
                "max_career_starts": max(starts) if starts else None,
            }
        )

        experience_metrics[segment] = summary

    return experience_metrics


def _summarise_group_performance(
    truths: List[int],
    predicted: List[int],
    scores: List[float],
) -> Dict[str, Optional[float]]:
    """Assemble un petit tableau de bord de métriques pour un sous-ensemble donné."""

    summary: Dict[str, Optional[float]] = {
        "samples": len(truths),
        "positive_rate": sum(predicted) / len(predicted) if predicted else None,
        "average_probability": _safe_average(scores),
    }

    if not truths or not predicted:
        summary.update({
            "accuracy": None,
            "precision": None,
            "recall": None,
            "f1": None,
        })
        return summary

    if accuracy_score:
        summary.update(
            {
                "accuracy": accuracy_score(truths, predicted),
                "precision": precision_score(truths, predicted, zero_division=0),
                "recall": recall_score(truths, predicted, zero_division=0),
                "f1": f1_score(truths, predicted, zero_division=0),
            }
        )
    else:  # pragma: no cover - dépend de l'environnement
        summary.update({
            "accuracy": None,
            "precision": None,
            "recall": None,
            "f1": None,
        })

    return summary


def _describe_prediction_confidence_level(level: str) -> str:
    """Retourne un libellé lisible pour un niveau de confiance brut."""

    mapping = {
        "high": "Confiance élevée",
        "medium": "Confiance moyenne",
        "low": "Confiance faible",
        "unknown": "Confiance inconnue",
    }
    return mapping.get(level, f"Confiance {level}")


def _summarise_prediction_confidence_performance(
    breakdown: Dict[str, Dict[str, object]],
    total_samples: int,
) -> Dict[str, Dict[str, Optional[float]]]:
    """Dresse un panorama complet des performances par niveau de confiance."""

    if not breakdown:
        return {}

    confidence_metrics: Dict[str, Dict[str, Optional[float]]] = {}

    for level in sorted(breakdown.keys()):
        payload = breakdown[level]
        truths = list(payload.get("truths", []))
        predicted = list(payload.get("predictions", []))
        scores = list(payload.get("scores", []))
        courses: Set[int] = set(payload.get("courses", set()))
        pronostics: Set[int] = set(payload.get("pronostics", set()))

        summary = _summarise_group_performance(truths, predicted, scores)
        sample_count = len(truths)
        summary.update(
            {
                "label": payload.get("label")
                or _describe_prediction_confidence_level(level),
                "share": (sample_count / total_samples) if total_samples else None,
                "observed_positive_rate": (
                    sum(truths) / sample_count if sample_count else None
                ),
                "courses": len(courses),
                "pronostics": len(pronostics),
            }
        )

        confidence_metrics[level] = summary

    return confidence_metrics


def _summarise_daily_performance(
    daily_breakdown: Dict[str, Dict[str, object]]
) -> List[Dict[str, Optional[float]]]:
    """Agrège les performances jour par jour pour suivre les dérives temporelles."""

    if not daily_breakdown:
        return []

    timeline: List[Dict[str, Optional[float]]] = []

    for day in sorted(daily_breakdown.keys()):
        payload = daily_breakdown[day]
        truths = list(payload.get("truths", []))
        predicted = list(payload.get("predictions", []))
        scores = list(payload.get("scores", []))
        courses: Set[int] = set(payload.get("courses", set()))
        value_bet_courses: Set[int] = set(payload.get("value_bet_courses", set()))

        sample_count = len(truths)
        positive_rate = (
            sum(predicted) / sample_count if sample_count else None
        )
        observed_positive_rate = (
            sum(truths) / sample_count if sample_count else None
        )

        accuracy = precision = recall = f1 = None
        if accuracy_score and sample_count:
            accuracy = accuracy_score(truths, predicted)
            precision = precision_score(truths, predicted, zero_division=0)
            recall = recall_score(truths, predicted, zero_division=0)
            f1 = f1_score(truths, predicted, zero_division=0)

        timeline.append(
            {
                "day": day,
                "samples": sample_count,
                "courses": len(courses),
                "value_bet_courses": len(value_bet_courses),
                "accuracy": accuracy,
                "precision": precision,
                "recall": recall,
                "f1": f1,
                "positive_rate": positive_rate,
                "observed_positive_rate": observed_positive_rate,
                "average_probability": _safe_average(scores),
            }
        )

    return timeline


def _summarise_segment_performance(
    breakdown: Dict[str, Dict[str, object]]
) -> Dict[str, Dict[str, Optional[float]]]:
    """Construit un panorama de métriques par segment métier (discipline, surface, etc.)."""

    if not breakdown:
        return {}

    segment_metrics: Dict[str, Dict[str, Optional[float]]] = {}

    for segment in sorted(breakdown.keys()):
        payload = breakdown[segment]
        truths = list(payload.get("truths", []))
        predicted = list(payload.get("predictions", []))
        scores = list(payload.get("scores", []))
        courses: Set[int] = set(payload.get("courses", set()))

        summary = _summarise_group_performance(truths, predicted, scores)
        summary["observed_positive_rate"] = (
            sum(truths) / len(truths) if truths else None
        )
        summary["courses"] = len(courses)

        segment_metrics[segment] = summary

    return segment_metrics


def _summarise_discipline_surface_performance(
    breakdown: Dict[str, Dict[str, object]]
) -> Dict[str, Dict[str, Optional[float]]]:
    """Analyse les combinaisons discipline/surface pour détecter les biais croisés."""

    if not breakdown:
        return {}

    combined_metrics: Dict[str, Dict[str, Optional[float]]] = {}

    for identifier in sorted(breakdown.keys()):
        payload = breakdown[identifier]
        truths = list(payload.get("truths", []))
        predicted = list(payload.get("predictions", []))
        scores = list(payload.get("scores", []))
        courses: Set[int] = set(payload.get("courses", set()))
        reunions: Set[int] = set(payload.get("reunions", set()))
        distances = [
            float(value)
            for value in payload.get("distances", [])
            if value is not None
        ]

        summary = _summarise_group_performance(truths, predicted, scores)
        summary.update(
            {
                "label": payload.get("label") or identifier,
                "discipline": payload.get("discipline"),
                "surface": payload.get("surface"),
                "courses": len(courses),
                "reunions": len(reunions),
                "average_distance": _safe_average(distances),
                "min_distance": min(distances) if distances else None,
                "max_distance": max(distances) if distances else None,
                "observed_positive_rate": (sum(truths) / len(truths)) if truths else None,
            }
        )

        combined_metrics[identifier] = summary

    return combined_metrics


def _summarise_model_version_performance(
    breakdown: Dict[str, Dict[str, object]],
    total_samples: int,
) -> Dict[str, Dict[str, Optional[float]]]:
    """Dresse un état des lieux détaillé des performances par version de modèle."""

    if not breakdown:
        return {}

    version_metrics: Dict[str, Dict[str, Optional[float]]] = {}

    for version in sorted(breakdown.keys()):
        payload = breakdown[version]
        truths = list(payload.get("truths", []))
        predicted = list(payload.get("predictions", []))
        scores = list(payload.get("scores", []))
        courses: Set[int] = set(payload.get("courses", set()))
        confidence_levels: Counter[str] = Counter(payload.get("confidence_levels", {}))

        summary = _summarise_group_performance(truths, predicted, scores)
        summary["observed_positive_rate"] = (
            sum(truths) / len(truths) if truths else None
        )
        summary["courses"] = len(courses)
        summary["share"] = (len(truths) / total_samples) if total_samples else None
        summary["confidence_distribution"] = dict(confidence_levels)

        version_metrics[version] = summary

    return version_metrics


def _summarise_actor_performance(
    breakdown: Dict[str, Dict[str, Any]],
    *,
    top_n: int = 5,
    min_samples: int = 3,
) -> List[Dict[str, Any]]:
    """Construit un classement pour les jockeys/entraîneurs suivis."""

    if not breakdown:
        return []

    total_samples = sum(len(payload.get("truths", [])) for payload in breakdown.values())
    leaderboard: List[Dict[str, Any]] = []

    for identifier, payload in breakdown.items():
        truths = list(payload.get("truths", []))
        predicted = list(payload.get("predictions", []))
        scores = list(payload.get("scores", []))
        label = payload.get("label") or identifier
        courses: Set[int] = set(payload.get("courses", set()))
        horses: Set[int] = set(payload.get("horses", set()))

        summary = _summarise_group_performance(truths, predicted, scores)
        summary.update(
            {
                "identifier": identifier,
                "label": label,
                "samples": len(truths),
                "courses": len(courses),
                "horses": len(horses),
                "observed_positive_rate": (sum(truths) / len(truths)) if truths else None,
                "share": (len(truths) / total_samples) if total_samples else None,
            }
        )

        leaderboard.append(summary)

    leaderboard.sort(
        key=lambda item: (
            -item["samples"],
            -((item.get("f1") or 0.0)),
            -((item.get("precision") or 0.0)),
            item.get("label"),
        )
    )

    threshold = min_samples if total_samples >= min_samples else 1
    filtered = [item for item in leaderboard if item["samples"] >= threshold]

    return filtered[:top_n] if filtered else leaderboard[:top_n]


def _summarise_jockey_trainer_performance(
    breakdown: Dict[str, Dict[str, Any]],
    *,
    top_n: int = 8,
    min_samples: int = 2,
) -> List[Dict[str, Any]]:
    """Analyse les binômes jockey/entraîneur pour détecter les synergies fortes."""

    if not breakdown:
        return []

    total_samples = sum(len(payload.get("truths", [])) for payload in breakdown.values())
    leaderboard: List[Dict[str, Any]] = []

    for identifier, payload in breakdown.items():
        truths = list(payload.get("truths", []))
        predicted = list(payload.get("predictions", []))
        scores = list(payload.get("scores", []))
        label = payload.get("label") or identifier
        courses: Set[int] = set(payload.get("courses", set()))
        horses: Set[int] = set(payload.get("horses", set()))
        jockeys: Set[int] = set(payload.get("jockeys", set()))
        trainers: Set[int] = set(payload.get("trainers", set()))

        summary = _summarise_group_performance(truths, predicted, scores)
        summary.update(
            {
                "identifier": identifier,
                "label": label,
                "jockey_label": payload.get("jockey_label"),
                "trainer_label": payload.get("trainer_label"),
                "samples": len(truths),
                "courses": len(courses),
                "horses": len(horses),
                "jockeys": len(jockeys),
                "trainers": len(trainers),
                "observed_positive_rate": (sum(truths) / len(truths)) if truths else None,
                "share": (len(truths) / total_samples) if total_samples else None,
            }
        )

        leaderboard.append(summary)

    leaderboard.sort(
        key=lambda item: (
            -item["samples"],
            -((item.get("f1") or 0.0)),
            -((item.get("precision") or 0.0)),
            item.get("label"),
        )
    )

    threshold = min_samples if total_samples >= min_samples else 1
    filtered = [item for item in leaderboard if item["samples"] >= threshold]

    return filtered[:top_n] if filtered else leaderboard[:top_n]


def _summarise_owner_trainer_performance(
    breakdown: Dict[str, Dict[str, Any]],
    *,
    top_n: int = 8,
    min_samples: int = 2,
) -> List[Dict[str, Any]]:
    """Identifie les tandems propriétaire/entraîneur les plus performants."""

    if not breakdown:
        return []

    total_samples = sum(len(payload.get("truths", [])) for payload in breakdown.values())
    leaderboard: List[Dict[str, Any]] = []

    for identifier, payload in breakdown.items():
        truths = list(payload.get("truths", []))
        predicted = list(payload.get("predictions", []))
        scores = list(payload.get("scores", []))
        label = payload.get("label") or identifier
        courses: Set[int] = set(payload.get("courses", set()))
        horses: Set[int] = set(payload.get("horses", set()))
        owners: Set[str] = set(payload.get("owners", set()))
        trainers: Set[int] = set(payload.get("trainers", set()))

        summary = _summarise_group_performance(truths, predicted, scores)
        summary.update(
            {
                "identifier": identifier,
                "label": label,
                "owner_label": payload.get("owner_label"),
                "trainer_label": payload.get("trainer_label"),
                "samples": len(truths),
                "courses": len(courses),
                "horses": len(horses),
                "owners": len(owners),
                "trainers": len(trainers),
                "observed_positive_rate": (sum(truths) / len(truths)) if truths else None,
                "share": (len(truths) / total_samples) if total_samples else None,
            }
        )

        leaderboard.append(summary)

    leaderboard.sort(
        key=lambda item: (
            -item["samples"],
            -((item.get("f1") or 0.0)),
            -((item.get("precision") or 0.0)),
            item.get("label"),
        )
    )

    threshold = min_samples if total_samples >= min_samples else 1
    filtered = [item for item in leaderboard if item["samples"] >= threshold]

    return filtered[:top_n] if filtered else leaderboard[:top_n]


def _summarise_owner_jockey_performance(
    breakdown: Dict[str, Dict[str, Any]],
    *,
    top_n: int = 8,
    min_samples: int = 2,
) -> List[Dict[str, Any]]:
    """Classe les binômes propriétaire/jockey qui convertissent le plus souvent."""

    if not breakdown:
        return []

    total_samples = sum(len(payload.get("truths", [])) for payload in breakdown.values())
    leaderboard: List[Dict[str, Any]] = []

    for identifier, payload in breakdown.items():
        truths = list(payload.get("truths", []))
        predicted = list(payload.get("predictions", []))
        scores = list(payload.get("scores", []))
        label = payload.get("label") or identifier
        courses: Set[int] = set(payload.get("courses", set()))
        horses: Set[int] = set(payload.get("horses", set()))
        owners: Set[str] = set(payload.get("owners", set()))
        jockeys: Set[int] = set(payload.get("jockeys", set()))

        summary = _summarise_group_performance(truths, predicted, scores)
        summary.update(
            {
                "identifier": identifier,
                "label": label,
                "owner_label": payload.get("owner_label"),
                "jockey_label": payload.get("jockey_label"),
                "samples": len(truths),
                "courses": len(courses),
                "horses": len(horses),
                "owners": len(owners),
                "jockeys": len(jockeys),
                "observed_positive_rate": (sum(truths) / len(truths)) if truths else None,
                "share": (len(truths) / total_samples) if total_samples else None,
            }
        )

        leaderboard.append(summary)

    leaderboard.sort(
        key=lambda item: (
            -item["samples"],
            -((item.get("f1") or 0.0)),
            -((item.get("precision") or 0.0)),
            item.get("label"),
        )
    )

    threshold = min_samples if total_samples >= min_samples else 1
    filtered = [item for item in leaderboard if item["samples"] >= threshold]

    return filtered[:top_n] if filtered else leaderboard[:top_n]


def _summarise_hippodrome_performance(
    breakdown: Dict[str, Dict[str, object]]
) -> List[Dict[str, Any]]:
    """Mesure la fiabilité du modèle hippodrome par hippodrome."""

    if not breakdown:
        return []

    leaderboard: List[Dict[str, Any]] = []

    for identifier, payload in breakdown.items():
        truths = list(payload.get("truths", []))
        predicted = list(payload.get("predictions", []))
        scores = list(payload.get("scores", []))
        courses: Set[int] = set(payload.get("courses", set()))
        reunions: Set[int] = set(payload.get("reunions", set()))
        horses: Set[int] = set(payload.get("horses", set()))
        label = payload.get("label") or identifier

        summary = _summarise_group_performance(truths, predicted, scores)
        summary.update(
            {
                "identifier": identifier,
                "label": label,
                "samples": len(truths),
                "courses": len(courses),
                "reunions": len(reunions),
                "horses": len(horses),
                "observed_positive_rate": (sum(truths) / len(truths)) if truths else None,
            }
        )

        leaderboard.append(summary)

    leaderboard.sort(
        key=lambda item: (
            -item["samples"],
            -((item.get("f1") or 0.0)),
            -((item.get("precision") or 0.0)),
            item.get("label"),
        )
    )

    return leaderboard


def _normalise_city_label(city: Optional[object]) -> Tuple[str, str]:
    """Normalise une ville d'hippodrome pour stabiliser les tableaux de bord."""

    if city is None:
        return "unknown", "Ville inconnue"

    raw_value = str(city).strip()

    if not raw_value:
        return "unknown", "Ville inconnue"

    # On génère un slug simple afin de garantir des clés déterministes.
    slug = "".join(char if char.isalnum() else "_" for char in raw_value)
    slug = slug.strip("_").lower() or "unknown"

    # Pour l'affichage on capitalise chaque mot afin de conserver les accents.
    label = " ".join(word.capitalize() for word in raw_value.split()) or raw_value

    return slug, label


def _normalise_country_label(country: Optional[object]) -> Tuple[str, str]:
    """Normalise un champ ``country`` pour garantir des regroupements cohérents."""

    if country is None:
        return "unknown", "Pays inconnu"

    raw_value = str(country).strip()

    if not raw_value:
        return "unknown", "Pays inconnu"

    iso_mapping = {
        "FR": "France",
        "FRA": "France",
        "BE": "Belgique",
        "BEL": "Belgique",
        "CH": "Suisse",
        "CHE": "Suisse",
        "GB": "Royaume-Uni",
        "UK": "Royaume-Uni",
        "GBR": "Royaume-Uni",
        "IE": "Irlande",
        "IRL": "Irlande",
        "ES": "Espagne",
        "ESP": "Espagne",
        "IT": "Italie",
        "ITA": "Italie",
    }

    upper_value = raw_value.upper()
    label = iso_mapping.get(upper_value, raw_value)

    slug_source = upper_value if len(upper_value) <= 3 else raw_value.lower()
    slug = "".join(char if char.isalnum() else "_" for char in slug_source).strip("_")

    if not slug:
        slug = "unknown"

    return slug.lower(), label


def _summarise_country_performance(
    breakdown: Dict[str, Dict[str, object]]
) -> Dict[str, Dict[str, Optional[float]]]:
    """Assemble un tableau de bord des performances agrégées par pays."""

    if not breakdown:
        return {}

    total_samples = sum(len(payload.get("truths", [])) for payload in breakdown.values())
    country_metrics: Dict[str, Dict[str, Optional[float]]] = {}

    for segment in sorted(breakdown.keys()):
        payload = breakdown[segment]
        truths = list(payload.get("truths", []))
        predicted = list(payload.get("predictions", []))
        scores = list(payload.get("scores", []))
        courses: Set[int] = set(payload.get("courses", set()))
        reunions: Set[int] = set(payload.get("reunions", set()))
        hippodromes: Set[int] = set(payload.get("hippodromes", set()))
        cities: Set[str] = set(payload.get("cities", set()))

        summary = _summarise_group_performance(truths, predicted, scores)
        summary["label"] = payload.get("label", segment)
        summary["share"] = (
            summary["samples"] / total_samples if total_samples else None
        )
        summary["courses"] = len(courses)
        summary["reunions"] = len(reunions)
        summary["hippodromes"] = len(hippodromes)
        if cities:
            summary["cities"] = sorted(cities)
        summary["observed_positive_rate"] = (
            sum(truths) / len(truths) if truths else None
        )

        country_metrics[segment] = summary

    return country_metrics


def _summarise_city_performance(
    breakdown: Dict[str, Dict[str, object]]
) -> Dict[str, Dict[str, Optional[float]]]:
    """Construit une synthèse des performances du modèle par ville."""

    if not breakdown:
        return {}

    total_samples = sum(len(payload.get("truths", [])) for payload in breakdown.values())
    city_metrics: Dict[str, Dict[str, Optional[float]]] = {}

    for segment in sorted(breakdown.keys()):
        payload = breakdown[segment]
        truths = list(payload.get("truths", []))
        predicted = list(payload.get("predictions", []))
        scores = list(payload.get("scores", []))
        courses: Set[int] = set(payload.get("courses", set()))
        reunions: Set[int] = set(payload.get("reunions", set()))
        hippodromes: Set[int] = set(payload.get("hippodromes", set()))
        countries: Set[str] = set(payload.get("countries", set()))

        summary = _summarise_group_performance(truths, predicted, scores)
        summary["label"] = payload.get("label", segment)
        summary["share"] = (len(truths) / total_samples) if total_samples else None
        summary["courses"] = len(courses)
        summary["reunions"] = len(reunions)
        summary["hippodromes"] = len(hippodromes)
        summary["observed_positive_rate"] = (
            sum(truths) / len(truths) if truths else None
        )
        if countries:
            summary["countries"] = sorted(countries)

        city_metrics[segment] = summary

    return city_metrics


def _normalise_api_source_label(source: Optional[object]) -> Tuple[str, str]:
    """Nettoie la source API d'une réunion pour stabiliser les regroupements."""

    if source is None:
        return "unknown", "Source API inconnue"

    raw_value = str(source).strip()
    if not raw_value:
        return "unknown", "Source API inconnue"

    slug = "".join(char if char.isalnum() else "_" for char in raw_value).strip("_")
    slug = slug.lower() or "unknown"

    return slug, raw_value


def _summarise_api_source_performance(
    breakdown: Dict[str, Dict[str, object]]
) -> Dict[str, Dict[str, Optional[float]]]:
    """Assemble les performances agrégées par source d'alimentation API."""

    if not breakdown:
        return {}

    total_samples = sum(len(payload.get("truths", [])) for payload in breakdown.values())
    api_metrics: Dict[str, Dict[str, Optional[float]]] = {}

    for segment in sorted(breakdown.keys()):
        payload = breakdown[segment]
        truths = [int(value) for value in payload.get("truths", [])]
        predicted = [int(value) for value in payload.get("predictions", [])]
        scores = [float(score) for score in payload.get("scores", [])]
        courses: Set[int] = set(payload.get("courses", set()))
        reunions: Set[int] = set(payload.get("reunions", set()))
        hippodromes: Set[int] = set(payload.get("hippodromes", set()))
        pronostics: Set[int] = set(payload.get("pronostics", set()))
        model_versions: Set[str] = set(payload.get("model_versions", set()))

        summary = _summarise_group_performance(truths, predicted, scores)
        summary["label"] = payload.get("label", segment)
        summary["share"] = (len(truths) / total_samples) if total_samples else None
        summary["courses"] = len(courses)
        summary["reunions"] = len(reunions)
        if hippodromes:
            summary["hippodromes"] = len(hippodromes)
        if pronostics:
            summary["pronostics"] = len(pronostics)
        if model_versions:
            summary["model_versions"] = sorted(model_versions)
        summary["observed_positive_rate"] = (
            sum(truths) / len(truths) if truths else None
        )

        api_metrics[segment] = summary

    return api_metrics


def _normalise_owner_label(owner: Optional[object]) -> Tuple[str, str]:
    """Normalise un propriétaire pour stabiliser les ventilations dédiées."""

    if owner is None:
        return "unknown", "Propriétaire inconnu"

    raw_value = str(owner).strip()

    if not raw_value:
        return "unknown", "Propriétaire inconnu"

    slug = "".join(char if char.isalnum() else "_" for char in raw_value)
    slug = slug.strip("_").lower() or "unknown"

    return slug, raw_value


def _summarise_owner_performance(
    breakdown: Dict[str, Dict[str, object]]
) -> Dict[str, Dict[str, Optional[float]]]:
    """Assemble un tableau de bord des performances agrégées par propriétaire."""

    if not breakdown:
        return {}

    total_samples = sum(len(payload.get("truths", [])) for payload in breakdown.values())
    owner_metrics: Dict[str, Dict[str, Optional[float]]] = {}

    for segment in sorted(breakdown.keys()):
        payload = breakdown[segment]
        truths = list(payload.get("truths", []))
        predicted = list(payload.get("predictions", []))
        scores = list(payload.get("scores", []))
        courses: Set[int] = set(payload.get("courses", set()))
        horses: Set[int] = set(payload.get("horses", set()))
        trainers: Set[int] = set(payload.get("trainers", set()))
        jockeys: Set[int] = set(payload.get("jockeys", set()))
        hippodromes: Set[int] = set(payload.get("hippodromes", set()))

        summary = _summarise_group_performance(truths, predicted, scores)
        summary["label"] = payload.get("label", segment)
        summary["share"] = (len(truths) / total_samples) if total_samples else None
        summary["courses"] = len(courses)
        summary["horses"] = len(horses)
        if trainers:
            summary["trainers"] = len(trainers)
        if jockeys:
            summary["jockeys"] = len(jockeys)
        if hippodromes:
            summary["hippodromes"] = len(hippodromes)
        summary["observed_positive_rate"] = (
            sum(truths) / len(truths) if truths else None
        )

        owner_metrics[segment] = summary

    return owner_metrics


def _categorise_predicted_position(
    predicted_position: Optional[object],
) -> Tuple[str, str, Optional[int]]:
    """Normalise la position de classement annoncée par le modèle.

    Le modèle peut renseigner ``predicted_position`` pour indiquer le rang
    théorique du partant dans le classement final. Cette fonction convertit la
    valeur brute en (clé technique, libellé lisible, rang entier) afin de
    simplifier l'agrégation statistique et la réutilisation dans les tableaux
    de bord.
    """

    if predicted_position is None:
        return "predicted_unknown", "Position prédite inconnue", None

    try:
        value = int(predicted_position)
    except (TypeError, ValueError):  # pragma: no cover - tolérance entrées libres
        return "predicted_unknown", "Position prédite inconnue", None

    if value <= 0:
        return "predicted_unknown", "Position prédite inconnue", None

    if value == 1:
        return "predicted_1", "Modèle : vainqueur annoncé", value

    if value == 2:
        return "predicted_2", "Modèle : podium assuré (rang 2)", value

    if value == 3:
        return "predicted_3", "Modèle : podium élargi (rang 3)", value

    if value <= 5:
        return "predicted_4_5", "Modèle : outsiders proches (rangs 4-5)", value

    return "predicted_6_plus", "Modèle : sélection élargie (rang 6+)", value


def _summarise_predicted_position_performance(
    breakdown: Dict[str, Dict[str, object]]
) -> Dict[str, Dict[str, Optional[float]]]:
    """Dresse un tableau de bord par position prédite par le modèle.

    On y retrouve les métriques de classification classiques mais également
    l'écart moyen/median entre le rang annoncé et l'arrivée officielle afin de
    détecter les segments où le modèle surestime ou sous-estime systématiquement
    ses sélections.
    """

    if not breakdown:
        return {}

    total_samples = sum(len(payload.get("truths", [])) for payload in breakdown.values())
    position_metrics: Dict[str, Dict[str, Optional[float]]] = {}

    for segment in sorted(breakdown.keys()):
        payload = breakdown[segment]
        truths = [int(value) for value in payload.get("truths", [])]
        predicted = [int(value) for value in payload.get("predictions", [])]
        scores = [float(score) for score in payload.get("scores", [])]
        final_positions = [int(pos) for pos in payload.get("final_positions", [])]
        predicted_positions = [int(pos) for pos in payload.get("predicted_positions", [])]
        rank_errors = [float(err) for err in payload.get("rank_errors", [])]
        courses: Set[int] = set(payload.get("courses", set()))
        horses: Set[int] = set(payload.get("horses", set()))
        pronostics: Set[int] = set(payload.get("pronostics", set()))

        summary = _summarise_group_performance(truths, predicted, scores)
        summary["label"] = payload.get("label", segment)
        summary["share"] = (len(truths) / total_samples) if total_samples else None
        summary["courses"] = len(courses)
        if horses:
            summary["horses"] = len(horses)
        if pronostics:
            summary["pronostics"] = len(pronostics)
        summary["observed_positive_rate"] = sum(truths) / len(truths) if truths else None

        summary["average_predicted_position"] = _safe_average(predicted_positions)
        summary["average_final_position"] = _safe_average(final_positions)

        if predicted_positions:
            summary["median_predicted_position"] = median(predicted_positions)
        else:
            summary["median_predicted_position"] = None

        if final_positions:
            summary["median_final_position"] = median(final_positions)
            summary["best_final_position"] = min(final_positions)
            summary["worst_final_position"] = max(final_positions)
        else:
            summary["median_final_position"] = None
            summary["best_final_position"] = None
            summary["worst_final_position"] = None

        if rank_errors:
            absolute_errors = [abs(value) for value in rank_errors]
            summary["average_rank_error"] = _safe_average(absolute_errors)
            summary["median_rank_error"] = median(absolute_errors)
            summary["signed_bias"] = _safe_average(rank_errors)
        else:
            summary["average_rank_error"] = None
            summary["median_rank_error"] = None
            summary["signed_bias"] = None

        position_metrics[segment] = summary

    return position_metrics


def _categorise_prediction_rank(rank: Optional[int]) -> Tuple[str, str]:
    """Convertit un rang prédit en couple (clé technique, libellé lisible)."""

    if rank is None or rank <= 0:
        return "unknown", "Rang inconnu"
    if rank == 1:
        return "rank_1", "Sélection prioritaire (rang 1)"
    if rank == 2:
        return "rank_2", "Deuxième choix (rang 2)"
    if rank == 3:
        return "rank_3", "Troisième choix (rang 3)"
    if rank <= 5:
        return "rank_4_5", "Sélections intermédiaires (rangs 4-5)"
    return "rank_6_plus", "Sélections élargies (rang 6 et +)"


def _summarise_prediction_rank_performance(
    breakdown: Dict[str, Dict[str, object]]
) -> Dict[str, Dict[str, Optional[float]]]:
    """Synthétise les performances selon la hiérarchie des partants sélectionnés par le modèle."""

    if not breakdown:
        return {}

    total_samples = sum(len(payload.get("truths", [])) for payload in breakdown.values())
    rank_metrics: Dict[str, Dict[str, Optional[float]]] = {}

    for segment in sorted(breakdown.keys()):
        payload = breakdown[segment]
        truths = [int(value) for value in payload.get("truths", [])]
        predicted = [int(value) for value in payload.get("predictions", [])]
        scores = [float(score) for score in payload.get("scores", [])]
        final_positions = [int(pos) for pos in payload.get("final_positions", [])]
        ranks = [int(value) for value in payload.get("ranks", [])]
        courses: Set[int] = set(payload.get("courses", set()))
        horses: Set[int] = set(payload.get("horses", set()))

        summary = _summarise_group_performance(truths, predicted, scores)
        summary["label"] = payload.get("label", segment)
        summary["share"] = (len(truths) / total_samples) if total_samples else None
        summary["courses"] = len(courses)
        if horses:
            summary["horses"] = len(horses)
        summary["observed_positive_rate"] = (
            sum(truths) / len(truths) if truths else None
        )
        summary["average_rank"] = _safe_average(ranks)

        if final_positions:
            summary["average_final_position"] = _safe_average(final_positions)
            summary["best_final_position"] = min(final_positions)
            summary["worst_final_position"] = max(final_positions)
        else:
            summary["average_final_position"] = None
            summary["best_final_position"] = None
            summary["worst_final_position"] = None

        rank_metrics[segment] = summary

    return rank_metrics


def _categorise_final_position(final_position: Optional[object]) -> Tuple[str, str]:
    """Range la position d'arrivée observée dans des segments lisibles."""

    if final_position is None:
        return "unknown", "Position inconnue"

    try:
        position_value = int(final_position)
    except (TypeError, ValueError):  # pragma: no cover - tolérance pour formats inattendus
        return "unknown", "Position inconnue"

    if position_value <= 0:
        return "unknown", "Position inconnue"

    if position_value == 1:
        return "winner", "Vainqueur"

    if position_value == 2:
        return "runner_up", "Deuxième place"

    if position_value == 3:
        return "third_place", "Troisième place"

    if position_value <= 6:
        return "top6", "Places 4 à 6"

    if position_value <= 10:
        return "top10", "Places 7 à 10"

    return "beyond_top10", "Au-delà de la 10e place"


def _summarise_final_position_performance(
    breakdown: Dict[str, Dict[str, object]]
) -> Dict[str, Dict[str, Optional[float]]]:
    """Synthétise les performances réelles selon la position d'arrivée enregistrée."""

    if not breakdown:
        return {}

    total_samples = sum(len(payload.get("truths", [])) for payload in breakdown.values())
    position_metrics: Dict[str, Dict[str, Optional[float]]] = {}

    for segment in sorted(breakdown.keys()):
        payload = breakdown[segment]
        truths = [int(value) for value in payload.get("truths", [])]
        predicted = [int(value) for value in payload.get("predictions", [])]
        scores = [float(score) for score in payload.get("scores", [])]
        raw_positions = [
            int(position)
            for position in payload.get("positions", [])
            if position is not None
        ]
        position_values = [float(value) for value in raw_positions]
        courses: Set[int] = set(payload.get("courses", set()))
        horses: Set[int] = set(payload.get("horses", set()))

        summary = _summarise_group_performance(truths, predicted, scores)
        sample_count = len(truths)
        summary["label"] = payload.get("label", segment)
        summary["share"] = (sample_count / total_samples) if total_samples else None
        summary["courses"] = len(courses)
        if horses:
            summary["horses"] = len(horses)
        summary["observed_positive_rate"] = (
            sum(truths) / sample_count if sample_count else None
        )
        summary["average_final_position"] = (
            _safe_average(position_values) if position_values else None
        )
        summary["best_final_position"] = min(raw_positions) if raw_positions else None
        summary["worst_final_position"] = max(raw_positions) if raw_positions else None
        summary["top3_rate"] = (
            sum(1 for value in raw_positions if value <= 3) / len(raw_positions)
            if raw_positions
            else None
        )

        position_metrics[segment] = summary

    return position_metrics


def _categorise_publication_lead_time(
    generated_at: Optional[datetime],
    race_date: Optional[date],
    scheduled_time: Optional[time],
) -> Tuple[str, str, Optional[float]]:
    """Détermine la fenêtre de publication en heures avant le départ officiel."""

    if not generated_at or not race_date:
        return "unknown", "Publication à délai inconnu", None

    if not isinstance(generated_at, datetime):
        return "unknown", "Publication à délai inconnu", None

    race_time = scheduled_time or time(12, 0)
    race_datetime = datetime.combine(race_date, race_time)
    lead_delta = race_datetime - generated_at
    lead_hours = lead_delta.total_seconds() / 3600

    if lead_hours < 0:
        return "post_race", "Publication postérieure à la course", lead_hours
    if lead_hours < 2:
        return "less_2h", "Publication < 2h avant départ", lead_hours
    if lead_hours < 6:
        return "between_2h_6h", "Publication 2-6h avant départ", lead_hours
    if lead_hours < 12:
        return "between_6h_12h", "Publication 6-12h avant départ", lead_hours
    if lead_hours < 24:
        return "between_12h_24h", "Publication 12-24h avant départ", lead_hours
    if lead_hours < 48:
        return "between_24h_48h", "Publication 24-48h avant départ", lead_hours
    return "beyond_48h", "Publication ≥ 48h avant départ", lead_hours


def _summarise_lead_time_performance(
    breakdown: Dict[str, Dict[str, object]]
) -> Dict[str, Dict[str, Optional[float]]]:
    """Observe la précision du modèle en fonction du délai de publication."""

    if not breakdown:
        return {}

    total_samples = sum(len(payload.get("truths", [])) for payload in breakdown.values())
    lead_time_metrics: Dict[str, Dict[str, Optional[float]]] = {}

    for segment in sorted(breakdown.keys()):
        payload = breakdown[segment]
        truths = list(payload.get("truths", []))
        predicted = list(payload.get("predictions", []))
        scores = list(payload.get("scores", []))
        courses: Set[int] = set(payload.get("courses", set()))
        pronostics: Set[int] = set(payload.get("pronostics", set()))
        lead_times = [float(value) for value in payload.get("lead_times", [])]

        summary = _summarise_group_performance(truths, predicted, scores)
        summary["label"] = payload.get("label", segment)
        summary["share"] = (len(truths) / total_samples) if total_samples else None
        summary["courses"] = len(courses)
        summary["pronostics"] = len(pronostics)

        if lead_times:
            ordered = sorted(lead_times)
            midpoint = len(ordered) // 2
            if len(ordered) % 2 == 0:
                median_value = (ordered[midpoint - 1] + ordered[midpoint]) / 2
            else:
                median_value = ordered[midpoint]

            summary.update(
                {
                    "average_lead_hours": _safe_average(lead_times),
                    "median_lead_hours": median_value,
                    "min_lead_hours": ordered[0],
                    "max_lead_hours": ordered[-1],
                }
            )
        else:
            summary.update(
                {
                    "average_lead_hours": None,
                    "median_lead_hours": None,
                    "min_lead_hours": None,
                    "max_lead_hours": None,
                }
            )

        lead_time_metrics[segment] = summary

    return lead_time_metrics


def _normalise_nationality_label(
    nationality: Optional[object]
) -> Tuple[str, str]:
    """Standardise une nationalité pour harmoniser les tableaux de bord."""

    if nationality is None:
        return "unknown", "Nationalité inconnue"

    raw_value = str(nationality).strip()

    if not raw_value:
        return "unknown", "Nationalité inconnue"

    iso_mapping = {
        "FR": "France",
        "FRA": "France",
        "BE": "Belgique",
        "BEL": "Belgique",
        "CH": "Suisse",
        "CHE": "Suisse",
        "IT": "Italie",
        "ITA": "Italie",
        "DE": "Allemagne",
        "DEU": "Allemagne",
        "ES": "Espagne",
        "ESP": "Espagne",
        "GB": "Royaume-Uni",
        "UK": "Royaume-Uni",
        "GBR": "Royaume-Uni",
        "IE": "Irlande",
        "IRL": "Irlande",
    }

    upper_value = raw_value.upper()
    label = iso_mapping.get(upper_value)

    if label is None:
        # Pour un libellé déjà explicite ("France", "États-Unis"...), on le met
        # simplement en casse titre pour un rendu homogène.
        label = raw_value.title()

    slug_source = label if label else raw_value
    slug = "".join(char if char.isalnum() else "_" for char in slug_source.lower()).strip("_")

    if not slug:
        slug = "unknown"

    return slug, label or raw_value


def _summarise_nationality_performance(
    breakdown: Dict[str, Dict[str, object]]
) -> Dict[str, Dict[str, Optional[float]]]:
    """Agrège les performances selon la nationalité des jockeys/entraîneurs."""

    if not breakdown:
        return {}

    total_samples = sum(len(payload.get("truths", [])) for payload in breakdown.values())
    nationality_metrics: Dict[str, Dict[str, Optional[float]]] = {}

    for segment in sorted(breakdown.keys()):
        payload = breakdown[segment]
        truths = list(payload.get("truths", []))
        predicted = list(payload.get("predictions", []))
        scores = list(payload.get("scores", []))
        courses: Set[int] = set(payload.get("courses", set()))
        reunions: Set[int] = set(payload.get("reunions", set()))
        horses: Set[int] = set(payload.get("horses", set()))
        actors: Set[int] = set(payload.get("actors", set()))

        summary = _summarise_group_performance(truths, predicted, scores)
        summary["label"] = payload.get("label", segment)
        summary["share"] = (
            summary["samples"] / total_samples if total_samples else None
        )
        summary["courses"] = len(courses)
        summary["reunions"] = len(reunions)
        summary["horses"] = len(horses)
        summary["actors"] = len(actors)
        summary["observed_positive_rate"] = (
            sum(truths) / len(truths) if truths else None
        )

        nationality_metrics[segment] = summary

    return nationality_metrics


def _normalise_track_type_label(track_type: Optional[object]) -> Tuple[str, str]:
    """Normalise le type de piste pour alimenter les tableaux de bord."""

    if track_type is None:
        return "unknown", "Type de piste inconnu"

    if isinstance(track_type, TrackType):
        normalized = track_type.value
    else:
        normalized = str(track_type).strip().lower()

    mapping = {
        "plat": ("flat", "Piste plate"),
        "trot": ("trot", "Piste de trot"),
        "obstacles": ("obstacles", "Piste d'obstacles"),
        "mixte": ("mixed", "Piste mixte"),
    }

    if not normalized:
        return "unknown", "Type de piste inconnu"

    if normalized in mapping:
        return mapping[normalized]

    return normalized, normalized.capitalize()


def _summarise_track_type_performance(
    breakdown: Dict[str, Dict[str, object]]
) -> Dict[str, Dict[str, Optional[float]]]:
    """Construit une vue de performance agrégée par type de piste."""

    if not breakdown:
        return {}

    total_samples = sum(len(payload.get("truths", [])) for payload in breakdown.values())
    track_metrics: Dict[str, Dict[str, Optional[float]]] = {}

    for segment in sorted(breakdown.keys()):
        payload = breakdown[segment]
        truths = list(payload.get("truths", []))
        predicted = list(payload.get("predictions", []))
        scores = list(payload.get("scores", []))
        courses: Set[int] = set(payload.get("courses", set()))
        reunions: Set[int] = set(payload.get("reunions", set()))
        hippodromes: Set[int] = set(payload.get("hippodromes", set()))

        summary = _summarise_group_performance(truths, predicted, scores)
        summary["observed_positive_rate"] = (
            sum(truths) / len(truths) if truths else None
        )
        summary["courses"] = len(courses)
        summary["reunions"] = len(reunions)
        summary["hippodromes"] = len(hippodromes)
        summary["share"] = (len(truths) / total_samples) if total_samples else None
        summary["label"] = payload.get("label", segment)

        track_metrics[segment] = summary

    return track_metrics


def _categorise_track_length(
    track_length: Optional[object],
) -> Tuple[str, str, Optional[int]]:
    """Classe la longueur des pistes pour identifier les profils de virages."""

    if track_length is None:
        return "unknown", "Longueur de piste inconnue", None

    try:
        value = int(track_length)
    except (TypeError, ValueError):  # pragma: no cover - nettoyage défensif
        return "unknown", "Longueur de piste inconnue", None

    if value <= 1400:
        return "compact_loop", "Piste compacte (≤ 1 400 m)", value

    if value <= 1700:
        return "standard_loop", "Piste standard (1 401-1 700 m)", value

    return "extended_loop", "Piste longue (> 1 700 m)", value


def _summarise_track_length_performance(
    breakdown: Dict[str, Dict[str, object]]
) -> Dict[str, Dict[str, Optional[float]]]:
    """Assemble les métriques d'efficacité selon la longueur de la piste."""

    if not breakdown:
        return {}

    total_samples = sum(len(payload.get("truths", [])) for payload in breakdown.values())
    ordering = {
        "compact_loop": 0,
        "standard_loop": 1,
        "extended_loop": 2,
        "unknown": 3,
    }
    length_metrics: Dict[str, Dict[str, Optional[float]]] = {}

    for segment, payload in sorted(
        breakdown.items(), key=lambda item: (ordering.get(item[0], 99), item[0])
    ):
        truths = list(payload.get("truths", []))
        predicted = list(payload.get("predictions", []))
        scores = list(payload.get("scores", []))
        courses: Set[int] = set(payload.get("courses", set()))
        reunions: Set[int] = set(payload.get("reunions", set()))
        hippodromes: Set[int] = set(payload.get("hippodromes", set()))
        lengths = [
            int(value)
            for value in payload.get("track_lengths", [])
            if value is not None
        ]

        summary = _summarise_group_performance(truths, predicted, scores)
        summary["label"] = payload.get("label", segment)
        summary["courses"] = len(courses)
        summary["reunions"] = len(reunions)
        summary["hippodromes"] = len(hippodromes)
        summary["share"] = (len(truths) / total_samples) if total_samples else None
        summary["average_track_length"] = _safe_average(lengths)
        summary["min_track_length"] = min(lengths) if lengths else None
        summary["max_track_length"] = max(lengths) if lengths else None

        length_metrics[segment] = summary

    return length_metrics


def _categorise_course_distance(distance: Optional[int]) -> str:
    """Classe les distances officielles en familles d'effort comparables."""

    if not distance:
        return "unknown"

    if distance < 1600:
        return "short_distance"

    if distance <= 2400:
        return "middle_distance"

    return "long_distance"


def _categorise_day_part(scheduled_time: Optional[object]) -> str:
    """Regroupe l'horaire officiel en grandes plages (matin, après-midi, soirée)."""

    if not isinstance(scheduled_time, time):
        return "unknown"

    total_minutes = scheduled_time.hour * 60 + scheduled_time.minute

    if total_minutes < 12 * 60:
        return "morning"

    if total_minutes < 18 * 60:
        return "afternoon"

    return "evening"


def _categorise_field_size(field_size: Optional[int]) -> str:
    """Regroupe les tailles de champs en segments homogènes pour l'analyse."""

    if not field_size:
        return "unknown"

    if field_size <= 8:
        return "small_field"

    if field_size <= 12:
        return "medium_field"

    return "large_field"


def _categorise_prize_money(prize_money: Optional[object]) -> str:
    """Classe l'allocation financière afin de suivre l'impact du niveau de dotation."""

    if prize_money is None:
        return "unknown"

    try:
        value = float(prize_money)
    except (TypeError, ValueError):  # pragma: no cover - robustesse sur types inattendus
        return "unknown"

    if value < 10000:
        return "low_prize"

    if value < 30000:
        return "medium_prize"

    if value < 70000:
        return "high_prize"

    return "premium_prize"


def _categorise_prize_per_runner(
    prize_money: Optional[object],
    field_size: Optional[object],
) -> Tuple[str, str, Optional[float], Optional[int]]:
    """Calcule la dotation moyenne par partant et la segmente pour le reporting."""

    if prize_money is None or field_size in (None, 0):
        return "unknown", "Dotation/partant inconnue", None, None

    try:
        prize_value = float(prize_money)
        field_value = int(field_size)
    except (TypeError, ValueError):  # pragma: no cover - entrées incohérentes
        return "unknown", "Dotation/partant inconnue", None, None

    if field_value <= 0:
        return "unknown", "Dotation/partant inconnue", None, None

    per_runner = prize_value / float(field_value)

    if per_runner < 600:
        segment = "per_runner_low"
        label = "< 600 € par partant"
    elif per_runner < 1200:
        segment = "per_runner_mid"
        label = "600-1200 € par partant"
    elif per_runner < 2000:
        segment = "per_runner_high"
        label = "1200-2000 € par partant"
    else:
        segment = "per_runner_premium"
        label = "> 2000 € par partant"

    return segment, label, per_runner, field_value


def _categorise_handicap_value(handicap_value: Optional[object]) -> Tuple[str, str]:
    """Regroupe les valeurs de handicap pour analyser l'équité donnée à chaque partant."""

    if handicap_value is None:
        return "unknown", "Handicap inconnu"

    try:
        value = float(handicap_value)
    except (TypeError, ValueError):  # pragma: no cover - sécurise les imports de données exotiques
        return "unknown", "Handicap inconnu"

    if value <= 10:
        return "light_handicap", "Handicap léger (≤10)"

    if value <= 20:
        return "medium_handicap", "Handicap moyen (11-20)"

    if value <= 30:
        return "competitive_handicap", "Handicap relevé (21-30)"

    return "high_handicap", "Handicap très élevé (>30)"


def _categorise_carried_weight(
    carried_weight: Optional[object],
) -> Tuple[str, str, Optional[float]]:
    """Classe le poids porté afin de suivre l'impact de la charge sur la performance."""

    if carried_weight is None:
        return "unknown", "Poids inconnu", None

    try:
        value = float(carried_weight)
    except (TypeError, ValueError):  # pragma: no cover - sécurise les valeurs inattendues
        return "unknown", "Poids inconnu", None

    if value < 54.0:
        return "very_light", "Très léger (<54 kg)", value

    if value < 57.0:
        return "light", "Léger (54-57 kg)", value

    if value < 60.0:
        return "medium", "Moyen (57-60 kg)", value

    return "heavy", "Lourd (≥60 kg)", value


def _categorise_equipment_profile(
    equipment: Optional[object],
) -> Tuple[str, str, Optional[int], Optional[bool]]:
    """Normalise les informations d'équipement pour un partant donné."""

    if equipment is None:
        return "unknown", "Équipement inconnu", None, None

    items: List[str] = []

    if isinstance(equipment, dict):
        raw_items = equipment.get("items")
        if isinstance(raw_items, list):
            items = [str(item).strip() for item in raw_items if str(item).strip()]
        elif isinstance(raw_items, str):
            items = [raw_items.strip()]
    elif isinstance(equipment, list):
        items = [str(item).strip() for item in equipment if str(item).strip()]
    elif isinstance(equipment, str):  # pragma: no cover - garde-fou supplémentaire
        items = [equipment.strip()]

    normalised = [item.lower() for item in items if item]
    has_blinkers = any("oeill" in item or "œill" in item for item in normalised)

    if not items:
        return "no_equipment", "Aucun équipement déclaré", 0, False

    if has_blinkers:
        return "blinkers", "Œillères déclarées", len(items), True

    if len(items) == 1:
        return "single_gear", "Équipement isolé", 1, False

    return "multi_gear", "Équipement combiné (≥2)", len(items), False


def _summarise_weight_performance(
    breakdown: Dict[str, Dict[str, object]]
) -> Dict[str, Dict[str, Optional[float]]]:
    """Assemble une vue agrégée par classe de poids porté."""

    if not breakdown:
        return {}

    total_samples = sum(len(payload.get("truths", [])) for payload in breakdown.values())
    weight_metrics: Dict[str, Dict[str, Optional[float]]] = {}

    for segment in sorted(breakdown.keys()):
        payload = breakdown[segment]
        truths = list(payload.get("truths", []))
        predicted = list(payload.get("predictions", []))
        scores = list(payload.get("scores", []))
        weights = [
            float(value)
            for value in payload.get("weights", [])
            if value is not None
        ]
        courses: Set[int] = set(payload.get("courses", set()))
        horses: Set[int] = set(payload.get("horses", set()))

        summary = _summarise_group_performance(truths, predicted, scores)
        summary["observed_positive_rate"] = sum(truths) / len(truths) if truths else None
        summary["average_weight"] = _safe_average(weights)
        summary["min_weight"] = min(weights) if weights else None
        summary["max_weight"] = max(weights) if weights else None
        summary["courses"] = len(courses)
        summary["horses"] = len(horses)
        summary["share"] = (len(truths) / total_samples) if total_samples else None
        summary["label"] = payload.get("label", segment)

        weight_metrics[segment] = summary

    return weight_metrics


def _categorise_odds_band(odds: Optional[object]) -> Tuple[str, str]:
    """Regroupe les partants par profil de cote pour suivre la robustesse du modèle."""

    if odds is None:
        return "unpriced", "Non coté"

    try:
        value = float(odds)
    except (TypeError, ValueError):  # pragma: no cover - sécurité sur valeurs exotiques
        return "unpriced", "Non coté"

    if value <= 4.0:
        return "favorite", "Favori (≤4/1)"

    if value <= 8.0:
        return "challenger", "Challenger (4-8/1)"

    if value <= 15.0:
        return "outsider", "Outsider (8-15/1)"

    return "long_shot", "Très longue cote (>15/1)"


def _summarise_odds_band_performance(
    breakdown: Dict[str, Dict[str, object]]
) -> Dict[str, Dict[str, Optional[float]]]:
    """Assemble un tableau de bord par segment de cote PMU."""

    if not breakdown:
        return {}

    total_samples = sum(len(payload.get("truths", [])) for payload in breakdown.values())
    odds_metrics: Dict[str, Dict[str, Optional[float]]] = {}

    for segment in sorted(breakdown.keys()):
        payload = breakdown[segment]
        truths = list(payload.get("truths", []))
        predicted = list(payload.get("predictions", []))
        scores = list(payload.get("scores", []))
        odds_values = [
            float(value)
            for value in payload.get("odds", [])
            if value is not None
        ]
        implied_probabilities = [
            float(value)
            for value in payload.get("implied_probabilities", [])
            if value is not None
        ]
        courses: Set[int] = set(payload.get("courses", set()))
        horses: Set[int] = set(payload.get("horses", set()))

        summary = _summarise_group_performance(truths, predicted, scores)
        summary["observed_positive_rate"] = (
            sum(truths) / len(truths) if truths else None
        )
        summary["average_odds"] = _safe_average(odds_values)
        summary["min_odds"] = min(odds_values) if odds_values else None
        summary["max_odds"] = max(odds_values) if odds_values else None
        summary["average_implied_probability"] = _safe_average(implied_probabilities)
        summary["courses"] = len(courses)
        summary["horses"] = len(horses)
        summary["share"] = (len(truths) / total_samples) if total_samples else None
        summary["label"] = payload.get("label", segment)

        odds_metrics[segment] = summary

    return odds_metrics


def _format_minutes_as_time(value: Optional[float]) -> Optional[str]:
    """Convertit un nombre de minutes depuis minuit en format ``HH:MM`` lisible."""

    if value is None:
        return None

    minutes = int(round(value))
    hour = (minutes // 60) % 24
    minute = minutes % 60
    return f"{hour:02d}:{minute:02d}"


def _resolve_horse_age(
    partant: object,
    course: Course,
    pronostic: Pronostic,
) -> Optional[int]:
    """Calcule l'âge du cheval au moment de la course ou ``None`` si inconnu."""

    horse = getattr(partant, "horse", None)
    if horse is None:
        return None

    explicit_age = getattr(partant, "horse_age", None)
    if explicit_age is not None:
        try:
            value = int(explicit_age)
        except (TypeError, ValueError):  # pragma: no cover - garde-fou sur données erratiques
            return None
        return value if value >= 0 else None

    birth_year = getattr(horse, "birth_year", None)
    if birth_year:
        try:
            reference_year: Optional[int] = None
            reunion = getattr(course, "reunion", None)
            if reunion and getattr(reunion, "reunion_date", None):
                reference_year = reunion.reunion_date.year
            elif getattr(pronostic, "generated_at", None):
                reference_year = pronostic.generated_at.year
            else:
                reference_year = date.today().year

            age = int(reference_year) - int(birth_year)
        except (TypeError, ValueError):  # pragma: no cover - tolérance sur types inattendus
            return None

        return age if age >= 0 else None

    computed_age = getattr(horse, "age", None)
    if computed_age is None:
        return None

    try:
        value = int(computed_age)
    except (TypeError, ValueError):  # pragma: no cover - dernières sécurités
        return None

    return value if value >= 0 else None


def _categorise_horse_age(age: Optional[int]) -> str:
    """Regroupe les âges des chevaux pour analyser la maturité qui performe."""

    if age is None or age <= 0:
        return "unknown"

    if age <= 3:
        return "juvenile"

    if age <= 5:
        return "prime"

    if age <= 8:
        return "experienced"

    return "senior"


def _categorise_draw_position(
    draw: Optional[int],
    field_size: Optional[int],
) -> str:
    """Regroupe les numéros de corde pour comparer inside/middle/outside."""

    if not draw or draw <= 0:
        return "unknown"

    if field_size and field_size > 0:
        inside_boundary = max(1, ceil(field_size / 3))
        outside_boundary = max(inside_boundary, field_size - inside_boundary + 1)

        if draw <= inside_boundary:
            return "inside"

        if draw >= outside_boundary:
            return "outside"

        return "middle"

    if draw <= 4:
        return "inside"

    if draw >= 9:
        return "outside"

    return "middle"


def _categorise_start_type(start_type: Optional[object]) -> str:
    """Regroupe les modes de départ en familles exploitables côté monitoring."""

    if not start_type:
        return "unknown"

    # Les valeurs issues de SQLAlchemy sont déjà des chaînes ``str`` (l'enum
    # hérite de ``str``). On tolère cependant un objet ``StartType`` pour
    # conserver une fonction purement utilitaire.
    if isinstance(start_type, StartType):
        value = start_type.value
    else:
        value = str(start_type)

    label = value.lower()

    # On conserve une distinction explicite entre les départs mécanisés
    # (« stalle », « autostart ») et les départs manuels qui sont regroupés
    # sous un même segment pour disposer d'assez d'échantillons.
    if label in {"stalle", "autostart"}:
        return label

    if label in {"volte", "elastique", "corde"}:
        return "manual_start"

    return label or "unknown"


def _normalise_race_category_label(category: Optional[object]) -> Tuple[str, str]:
    """Normalise une catégorie de course en identifiant stable et libellé lisible."""

    if not category:
        return "unknown", "Catégorie inconnue"

    cleaned = str(category).strip()
    if not cleaned:
        return "unknown", "Catégorie inconnue"

    identifier = cleaned.lower().replace(" ", "_")
    return identifier, cleaned


def _normalise_race_class_label(race_class: Optional[object]) -> Tuple[str, str]:
    """Normalise une classe officielle en conservant une étiquette business."""

    if not race_class:
        return "unknown", "Classe inconnue"

    cleaned = str(race_class).strip()
    if not cleaned:
        return "unknown", "Classe inconnue"

    identifier = f"class_{cleaned.lower().replace(' ', '_')}"
    display = f"Classe {cleaned.upper()}"
    return identifier, display


def _categorise_rest_period(rest_days: Optional[int]) -> str:
    """Segmente les jours de repos pour analyser l'effet de la fraîcheur."""

    if rest_days is None:
        return "unknown"

    if rest_days < 14:
        return "very_fresh"

    if rest_days < 30:
        return "fresh"

    if rest_days < 90:
        return "normal_cycle"

    return "extended_break"


def _summarise_distance_performance(
    breakdown: Dict[str, Dict[str, object]]
) -> Dict[str, Dict[str, Optional[float]]]:
    """Mesure la stabilité prédictive en fonction de la distance disputée."""

    if not breakdown:
        return {}

    distance_metrics: Dict[str, Dict[str, Optional[float]]] = {}

    for segment in sorted(breakdown.keys()):
        payload = breakdown[segment]
        truths = list(payload.get("truths", []))
        predicted = list(payload.get("predictions", []))
        scores = list(payload.get("scores", []))
        courses: Set[int] = set(payload.get("courses", set()))
        distances = [int(value) for value in payload.get("distances", []) if value]

        summary = _summarise_group_performance(truths, predicted, scores)
        summary["observed_positive_rate"] = (
            sum(truths) / len(truths) if truths else None
        )
        summary["courses"] = len(courses)
        summary["average_distance"] = _safe_average(distances)
        summary["min_distance"] = min(distances) if distances else None
        summary["max_distance"] = max(distances) if distances else None

        distance_metrics[segment] = summary

    return distance_metrics


def _resolve_day_part_label(segment: str) -> str:
    """Associe un segment technique à un libellé métier lisible."""

    mapping = {
        "morning": "Matin",
        "afternoon": "Après-midi",
        "evening": "Soir",
        "unknown": "Horaire inconnu",
    }
    return mapping.get(segment, segment.replace("_", " ").title())


def _summarise_day_part_performance(
    breakdown: Dict[str, Dict[str, object]]
) -> Dict[str, Dict[str, Optional[float]]]:
    """Analyse l'efficacité du modèle selon la plage horaire des réunions."""

    if not breakdown:
        return {}

    total_samples = sum(len(payload.get("truths", [])) for payload in breakdown.values())
    day_part_metrics: Dict[str, Dict[str, Optional[float]]] = {}

    for segment in sorted(breakdown.keys()):
        payload = breakdown[segment]
        truths = list(payload.get("truths", []))
        predicted = list(payload.get("predictions", []))
        scores = list(payload.get("scores", []))
        courses: Set[int] = set(payload.get("courses", set()))
        minutes = [int(value) for value in payload.get("minutes", []) if value is not None]

        summary = _summarise_group_performance(truths, predicted, scores)
        summary["observed_positive_rate"] = (
            sum(truths) / len(truths) if truths else None
        )
        summary["courses"] = len(courses)
        summary["share"] = (len(truths) / total_samples) if total_samples else None
        summary["label"] = _resolve_day_part_label(segment)

        average_minutes = _safe_average(minutes) if minutes else None
        summary["average_post_time"] = _format_minutes_as_time(average_minutes)
        summary["earliest_post_time"] = _format_minutes_as_time(min(minutes)) if minutes else None
        summary["latest_post_time"] = _format_minutes_as_time(max(minutes)) if minutes else None

        day_part_metrics[segment] = summary

    return day_part_metrics


def _categorise_race_order(
    course_number: Optional[object],
) -> Tuple[str, str, Optional[int]]:
    """Classe la course selon sa position dans la réunion pour repérer les biais."""

    try:
        number = int(course_number) if course_number is not None else None
    except (TypeError, ValueError):  # pragma: no cover - résilience sur entrées inattendues
        number = None

    if number is None or number <= 0:
        return "unknown", "Ordre inconnu", None

    if number <= 3:
        return "early_card", "Début de réunion (courses 1-3)", number

    if number <= 6:
        return "mid_card", "Milieu de réunion (courses 4-6)", number

    return "late_card", "Fin de réunion (courses 7+)", number


def _summarise_race_order_performance(
    breakdown: Dict[str, Dict[str, object]]
) -> Dict[str, Dict[str, Optional[float]]]:
    """Assemble une vue des performances selon l'ordre des courses dans la réunion."""

    if not breakdown:
        return {}

    total_samples = sum(len(payload.get("truths", [])) for payload in breakdown.values())

    order_priority = {"early_card": 0, "mid_card": 1, "late_card": 2, "unknown": 3}

    race_order_metrics: Dict[str, Dict[str, Optional[float]]] = {}

    for segment, payload in sorted(
        breakdown.items(),
        key=lambda item: (order_priority.get(item[0], 99), item[0]),
    ):
        truths = list(payload.get("truths", []))
        predicted = list(payload.get("predictions", []))
        scores = list(payload.get("scores", []))
        courses: Set[int] = set(payload.get("courses", set()))
        reunions: Set[int] = set(payload.get("reunions", set()))
        course_numbers = [int(value) for value in payload.get("course_numbers", []) if value]

        summary = _summarise_group_performance(truths, predicted, scores)
        summary["observed_positive_rate"] = (
            sum(truths) / len(truths) if truths else None
        )
        summary["courses"] = len(courses)
        summary["reunions"] = len(reunions)
        summary["share"] = (len(truths) / total_samples) if total_samples else None
        summary["label"] = payload.get("label", segment)

        summary["average_course_number"] = _safe_average(course_numbers)
        summary["min_course_number"] = min(course_numbers) if course_numbers else None
        summary["max_course_number"] = max(course_numbers) if course_numbers else None

        race_order_metrics[segment] = summary

    return race_order_metrics


def _categorise_reunion_number(
    reunion_number: Optional[object],
) -> Tuple[str, str, Optional[int]]:
    """Classe la réunion selon son numéro officiel (R1, R2, etc.)."""

    try:
        number = int(reunion_number) if reunion_number is not None else None
    except (TypeError, ValueError):  # pragma: no cover - résilience face aux entrées libres
        number = None

    if number is None or number <= 0:
        return "unknown", "Réunion inconnue", None

    if number <= 2:
        return "morning_cards", "Réunions R1-R2 (matinales)", number

    if number <= 5:
        return "day_cards", "Réunions R3-R5 (journée)", number

    return "evening_cards", "Réunions R6+ (soir)", number


def _summarise_reunion_number_performance(
    breakdown: Dict[str, Dict[str, object]]
) -> Dict[str, Dict[str, Optional[float]]]:
    """Assemble une vue des performances par numéro de réunion (R1, R2, ...)."""

    if not breakdown:
        return {}

    total_samples = sum(len(payload.get("truths", [])) for payload in breakdown.values())

    order_priority = {
        "morning_cards": 0,
        "day_cards": 1,
        "evening_cards": 2,
        "unknown": 3,
    }

    reunion_metrics: Dict[str, Dict[str, Optional[float]]] = {}

    for segment, payload in sorted(
        breakdown.items(),
        key=lambda item: (order_priority.get(item[0], 99), item[0]),
    ):
        truths = list(payload.get("truths", []))
        predicted = list(payload.get("predictions", []))
        scores = list(payload.get("scores", []))
        courses: Set[int] = set(payload.get("courses", set()))
        reunions: Set[int] = set(payload.get("reunions", set()))
        reunion_numbers = [
            int(value)
            for value in payload.get("reunion_numbers", [])
            if value is not None
        ]

        summary = _summarise_group_performance(truths, predicted, scores)
        summary["observed_positive_rate"] = (
            sum(truths) / len(truths) if truths else None
        )
        summary["courses"] = len(courses)
        summary["reunions"] = len(reunions)
        summary["share"] = (len(truths) / total_samples) if total_samples else None
        summary["label"] = payload.get("label", segment)

        summary["average_reunion_number"] = _safe_average(reunion_numbers)
        summary["min_reunion_number"] = min(reunion_numbers) if reunion_numbers else None
        summary["max_reunion_number"] = max(reunion_numbers) if reunion_numbers else None

        reunion_metrics[segment] = summary

    return reunion_metrics


def _categorise_value_bet_flag(
    value_bet_detected: Optional[object],
) -> Tuple[str, str, Optional[bool]]:
    """Normalise le statut « value bet » d'un pronostic pour la segmentation."""

    if isinstance(value_bet_detected, bool):
        flag = value_bet_detected
    elif isinstance(value_bet_detected, str):
        normalised = value_bet_detected.strip().lower()
        if normalised in {"true", "1", "yes", "oui", "on"}:
            flag = True
        elif normalised in {"false", "0", "no", "non", "off"}:
            flag = False
        else:
            flag = None
    else:
        flag = None

    if flag is True:
        return "value_bet_detected", "Pronostic value bet détecté", True
    if flag is False:
        return "standard_pronostic", "Pronostic standard", False
    return "unknown_status", "Statut de value bet inconnu", None


def _summarise_value_bet_flag_performance(
    breakdown: Dict[str, Dict[str, object]]
) -> Dict[str, Dict[str, Optional[float]]]:
    """Mesure la précision selon que le pronostic est tagué value bet ou non."""

    if not breakdown:
        return {}

    total_samples = sum(len(payload.get("truths", [])) for payload in breakdown.values())
    total_pronostics = sum(len(payload.get("pronostics", set())) for payload in breakdown.values())

    order_priority = {
        "value_bet_detected": 0,
        "standard_pronostic": 1,
        "unknown_status": 2,
    }

    flag_metrics: Dict[str, Dict[str, Optional[float]]] = {}

    for segment, payload in sorted(
        breakdown.items(),
        key=lambda item: (order_priority.get(item[0], 99), item[0]),
    ):
        truths = list(payload.get("truths", []))
        predicted = list(payload.get("predictions", []))
        scores = list(payload.get("scores", []))
        courses: Set[int] = set(payload.get("courses", set()))
        pronostics: Set[int] = set(payload.get("pronostics", set()))
        flags = [bool(flag) for flag in payload.get("flags", [])]

        summary = _summarise_group_performance(truths, predicted, scores)
        summary["observed_positive_rate"] = (
            sum(truths) / len(truths) if truths else None
        )
        summary["courses"] = len(courses)
        summary["pronostics"] = len(pronostics)
        summary["share"] = (len(truths) / total_samples) if total_samples else None
        summary["pronostic_share"] = (
            len(pronostics) / total_pronostics if total_pronostics else None
        )
        summary["label"] = payload.get("label", segment)
        summary["value_bet_flag"] = payload.get("flag")
        summary["value_bet_flag_rate"] = (
            sum(flags) / len(flags) if flags else None
        )

        flag_metrics[segment] = summary

    return flag_metrics


def _categorise_year(
    race_date: Optional[object],
) -> Tuple[str, str, Optional[int]]:
    """Retourne l'année calendaire associée à la réunion analysée."""

    if isinstance(race_date, datetime):
        race_date = race_date.date()

    if not isinstance(race_date, date):
        return "unknown", "Année inconnue", None

    year_value = race_date.year
    segment = f"{year_value:04d}"
    label = f"Année {year_value}"

    return segment, label, year_value


def _summarise_year_performance(
    breakdown: Dict[str, Dict[str, object]]
) -> Dict[str, Dict[str, Optional[float]]]:
    """Assemble une vue des performances agrégées par année civile."""

    if not breakdown:
        return {}

    total_samples = sum(len(payload.get("truths", [])) for payload in breakdown.values())

    def _sort_key(item: Tuple[str, Dict[str, object]]) -> Tuple[int, str]:
        payload = item[1]
        year_value = payload.get("year")
        return (
            int(year_value) if isinstance(year_value, int) else 9999,
            item[0],
        )

    year_metrics: Dict[str, Dict[str, Optional[float]]] = {}

    for segment, payload in sorted(breakdown.items(), key=_sort_key):
        truths = list(payload.get("truths", []))
        predicted = list(payload.get("predictions", []))
        scores = list(payload.get("scores", []))
        courses: Set[int] = set(payload.get("courses", set()))
        reunions: Set[int] = set(payload.get("reunions", set()))
        dates: Set[str] = set(payload.get("dates", set()))

        summary = _summarise_group_performance(truths, predicted, scores)
        summary["observed_positive_rate"] = sum(truths) / len(truths) if truths else None
        summary["share"] = (len(truths) / total_samples) if total_samples else None
        summary["label"] = payload.get("label", segment)
        summary["year"] = payload.get("year")
        summary["courses"] = len(courses)
        summary["reunions"] = len(reunions)
        summary["first_date"] = min(dates) if dates else None
        summary["last_date"] = max(dates) if dates else None

        year_metrics[segment] = summary

    return year_metrics


def _categorise_month(
    race_date: Optional[object],
) -> Tuple[str, str, Optional[int], Optional[int]]:
    """Retourne le mois (AAAA-MM) auquel rattacher la réunion suivie."""

    if isinstance(race_date, datetime):
        race_date = race_date.date()

    if not isinstance(race_date, date):
        return "unknown", "Mois inconnu", None, None

    month_names = {
        1: "Janvier",
        2: "Février",
        3: "Mars",
        4: "Avril",
        5: "Mai",
        6: "Juin",
        7: "Juillet",
        8: "Août",
        9: "Septembre",
        10: "Octobre",
        11: "Novembre",
        12: "Décembre",
    }

    month_index = race_date.month
    year = race_date.year
    segment = f"{year:04d}-{month_index:02d}"
    label = f"{month_names.get(month_index, race_date.strftime('%B'))} {year}"

    return segment, label, month_index, year


def _summarise_month_performance(
    breakdown: Dict[str, Dict[str, object]]
) -> Dict[str, Dict[str, Optional[float]]]:
    """Assemble une vue des performances agrégées par mois calendaire."""

    if not breakdown:
        return {}

    total_samples = sum(len(payload.get("truths", [])) for payload in breakdown.values())

    def _sort_key(item: Tuple[str, Dict[str, object]]) -> Tuple[int, int, str]:
        payload = item[1]
        year = payload.get("year")
        month_index = payload.get("month_index")
        return (
            int(year) if isinstance(year, int) else 9999,
            int(month_index) if isinstance(month_index, int) else 13,
            item[0],
        )

    month_metrics: Dict[str, Dict[str, Optional[float]]] = {}

    for segment, payload in sorted(breakdown.items(), key=_sort_key):
        truths = list(payload.get("truths", []))
        predicted = list(payload.get("predictions", []))
        scores = list(payload.get("scores", []))
        courses: Set[int] = set(payload.get("courses", set()))
        reunions: Set[int] = set(payload.get("reunions", set()))
        dates: Set[str] = set(payload.get("dates", set()))

        summary = _summarise_group_performance(truths, predicted, scores)
        summary["observed_positive_rate"] = (
            sum(truths) / len(truths) if truths else None
        )
        summary["courses"] = len(courses)
        summary["reunions"] = len(reunions)
        summary["share"] = (len(truths) / total_samples) if total_samples else None
        summary["label"] = payload.get("label", segment)
        summary["month_index"] = payload.get("month_index")
        summary["year"] = payload.get("year")
        summary["first_date"] = min(dates) if dates else None
        summary["last_date"] = max(dates) if dates else None

        month_metrics[segment] = summary

    return month_metrics


def _categorise_quarter(
    race_date: Optional[object],
) -> Tuple[str, str, Optional[int], Optional[int]]:
    """Identifie le trimestre civil auquel rattacher la réunion évaluée."""

    if isinstance(race_date, datetime):
        race_date = race_date.date()

    if not isinstance(race_date, date):
        return "unknown", "Trimestre inconnu", None, None

    quarter_index = ((race_date.month - 1) // 3) + 1
    year = race_date.year
    segment = f"{year:04d}-Q{quarter_index}"
    label = f"T{quarter_index} {year}"

    return segment, label, quarter_index, year


def _categorise_season(
    race_date: Optional[object],
) -> Tuple[str, str, Optional[int], Optional[int]]:
    """Associe la réunion à une saison météorologique normalisée."""

    if isinstance(race_date, datetime):
        race_date = race_date.date()

    if not isinstance(race_date, date):
        return "unknown", "Saison inconnue", None, None

    month = race_date.month
    year = race_date.year

    # Regroupe les mois selon les saisons météorologiques classiques en
    # conservant un ordre stable pour le tri et l'affichage.
    if month in (12, 1, 2):
        return f"{year:04d}-winter", f"Hiver {year}", 1, year

    if month in (3, 4, 5):
        return f"{year:04d}-spring", f"Printemps {year}", 2, year

    if month in (6, 7, 8):
        return f"{year:04d}-summer", f"Été {year}", 3, year

    return f"{year:04d}-autumn", f"Automne {year}", 4, year


def _summarise_quarter_performance(
    breakdown: Dict[str, Dict[str, object]]
) -> Dict[str, Dict[str, Optional[float]]]:
    """Assemble une vue des performances agrégées par trimestre civil."""

    if not breakdown:
        return {}

    total_samples = sum(len(payload.get("truths", [])) for payload in breakdown.values())

    def _sort_key(item: Tuple[str, Dict[str, object]]) -> Tuple[int, int, str]:
        payload = item[1]
        year = payload.get("year")
        quarter_index = payload.get("quarter_index")
        return (
            int(year) if isinstance(year, int) else 9999,
            int(quarter_index) if isinstance(quarter_index, int) else 5,
            item[0],
        )

    quarter_metrics: Dict[str, Dict[str, Optional[float]]] = {}

    for segment, payload in sorted(breakdown.items(), key=_sort_key):
        truths = list(payload.get("truths", []))
        predicted = list(payload.get("predictions", []))
        scores = list(payload.get("scores", []))
        courses: Set[int] = set(payload.get("courses", set()))
        reunions: Set[int] = set(payload.get("reunions", set()))
        dates: Set[str] = set(payload.get("dates", set()))

        summary = _summarise_group_performance(truths, predicted, scores)
        summary["observed_positive_rate"] = sum(truths) / len(truths) if truths else None
        summary["courses"] = len(courses)
        summary["reunions"] = len(reunions)
        summary["share"] = (len(truths) / total_samples) if total_samples else None
        summary["label"] = payload.get("label", segment)
        summary["quarter_index"] = payload.get("quarter_index")
        summary["year"] = payload.get("year")
        summary["dates"] = sorted(dates)

        quarter_metrics[segment] = summary

    return quarter_metrics


def _summarise_season_performance(
    breakdown: Dict[str, Dict[str, object]]
) -> Dict[str, Dict[str, Optional[float]]]:
    """Condense les performances agrégées par saison météorologique."""

    if not breakdown:
        return {}

    total_samples = sum(len(payload.get("truths", [])) for payload in breakdown.values())

    def _sort_key(item: Tuple[str, Dict[str, object]]) -> Tuple[int, int, str]:
        payload = item[1]
        year = payload.get("year")
        season_index = payload.get("season_index")
        return (
            int(year) if isinstance(year, int) else 9999,
            int(season_index) if isinstance(season_index, int) else 9,
            item[0],
        )

    season_metrics: Dict[str, Dict[str, Optional[float]]] = {}

    for segment, payload in sorted(breakdown.items(), key=_sort_key):
        truths = list(payload.get("truths", []))
        predicted = list(payload.get("predictions", []))
        scores = list(payload.get("scores", []))
        courses: Set[int] = set(payload.get("courses", set()))
        reunions: Set[int] = set(payload.get("reunions", set()))
        dates: Set[str] = set(payload.get("dates", set()))

        summary = _summarise_group_performance(truths, predicted, scores)
        summary.update(
            {
                "label": payload.get("label", segment),
                "season_index": payload.get("season_index"),
                "year": payload.get("year"),
                "courses": len(courses),
                "reunions": len(reunions),
                "share": (len(truths) / total_samples) if total_samples else None,
                "observed_positive_rate": sum(truths) / len(truths) if truths else None,
                "dates": sorted(dates),
            }
        )

        season_metrics[segment] = summary

    return season_metrics


def _categorise_weekday(
    race_date: Optional[object],
) -> Tuple[str, str, Optional[int]]:
    """Classe la réunion selon le jour de la semaine pour surveiller les dérives."""

    if isinstance(race_date, datetime):
        race_date = race_date.date()

    if not isinstance(race_date, date):
        return "unknown", "Jour inconnu", None

    weekday_index = race_date.weekday()
    mapping = {
        0: ("monday", "Lundi"),
        1: ("tuesday", "Mardi"),
        2: ("wednesday", "Mercredi"),
        3: ("thursday", "Jeudi"),
        4: ("friday", "Vendredi"),
        5: ("saturday", "Samedi"),
        6: ("sunday", "Dimanche"),
    }

    segment, label = mapping.get(
        weekday_index,
        (f"weekday_{weekday_index}", race_date.strftime("%A")),
    )
    return segment, label, weekday_index


def _summarise_weekday_performance(
    breakdown: Dict[str, Dict[str, object]]
) -> Dict[str, Dict[str, Optional[float]]]:
    """Assemble une vue synthétique des performances par jour de la semaine."""

    if not breakdown:
        return {}

    total_samples = sum(len(payload.get("truths", [])) for payload in breakdown.values())
    weekday_metrics: Dict[str, Dict[str, Optional[float]]] = {}

    for segment, payload in sorted(
        breakdown.items(),
        key=lambda item: (item[1].get("weekday_index", 7), item[0]),
    ):
        truths = list(payload.get("truths", []))
        predicted = list(payload.get("predictions", []))
        scores = list(payload.get("scores", []))
        courses: Set[int] = set(payload.get("courses", set()))
        reunions: Set[int] = set(payload.get("reunions", set()))
        dates: Set[str] = set(payload.get("dates", set()))

        summary = _summarise_group_performance(truths, predicted, scores)
        summary["observed_positive_rate"] = (
            sum(truths) / len(truths) if truths else None
        )
        summary["courses"] = len(courses)
        summary["reunions"] = len(reunions)
        summary["share"] = (len(truths) / total_samples) if total_samples else None
        summary["label"] = payload.get("label", segment)
        summary["weekday_index"] = payload.get("weekday_index")
        summary["first_date"] = min(dates) if dates else None
        summary["last_date"] = max(dates) if dates else None

        weekday_metrics[segment] = summary

    return weekday_metrics


def _summarise_field_size_performance(
    breakdown: Dict[str, Dict[str, object]]
) -> Dict[str, Dict[str, Optional[float]]]:
    """Évalue la précision du modèle selon la taille des pelotons rencontrés."""

    if not breakdown:
        return {}

    field_metrics: Dict[str, Dict[str, Optional[float]]] = {}

    for segment in sorted(breakdown.keys()):
        payload = breakdown[segment]
        truths = list(payload.get("truths", []))
        predicted = list(payload.get("predictions", []))
        scores = list(payload.get("scores", []))
        courses: Set[int] = set(payload.get("courses", set()))
        field_sizes = [int(size) for size in payload.get("field_sizes", []) if size]

        summary = _summarise_group_performance(truths, predicted, scores)
        summary["observed_positive_rate"] = (
            sum(truths) / len(truths) if truths else None
        )
        summary["courses"] = len(courses)
        summary["average_field_size"] = _safe_average(field_sizes)
        summary["min_field_size"] = min(field_sizes) if field_sizes else None
        summary["max_field_size"] = max(field_sizes) if field_sizes else None

        field_metrics[segment] = summary

    return field_metrics


def _summarise_prize_money_performance(
    breakdown: Dict[str, Dict[str, object]]
) -> Dict[str, Dict[str, Optional[float]]]:
    """Évalue la robustesse du modèle selon la dotation financière des courses."""

    if not breakdown:
        return {}

    prize_metrics: Dict[str, Dict[str, Optional[float]]] = {}

    for segment in sorted(breakdown.keys()):
        payload = breakdown[segment]
        truths = list(payload.get("truths", []))
        predicted = list(payload.get("predictions", []))
        scores = list(payload.get("scores", []))
        courses: Set[int] = set(payload.get("courses", set()))
        prize_amounts = [
            float(value)
            for value in payload.get("prize_amounts", [])
            if value is not None
        ]

        summary = _summarise_group_performance(truths, predicted, scores)
        summary["observed_positive_rate"] = (
            sum(truths) / len(truths) if truths else None
        )
        summary["courses"] = len(courses)
        summary["average_prize_eur"] = _safe_average(prize_amounts)
        summary["min_prize_eur"] = min(prize_amounts) if prize_amounts else None
        summary["max_prize_eur"] = max(prize_amounts) if prize_amounts else None

        prize_metrics[segment] = summary

    return prize_metrics


def _summarise_prize_per_runner_performance(
    breakdown: Dict[str, Dict[str, object]]
) -> Dict[str, Dict[str, Optional[float]]]:
    """Analyse la stabilité du modèle selon la dotation moyenne par partant."""

    if not breakdown:
        return {}

    total_samples = sum(len(payload.get("truths", [])) for payload in breakdown.values())
    per_runner_metrics: Dict[str, Dict[str, Optional[float]]] = {}

    for segment in sorted(breakdown.keys()):
        payload = breakdown[segment]
        truths = list(payload.get("truths", []))
        predicted = list(payload.get("predictions", []))
        scores = list(payload.get("scores", []))
        courses: Set[int] = set(payload.get("courses", set()))
        per_runner_values = [
            float(value)
            for value in payload.get("per_runner_values", [])
            if value is not None
        ]
        field_sizes = [
            int(value)
            for value in payload.get("field_sizes", [])
            if value not in (None, "unknown")
        ]

        summary = _summarise_group_performance(truths, predicted, scores)
        summary["observed_positive_rate"] = (
            sum(truths) / len(truths) if truths else None
        )
        summary["courses"] = len(courses)
        summary["share"] = (len(truths) / total_samples) if total_samples else None
        summary["label"] = payload.get("label", segment)
        summary["average_prize_per_runner_eur"] = _safe_average(per_runner_values)
        summary["min_prize_per_runner_eur"] = (
            min(per_runner_values) if per_runner_values else None
        )
        summary["max_prize_per_runner_eur"] = (
            max(per_runner_values) if per_runner_values else None
        )
        summary["average_field_size"] = _safe_average(field_sizes)
        summary["min_field_size"] = min(field_sizes) if field_sizes else None
        summary["max_field_size"] = max(field_sizes) if field_sizes else None

        per_runner_metrics[segment] = summary

    return per_runner_metrics


def _summarise_handicap_performance(
    breakdown: Dict[str, Dict[str, object]]
) -> Dict[str, Dict[str, Optional[float]]]:
    """Synthétise les performances selon la valeur de handicap imposée."""

    if not breakdown:
        return {}

    total_samples = sum(len(payload.get("truths", [])) for payload in breakdown.values())
    handicap_metrics: Dict[str, Dict[str, Optional[float]]] = {}

    for segment in sorted(breakdown.keys()):
        payload = breakdown[segment]
        truths = list(payload.get("truths", []))
        predicted = list(payload.get("predictions", []))
        scores = list(payload.get("scores", []))
        courses: Set[int] = set(payload.get("courses", set()))
        horses: Set[int] = set(payload.get("horses", set()))
        handicap_values = [
            float(value)
            for value in payload.get("handicaps", [])
            if value is not None
        ]

        summary = _summarise_group_performance(truths, predicted, scores)
        summary["observed_positive_rate"] = (
            sum(truths) / len(truths) if truths else None
        )
        summary["courses"] = len(courses)
        summary["horses"] = len(horses)
        summary["share"] = (len(truths) / total_samples) if total_samples else None
        summary["label"] = payload.get("label", segment)
        summary["average_handicap_value"] = _safe_average(handicap_values)
        summary["min_handicap_value"] = min(handicap_values) if handicap_values else None
        summary["max_handicap_value"] = max(handicap_values) if handicap_values else None

        handicap_metrics[segment] = summary

    return handicap_metrics


def _summarise_equipment_performance(
    breakdown: Dict[str, Dict[str, object]]
) -> Dict[str, Dict[str, Optional[float]]]:
    """Mesure l'impact des configurations de matériel sur les performances."""

    if not breakdown:
        return {}

    total_samples = sum(len(payload.get("truths", [])) for payload in breakdown.values())
    equipment_metrics: Dict[str, Dict[str, Optional[float]]] = {}

    for segment in sorted(breakdown.keys()):
        payload = breakdown[segment]
        truths = list(payload.get("truths", []))
        predicted = list(payload.get("predictions", []))
        scores = list(payload.get("scores", []))
        courses: Set[int] = set(payload.get("courses", set()))
        horses: Set[int] = set(payload.get("horses", set()))

        summary = _summarise_group_performance(truths, predicted, scores)
        summary["observed_positive_rate"] = (
            sum(truths) / len(truths) if truths else None
        )
        summary["courses"] = len(courses)
        summary["horses"] = len(horses)
        summary["label"] = payload.get("label", segment.title())
        summary["share"] = (
            summary["samples"] / total_samples if total_samples else None
        )

        item_counts = [
            int(value)
            for value in payload.get("item_counts", [])
            if isinstance(value, (int, float))
        ]
        summary["average_equipment_items"] = _safe_average(item_counts)
        summary["min_equipment_items"] = min(item_counts) if item_counts else None
        summary["max_equipment_items"] = max(item_counts) if item_counts else None

        blinkers_flags = [
            bool(flag)
            for flag in payload.get("blinkers_flags", [])
            if isinstance(flag, bool)
        ]
        summary["blinkers_rate"] = (
            sum(1 for flag in blinkers_flags if flag) / len(blinkers_flags)
            if blinkers_flags
            else None
        )

        equipment_metrics[segment] = summary

    return equipment_metrics


def _categorise_recent_form(
    recent_positions: Optional[List[int]],
) -> Tuple[str, str]:
    """Classe la forme récente d'un cheval selon ses dernières arrivées."""

    if not recent_positions:
        return "unknown", "Forme inconnue"

    # Écarte toute valeur non entière qui pourrait remonter d'une source externe.
    clean_positions = [
        int(position)
        for position in recent_positions
        if isinstance(position, (int, float))
    ]

    if not clean_positions:
        return "unknown", "Forme inconnue"

    best_finish = min(clean_positions)
    average_finish = sum(clean_positions) / len(clean_positions)

    if best_finish == 1:
        return "recent_winner", "Gagnant récent"

    if average_finish <= 3.0:
        return "strong_form", "Forme solide (moyenne ≤3)"

    if average_finish <= 5.0:
        return "steady_form", "Forme régulière (moyenne 3-5)"

    if average_finish <= 8.0:
        return "inconsistent_form", "Forme irrégulière (moyenne 5-8)"

    return "poor_form", "Forme en difficulté (>8)"


def _summarise_recent_form_performance(
    breakdown: Dict[str, Dict[str, object]]
) -> Dict[str, Dict[str, Optional[float]]]:
    """Expose les performances selon les segments de forme récente."""

    if not breakdown:
        return {}

    total_samples = sum(len(payload.get("truths", [])) for payload in breakdown.values())
    form_metrics: Dict[str, Dict[str, Optional[float]]] = {}

    for segment in sorted(breakdown.keys()):
        payload = breakdown[segment]
        truths = list(payload.get("truths", []))
        predicted = list(payload.get("predictions", []))
        scores = list(payload.get("scores", []))
        courses: Set[int] = set(payload.get("courses", set()))
        horses: Set[int] = set(payload.get("horses", set()))

        average_positions = [
            float(value)
            for value in payload.get("average_positions", [])
            if value is not None
        ]
        best_positions = [
            int(value)
            for value in payload.get("best_positions", [])
            if value is not None
        ]
        worst_positions = [
            int(value)
            for value in payload.get("worst_positions", [])
            if value is not None
        ]
        starts_counts = [
            int(value)
            for value in payload.get("starts_counts", [])
            if value is not None
        ]
        win_flags = [
            bool(value)
            for value in payload.get("win_flags", [])
            if value is not None
        ]

        summary = _summarise_group_performance(truths, predicted, scores)
        summary["observed_positive_rate"] = (
            sum(truths) / len(truths) if truths else None
        )
        summary["courses"] = len(courses)
        summary["horses"] = len(horses)
        summary["share"] = (
            summary["samples"] / total_samples if total_samples else None
        )
        summary["label"] = payload.get("label", segment)
        summary["average_recent_position"] = _safe_average(average_positions)
        summary["best_recent_position"] = (
            min(best_positions) if best_positions else None
        )
        summary["worst_recent_position"] = (
            max(worst_positions) if worst_positions else None
        )
        summary["average_recent_history_size"] = _safe_average(
            [float(value) for value in starts_counts]
        )
        summary["recent_win_rate"] = (
            sum(1 for flag in win_flags if flag) / len(win_flags)
            if win_flags
            else None
        )

        form_metrics[segment] = summary

    return form_metrics


def _categorise_confidence_score(
    confidence_score: Optional[object],
) -> Tuple[str, str, Optional[float]]:
    """Normalise un score de confiance en pourcentage et retourne le segment associé."""

    if confidence_score is None:
        return "unknown", "Confiance inconnue", None

    try:
        value = float(confidence_score)
    except (TypeError, ValueError):  # pragma: no cover - garde-fou contre valeurs inattendues
        return "unknown", "Confiance inconnue", None

    # Certains pipelines stockent un ratio [0, 1], d'autres déjà un pourcentage.
    # On contraint la valeur sur 0-100 pour homogénéiser les analyses.
    value = max(0.0, min(value, 100.0)) if value > 1.0 else max(0.0, min(value * 100.0, 100.0))

    if value < 30.0:
        return "very_low", "Confiance très faible (<30%)", value

    if value < 50.0:
        return "low", "Confiance faible (30-50%)", value

    if value < 70.0:
        return "medium", "Confiance moyenne (50-70%)", value

    if value < 85.0:
        return "high", "Confiance élevée (70-85%)", value

    return "very_high", "Confiance très élevée (≥85%)", value


def _summarise_confidence_score_performance(
    breakdown: Dict[str, Dict[str, object]]
) -> Dict[str, Dict[str, Optional[float]]]:
    """Assemble un tableau de bord par tranche de confiance pronostic."""

    if not breakdown:
        return {}

    total_samples = sum(len(payload.get("truths", [])) for payload in breakdown.values())
    confidence_metrics: Dict[str, Dict[str, Optional[float]]] = {}

    for segment in sorted(breakdown.keys()):
        payload = breakdown[segment]
        truths = list(payload.get("truths", []))
        predicted = list(payload.get("predictions", []))
        scores = list(payload.get("scores", []))
        confidence_scores = [
            float(value)
            for value in payload.get("confidence_scores", [])
            if value is not None
        ]
        courses: Set[int] = set(payload.get("courses", set()))

        summary = _summarise_group_performance(truths, predicted, scores)
        summary["observed_positive_rate"] = sum(truths) / len(truths) if truths else None
        summary["average_confidence"] = _safe_average(confidence_scores)
        summary["min_confidence"] = min(confidence_scores) if confidence_scores else None
        summary["max_confidence"] = max(confidence_scores) if confidence_scores else None
        summary["courses"] = len(courses)
        summary["share"] = (len(truths) / total_samples) if total_samples else None
        summary["label"] = payload.get("label", segment)

        confidence_metrics[segment] = summary

    return confidence_metrics


def _categorise_win_probability(
    probability: Optional[object],
) -> Tuple[str, str, Optional[float]]:
    """Regroupe une probabilité de victoire en bandes homogènes pour analyse."""

    if probability is None:
        return "unknown", "Probabilité inconnue", None

    try:
        value = float(probability)
    except (TypeError, ValueError):  # pragma: no cover - garde-fou contre saisies invalides
        return "unknown", "Probabilité inconnue", None

    # Les probabilités sont bornées dans [0, 1] mais on protège contre les arrondis exotiques.
    value = max(0.0, min(value, 1.0))

    bands: List[Tuple[float, str, str]] = [
        (0.20, "under_20", "Probabilité < 20%"),
        (0.30, "between_20_30", "Probabilité 20-30%"),
        (0.40, "between_30_40", "Probabilité 30-40%"),
        (0.50, "between_40_50", "Probabilité 40-50%"),
        (0.60, "between_50_60", "Probabilité 50-60%"),
        (0.70, "between_60_70", "Probabilité 60-70%"),
        (0.80, "between_70_80", "Probabilité 70-80%"),
        (0.90, "between_80_90", "Probabilité 80-90%"),
    ]

    for upper_bound, segment_key, label in bands:
        if value < upper_bound:
            return segment_key, label, value

    return "at_least_90", "Probabilité ≥ 90%", value


def _summarise_win_probability_performance(
    breakdown: Dict[str, Dict[str, object]]
) -> Dict[str, Dict[str, Optional[float]]]:
    """Analyse la calibration réelle par bande de probabilité de victoire brute."""

    if not breakdown:
        return {}

    total_samples = sum(len(payload.get("truths", [])) for payload in breakdown.values())
    probability_metrics: Dict[str, Dict[str, Optional[float]]] = {}

    for segment in sorted(breakdown.keys()):
        payload = breakdown[segment]
        truths = list(payload.get("truths", []))
        predicted = list(payload.get("predictions", []))
        scores = list(payload.get("scores", []))
        probabilities = [
            float(value)
            for value in payload.get("probabilities", [])
            if value is not None
        ]
        courses: Set[int] = set(payload.get("courses", set()))
        pronostics: Set[int] = set(payload.get("pronostics", set()))

        summary = _summarise_group_performance(truths, predicted, scores)
        summary["label"] = payload.get("label", segment)
        summary["share"] = (len(truths) / total_samples) if total_samples else None
        summary["courses"] = len(courses)
        summary["pronostics"] = len(pronostics)
        summary["average_probability"] = _safe_average(probabilities)
        summary["min_probability"] = min(probabilities) if probabilities else None
        summary["max_probability"] = max(probabilities) if probabilities else None
        summary["observed_positive_rate"] = (
            sum(truths) / len(truths) if truths else None
        )

        if summary["average_probability"] is not None and summary["observed_positive_rate"] is not None:
            summary["average_calibration_gap"] = (
                summary["average_probability"] - summary["observed_positive_rate"]
            )
        else:
            summary["average_calibration_gap"] = None

        probability_metrics[segment] = summary

    return probability_metrics


def _categorise_place_probability(
    probability: Optional[object],
) -> Tuple[str, str, Optional[float]]:
    """Regroupe une probabilité de place (top 3) en bandes métiers lisibles."""

    if probability is None:
        return "unknown", "Probabilité de place inconnue", None

    try:
        value = float(probability)
    except (TypeError, ValueError):  # pragma: no cover - résilience en entrée
        return "unknown", "Probabilité de place inconnue", None

    value = max(0.0, min(value, 1.0))

    bands: List[Tuple[float, str, str]] = [
        (0.30, "under_30", "Probabilité de place < 30%"),
        (0.40, "between_30_40", "Probabilité de place 30-40%"),
        (0.50, "between_40_50", "Probabilité de place 40-50%"),
        (0.60, "between_50_60", "Probabilité de place 50-60%"),
        (0.70, "between_60_70", "Probabilité de place 60-70%"),
        (0.80, "between_70_80", "Probabilité de place 70-80%"),
    ]

    for upper_bound, segment_key, label in bands:
        if value < upper_bound:
            return segment_key, label, value

    return "at_least_80", "Probabilité de place ≥ 80%", value


def _summarise_place_probability_performance(
    breakdown: Dict[str, Dict[str, object]]
) -> Dict[str, Dict[str, Optional[float]]]:
    """Analyse la calibration des probabilités de place par bande homogène."""

    if not breakdown:
        return {}

    total_samples = sum(len(payload.get("truths", [])) for payload in breakdown.values())
    place_metrics: Dict[str, Dict[str, Optional[float]]] = {}

    for segment in sorted(breakdown.keys()):
        payload = breakdown[segment]
        truths = list(payload.get("truths", []))
        predicted = list(payload.get("predictions", []))
        scores = list(payload.get("scores", []))
        stored_probabilities = [
            float(value)
            for value in payload.get("place_probabilities", [])
            if value is not None
        ]

        if stored_probabilities:
            probability_sample = stored_probabilities
        else:
            probability_sample = [
                float(value)
                for value in scores
                if value is not None
            ]

        courses: Set[int] = set(payload.get("courses", set()))
        pronostics: Set[int] = set(payload.get("pronostics", set()))

        summary = _summarise_group_performance(truths, predicted, scores)
        summary["label"] = payload.get("label", segment)
        summary["share"] = (len(truths) / total_samples) if total_samples else None
        summary["courses"] = len(courses)
        summary["pronostics"] = len(pronostics)
        summary["average_probability"] = _safe_average(probability_sample)
        summary["min_probability"] = min(probability_sample) if probability_sample else None
        summary["max_probability"] = max(probability_sample) if probability_sample else None
        summary["observed_positive_rate"] = (
            sum(truths) / len(truths) if truths else None
        )

        if summary["average_probability"] is not None and summary["observed_positive_rate"] is not None:
            summary["average_calibration_gap"] = (
                summary["average_probability"] - summary["observed_positive_rate"]
            )
        else:
            summary["average_calibration_gap"] = None

        place_metrics[segment] = summary

    return place_metrics


def _categorise_horse_gender(gender: Optional[object]) -> Tuple[str, str]:
    """Normalise le genre du cheval pour faciliter l'agrégation."""

    if gender is None:
        return "unknown", "Genre inconnu"

    if isinstance(gender, Gender):
        normalized = gender.value
    else:
        normalized = str(gender).strip().lower()

    if not normalized:
        return "unknown", "Genre inconnu"

    normalized = (
        normalized.replace("â", "a")
        .replace("à", "a")
        .replace("é", "e")
        .replace("è", "e")
    )

    mapping = {
        "male": ("male", "Mâle"),
        "femelle": ("female", "Femelle"),
        "female": ("female", "Femelle"),
        "hongre": ("hongre", "Hongre"),
    }

    if normalized in mapping:
        return mapping[normalized]

    return "unknown", "Genre inconnu"


def _summarise_horse_gender_performance(
    breakdown: Dict[str, Dict[str, object]]
) -> Dict[str, Dict[str, Optional[float]]]:
    """Mesure la qualité prédictive selon le genre déclaré des chevaux."""

    if not breakdown:
        return {}

    total_samples = sum(len(payload.get("truths", [])) for payload in breakdown.values())
    gender_metrics: Dict[str, Dict[str, Optional[float]]] = {}

    for segment in sorted(breakdown.keys()):
        payload = breakdown[segment]
        truths = list(payload.get("truths", []))
        predicted = list(payload.get("predictions", []))
        scores = list(payload.get("scores", []))
        courses: Set[int] = set(payload.get("courses", set()))
        horses: Set[int] = set(payload.get("horses", set()))

        summary = _summarise_group_performance(truths, predicted, scores)
        summary["observed_positive_rate"] = (
            sum(truths) / len(truths) if truths else None
        )
        summary["courses"] = len(courses)
        summary["horses"] = len(horses)
        summary["label"] = payload.get("label", segment.title())
        summary["share"] = (
            summary["samples"] / total_samples if total_samples else None
        )

        gender_metrics[segment] = summary

    return gender_metrics


def _normalise_coat_color_label(
    raw_color: Optional[object],
) -> Tuple[str, str]:
    """Uniformise la robe pour agréger les performances par couleur."""

    if raw_color is None:
        return "unknown", "Robe inconnue"

    color_text = str(raw_color).strip()
    if not color_text:
        return "unknown", "Robe inconnue"

    normalized = (
        color_text.lower()
        .replace("œ", "oe")
        .replace("ç", "c")
        .replace("é", "e")
        .replace("è", "e")
        .replace("ê", "e")
        .replace("à", "a")
        .replace("â", "a")
        .replace("î", "i")
        .replace("ï", "i")
        .replace("ô", "o")
        .replace("û", "u")
    )
    normalized = normalized.replace("-", " ").replace("_", " ")

    synonyms: List[Tuple[str, Tuple[str, ...], str]] = [
        ("alezan", ("alezan", "alezane", "alezans", "chestnut"), "Alezan"),
        ("bai", ("bai", "bais", "bay", "bay brown"), "Bai"),
        (
            "gris",
            ("gris", "grise", "grey", "grise pommele", "gris pommele", "roan"),
            "Gris",
        ),
        ("noir", ("noir", "noire", "black"), "Noir"),
        ("rouan", ("rouan", "rouane"), "Rouan"),
    ]

    for key, keywords, label in synonyms:
        if any(keyword in normalized for keyword in keywords):
            return key, label

    slug = "_".join(part for part in normalized.split() if part)
    if not slug:
        return "unknown", "Robe inconnue"

    return slug, color_text.title()


def _summarise_horse_coat_performance(
    breakdown: Dict[str, Dict[str, object]]
) -> Dict[str, Dict[str, Optional[float]]]:
    """Compare la stabilité prédictive selon la robe officielle des chevaux."""

    if not breakdown:
        return {}

    total_samples = sum(len(payload.get("truths", [])) for payload in breakdown.values())
    coat_metrics: Dict[str, Dict[str, Optional[float]]] = {}

    for segment in sorted(breakdown.keys()):
        payload = breakdown[segment]
        truths = list(payload.get("truths", []))
        predicted = list(payload.get("predictions", []))
        scores = list(payload.get("scores", []))
        courses: Set[int] = set(payload.get("courses", set()))
        horses: Set[int] = set(payload.get("horses", set()))
        raw_inputs = [
            str(value).strip()
            for value in payload.get("raw_inputs", [])
            if isinstance(value, str) and value.strip()
        ]

        summary = _summarise_group_performance(truths, predicted, scores)
        summary.update(
            {
                "label": payload.get("label", segment.title()),
                "share": (
                    summary["samples"] / total_samples if total_samples else None
                ),
                "courses": len(courses),
                "horses": len(horses),
                "observed_positive_rate": (
                    sum(truths) / len(truths) if truths else None
                ),
                "input_examples": sorted(set(raw_inputs))[:3] if raw_inputs else [],
            }
        )

        coat_metrics[segment] = summary

    return coat_metrics


def _normalise_horse_breed_label(
    raw_breed: Optional[object],
) -> Tuple[str, str]:
    """Uniformise la race déclarée pour agréger les performances par lignée."""

    if raw_breed is None:
        return "unknown", "Race inconnue"

    breed_text = str(raw_breed).strip()
    if not breed_text:
        return "unknown", "Race inconnue"

    normalized = (
        breed_text.lower()
        .replace("œ", "oe")
        .replace("ê", "e")
        .replace("é", "e")
        .replace("è", "e")
        .replace("ç", "c")
        .replace("à", "a")
        .replace("â", "a")
        .replace("-", " ")
        .replace("_", " ")
    )

    synonyms: List[Tuple[str, Tuple[str, ...], str]] = [
        ("pur_sang", ("pur sang", "pursang", "thoroughbred"), "Pur-sang"),
        (
            "anglo_arabe",
            ("anglo arabe", "anglo-arabe", "angloarab"),
            "Anglo-arabe",
        ),
        (
            "trotteur_francais",
            (
                "trotteur francais",
                "trotteur français",
                "trotteur",
            ),
            "Trotteur français",
        ),
        ("aqps", ("aqps", "autre que pur sang"), "AQPS"),
    ]

    for slug, keywords, label in synonyms:
        if any(keyword in normalized for keyword in keywords):
            return slug, label

    slug = "_".join(part for part in normalized.split() if part)
    if not slug:
        return "unknown", "Race inconnue"

    return slug, breed_text.title()


def _summarise_horse_breed_performance(
    breakdown: Dict[str, Dict[str, object]]
) -> Dict[str, Dict[str, Optional[float]]]:
    """Dresse un panorama des performances selon la race déclarée."""

    if not breakdown:
        return {}

    total_samples = sum(len(payload.get("truths", [])) for payload in breakdown.values())
    breed_metrics: Dict[str, Dict[str, Optional[float]]] = {}

    for segment in sorted(breakdown.keys()):
        payload = breakdown[segment]
        truths = list(payload.get("truths", []))
        predicted = list(payload.get("predictions", []))
        scores = list(payload.get("scores", []))
        courses: Set[int] = set(payload.get("courses", set()))
        horses: Set[int] = set(payload.get("horses", set()))
        raw_inputs = [
            str(value).strip()
            for value in payload.get("raw_inputs", [])
            if isinstance(value, str) and value.strip()
        ]

        summary = _summarise_group_performance(truths, predicted, scores)
        summary.update(
            {
                "label": payload.get("label", segment.title()),
                "share": (
                    summary["samples"] / total_samples if total_samples else None
                ),
                "courses": len(courses),
                "horses": len(horses),
                "observed_positive_rate": (
                    sum(truths) / len(truths) if truths else None
                ),
                "input_examples": sorted(set(raw_inputs))[:3] if raw_inputs else [],
            }
        )

        breed_metrics[segment] = summary

    return breed_metrics


def _normalise_sire_label(raw_sire: Optional[object]) -> Tuple[str, str]:
    """Uniformise le nom du père pour agréger les performances par lignée."""

    if raw_sire is None:
        return "unknown", "Père inconnu"

    sire_text = str(raw_sire).strip()
    if not sire_text:
        return "unknown", "Père inconnu"

    normalized = (
        sire_text.lower()
        .replace("œ", "oe")
        .replace("ê", "e")
        .replace("é", "e")
        .replace("è", "e")
        .replace("ë", "e")
        .replace("à", "a")
        .replace("â", "a")
        .replace("î", "i")
        .replace("ï", "i")
        .replace("ô", "o")
        .replace("û", "u")
    )

    slug = "".join(char if char.isalnum() else "_" for char in normalized)
    slug = "_".join(part for part in slug.split("_") if part)

    if not slug:
        return "unknown", sire_text

    return slug, sire_text


def _normalise_dam_label(raw_dam: Optional[object]) -> Tuple[str, str]:
    """Uniformise le nom de la mère pour suivre les lignées maternelles."""

    if raw_dam is None:
        return "unknown", "Mère inconnue"

    dam_text = str(raw_dam).strip()
    if not dam_text:
        return "unknown", "Mère inconnue"

    normalized = (
        dam_text.lower()
        .replace("œ", "oe")
        .replace("ê", "e")
        .replace("é", "e")
        .replace("è", "e")
        .replace("ë", "e")
        .replace("à", "a")
        .replace("â", "a")
        .replace("î", "i")
        .replace("ï", "i")
        .replace("ô", "o")
        .replace("û", "u")
    )

    slug = "".join(char if char.isalnum() else "_" for char in normalized)
    slug = "_".join(part for part in slug.split("_") if part)

    if not slug:
        return "unknown", dam_text

    return slug, dam_text


def _summarise_sire_performance(
    breakdown: Dict[str, Dict[str, object]]
) -> Dict[str, Dict[str, Optional[float]]]:
    """Assemble un tableau de bord des performances par père déclaré."""

    if not breakdown:
        return {}

    total_samples = sum(len(payload.get("truths", [])) for payload in breakdown.values())
    sire_metrics: Dict[str, Dict[str, Optional[float]]] = {}

    for segment in sorted(breakdown.keys()):
        payload = breakdown[segment]
        truths = list(payload.get("truths", []))
        predicted = list(payload.get("predictions", []))
        scores = list(payload.get("scores", []))
        courses: Set[int] = set(payload.get("courses", set()))
        horses: Set[int] = set(payload.get("horses", set()))
        trainers: Set[int] = set(payload.get("trainers", set()))
        raw_inputs = [
            str(value).strip()
            for value in payload.get("raw_inputs", [])
            if isinstance(value, str) and value.strip()
        ]

        summary = _summarise_group_performance(truths, predicted, scores)
        summary.update(
            {
                "label": payload.get("label", segment.title()),
                "share": (
                    summary["samples"] / total_samples if total_samples else None
                ),
                "courses": len(courses),
                "horses": len(horses),
                "observed_positive_rate": (
                    sum(truths) / len(truths) if truths else None
                ),
                "input_examples": sorted(set(raw_inputs))[:3] if raw_inputs else [],
            }
        )

        if trainers:
            summary["trainers"] = len(trainers)

        sire_metrics[segment] = summary

    return sire_metrics


def _summarise_dam_performance(
    breakdown: Dict[str, Dict[str, object]]
) -> Dict[str, Dict[str, Optional[float]]]:
    """Assemble un tableau de bord des performances par mère déclarée."""

    if not breakdown:
        return {}

    total_samples = sum(len(payload.get("truths", [])) for payload in breakdown.values())
    dam_metrics: Dict[str, Dict[str, Optional[float]]] = {}

    for segment in sorted(breakdown.keys()):
        payload = breakdown[segment]
        truths = list(payload.get("truths", []))
        predicted = list(payload.get("predictions", []))
        scores = list(payload.get("scores", []))
        courses: Set[int] = set(payload.get("courses", set()))
        horses: Set[int] = set(payload.get("horses", set()))
        raw_inputs = [
            str(value).strip()
            for value in payload.get("raw_inputs", [])
            if isinstance(value, str) and value.strip()
        ]

        summary = _summarise_group_performance(truths, predicted, scores)
        summary.update(
            {
                "label": payload.get("label", segment.title()),
                "share": (
                    summary["samples"] / total_samples if total_samples else None
                ),
                "courses": len(courses),
                "horses": len(horses),
                "observed_positive_rate": (
                    sum(truths) / len(truths) if truths else None
                ),
                "input_examples": sorted(set(raw_inputs))[:3] if raw_inputs else [],
            }
        )

        dam_metrics[segment] = summary

    return dam_metrics


def _summarise_horse_age_performance(
    breakdown: Dict[str, Dict[str, object]]
) -> Dict[str, Dict[str, Optional[float]]]:
    """Mesure la stabilité des prédictions selon la maturité des chevaux."""

    if not breakdown:
        return {}

    age_metrics: Dict[str, Dict[str, Optional[float]]] = {}

    for segment in sorted(breakdown.keys()):
        payload = breakdown[segment]
        truths = list(payload.get("truths", []))
        predicted = list(payload.get("predictions", []))
        scores = list(payload.get("scores", []))
        courses: Set[int] = set(payload.get("courses", set()))
        horses: Set[int] = set(payload.get("horses", set()))
        ages = [int(value) for value in payload.get("ages", []) if value is not None]

        summary = _summarise_group_performance(truths, predicted, scores)
        summary["observed_positive_rate"] = (
            sum(truths) / len(truths) if truths else None
        )
        summary["courses"] = len(courses)
        summary["horses"] = len(horses)
        summary["average_age"] = _safe_average(ages)
        summary["min_age"] = min(ages) if ages else None
        summary["max_age"] = max(ages) if ages else None

        age_metrics[segment] = summary

    return age_metrics


def _summarise_draw_performance(
    breakdown: Dict[str, Dict[str, object]]
) -> Dict[str, Dict[str, Optional[float]]]:
    """Compare la précision selon la position dans les stalles de départ."""

    if not breakdown:
        return {}

    draw_metrics: Dict[str, Dict[str, Optional[float]]] = {}

    for segment in sorted(breakdown.keys()):
        payload = breakdown[segment]
        truths = list(payload.get("truths", []))
        predicted = list(payload.get("predictions", []))
        scores = list(payload.get("scores", []))
        courses: Set[int] = set(payload.get("courses", set()))
        draws = [int(draw) for draw in payload.get("draws", []) if draw]
        field_sizes = [int(size) for size in payload.get("field_sizes", []) if size]

        summary = _summarise_group_performance(truths, predicted, scores)
        summary["observed_positive_rate"] = (
            sum(truths) / len(truths) if truths else None
        )
        summary["courses"] = len(courses)
        summary["average_draw"] = _safe_average(draws)
        summary["min_draw"] = min(draws) if draws else None
        summary["max_draw"] = max(draws) if draws else None
        summary["average_field_size"] = _safe_average(field_sizes)
        summary["min_field_size"] = min(field_sizes) if field_sizes else None
        summary["max_field_size"] = max(field_sizes) if field_sizes else None

        draw_metrics[segment] = summary

    return draw_metrics


def _categorise_draw_parity(draw_position: Optional[int]) -> Tuple[str, str]:
    """Classe la corde selon une parité exploitable par le tableau de bord."""

    if draw_position is None:
        return "unknown", "Numéro de corde inconnu"

    return ("even", "Numéro pair") if draw_position % 2 == 0 else ("odd", "Numéro impair")


def _summarise_draw_parity_performance(
    breakdown: Dict[str, Dict[str, object]]
) -> Dict[str, Dict[str, Optional[float]]]:
    """Synthétise la réussite du modèle selon la parité du numéro de corde."""

    if not breakdown:
        return {}

    parity_metrics: Dict[str, Dict[str, Optional[float]]] = {}

    for segment in sorted(breakdown.keys()):
        payload = breakdown[segment]
        truths = list(payload.get("truths", []))
        predicted = list(payload.get("predictions", []))
        scores = list(payload.get("scores", []))
        courses: Set[int] = set(payload.get("courses", set()))
        draws = [int(value) for value in payload.get("draws", []) if value is not None]

        summary = _summarise_group_performance(truths, predicted, scores)
        summary["observed_positive_rate"] = (
            sum(truths) / len(truths) if truths else None
        )
        summary["courses"] = len(courses)
        summary["label"] = payload.get("label") or segment
        summary["average_draw"] = _safe_average(draws)
        summary["min_draw"] = min(draws) if draws else None
        summary["max_draw"] = max(draws) if draws else None

        parity_metrics[segment] = summary

    return parity_metrics


def _summarise_race_profile_performance(
    breakdown: Dict[str, Dict[str, object]]
) -> Dict[str, Dict[str, Optional[float]]]:
    """Analyse les performances selon les catégories ou classes officielles."""

    if not breakdown:
        return {}

    profile_metrics: Dict[str, Dict[str, Optional[float]]] = {}

    for segment in sorted(breakdown.keys()):
        payload = breakdown[segment]
        truths = list(payload.get("truths", []))
        predicted = list(payload.get("predictions", []))
        scores = list(payload.get("scores", []))
        courses: Set[int] = set(payload.get("courses", set()))
        label = payload.get("label") or segment

        summary = _summarise_group_performance(truths, predicted, scores)
        summary["observed_positive_rate"] = (
            sum(truths) / len(truths) if truths else None
        )
        summary["courses"] = len(courses)
        summary["label"] = label

        profile_metrics[segment] = summary

    return profile_metrics


def _summarise_start_type_performance(
    breakdown: Dict[str, Dict[str, object]]
) -> Dict[str, Dict[str, Optional[float]]]:
    """Compare la stabilité du modèle en fonction des procédures de départ."""

    if not breakdown:
        return {}

    start_type_metrics: Dict[str, Dict[str, Optional[float]]] = {}

    for segment in sorted(breakdown.keys()):
        payload = breakdown[segment]
        truths = list(payload.get("truths", []))
        predicted = list(payload.get("predictions", []))
        scores = list(payload.get("scores", []))
        courses: Set[int] = set(payload.get("courses", set()))

        summary = _summarise_group_performance(truths, predicted, scores)
        summary["observed_positive_rate"] = (
            sum(truths) / len(truths) if truths else None
        )
        summary["courses"] = len(courses)

        start_type_metrics[segment] = summary

    return start_type_metrics


def _compute_start_delay_minutes(
    scheduled: Optional[time],
    actual: Optional[time],
) -> Optional[int]:
    """Calcule le décalage en minutes entre l'horaire prévu et l'heure réelle."""

    if not scheduled or not actual:
        return None

    scheduled_dt = datetime.combine(date.today(), scheduled)
    actual_dt = datetime.combine(date.today(), actual)
    delta_minutes = int((actual_dt - scheduled_dt).total_seconds() // 60)

    return delta_minutes


def _categorise_start_delay(
    scheduled: Optional[time],
    actual: Optional[time],
) -> Tuple[str, str, Optional[int]]:
    """Regroupe les courses selon le respect des horaires de départ officiels."""

    delay_minutes = _compute_start_delay_minutes(scheduled, actual)

    if delay_minutes is None:
        return "unknown", "Horaire réel inconnu", None

    if delay_minutes <= -3:
        return "ahead_of_schedule", "Départ anticipé (≥3 min d'avance)", delay_minutes

    if abs(delay_minutes) <= 5:
        return "on_time", "Départ ponctuel (±5 min)", delay_minutes

    if delay_minutes <= 15:
        return "slight_delay", "Retard modéré (6-15 min)", delay_minutes

    return "heavy_delay", "Retard conséquent (>15 min)", delay_minutes


def _summarise_start_delay_performance(
    breakdown: Dict[str, Dict[str, object]]
) -> Dict[str, Dict[str, Optional[float]]]:
    """Synthétise la stabilité du modèle selon la ponctualité des départs."""

    if not breakdown:
        return {}

    total_samples = sum(len(payload.get("truths", [])) for payload in breakdown.values())
    delay_metrics: Dict[str, Dict[str, Optional[float]]] = {}

    for segment in sorted(breakdown.keys()):
        payload = breakdown[segment]
        truths = list(payload.get("truths", []))
        predicted = list(payload.get("predictions", []))
        scores = list(payload.get("scores", []))
        courses: Set[int] = set(payload.get("courses", set()))
        reunions: Set[int] = set(payload.get("reunions", set()))
        delay_values = [
            float(value)
            for value in payload.get("delays", [])
            if isinstance(value, (int, float))
        ]

        summary = _summarise_group_performance(truths, predicted, scores)
        summary.update(
            {
                "label": payload.get("label", segment),
                "share": (len(truths) / total_samples) if total_samples else None,
                "courses": len(courses),
                "reunions": len(reunions),
                "observed_positive_rate": (sum(truths) / len(truths)) if truths else None,
                "average_delay_minutes": _safe_average(delay_values),
                "min_delay_minutes": min(delay_values) if delay_values else None,
                "max_delay_minutes": max(delay_values) if delay_values else None,
            }
        )

        delay_metrics[segment] = summary

    return delay_metrics


def _categorise_weather_profile(
    weather_payload: Optional[object],
) -> Tuple[str, str, Optional[float]]:
    """Normalise les conditions météo en segments exploitables pour l'analyse."""

    if not weather_payload:
        return "unknown", "Conditions inconnues", None

    condition_value: Optional[str] = None
    temperature_value: Optional[float] = None

    if isinstance(weather_payload, dict):
        for key in ("condition", "weather", "meteo", "label", "libelle", "state"):
            raw = weather_payload.get(key)
            if raw:
                condition_value = str(raw)
                break
        for key in ("temperature", "temp", "temperature_c", "temp_c", "temperatureC"):
            raw_temp = weather_payload.get(key)
            if raw_temp is not None:
                try:
                    temperature_value = float(raw_temp)
                except (TypeError, ValueError):  # pragma: no cover - tolérance JSON
                    temperature_value = None
                break
    elif isinstance(weather_payload, str):
        condition_value = weather_payload
    else:
        condition_value = str(weather_payload)

    if not condition_value:
        return "unknown", "Conditions inconnues", temperature_value

    normalised = condition_value.strip().lower()

    keyword_map = [
        ("clear", ("sun", "soleil", "clair", "clear", "ensoleill"), "Conditions claires"),
        ("rain", ("rain", "pluie", "averse", "pluv"), "Pluie / Averses"),
        ("storm", ("orage", "storm", "thunder"), "Orageux"),
        ("snow", ("neige", "snow", "blizzard"), "Neige / Verglas"),
        ("fog", ("brouillard", "fog", "mist"), "Brouillard"),
        ("wind", ("vent", "wind"), "Vent soutenu"),
        ("cloud", ("nuage", "cloud", "overcast", "gris"), "Couvert / Nuageux"),
    ]

    for segment, keywords, label in keyword_map:
        if any(keyword in normalised for keyword in keywords):
            return segment, label, temperature_value

    label = condition_value.strip().capitalize()
    return "other", label or "Conditions variées", temperature_value


def _summarise_weather_performance(
    breakdown: Dict[str, Dict[str, object]]
) -> Dict[str, Dict[str, Optional[float]]]:
    """Mesure l'influence des conditions météo sur la précision du modèle."""

    if not breakdown:
        return {}

    weather_metrics: Dict[str, Dict[str, Optional[float]]] = {}

    for segment in sorted(breakdown.keys()):
        payload = breakdown[segment]
        truths = list(payload.get("truths", []))
        predicted = list(payload.get("predictions", []))
        scores = list(payload.get("scores", []))
        courses: Set[int] = set(payload.get("courses", set()))
        reunions: Set[int] = set(payload.get("reunions", set()))
        temperatures = [
            float(value)
            for value in payload.get("temperatures", [])
            if value is not None
        ]

        summary = _summarise_group_performance(truths, predicted, scores)
        summary["observed_positive_rate"] = (
            sum(truths) / len(truths) if truths else None
        )
        summary["courses"] = len(courses)
        summary["reunions"] = len(reunions)
        summary["label"] = payload.get("label")
        summary["average_temperature"] = _safe_average(temperatures)
        summary["min_temperature"] = min(temperatures) if temperatures else None
        summary["max_temperature"] = max(temperatures) if temperatures else None

        weather_metrics[segment] = summary

    return weather_metrics


def _categorise_temperature_band(
    temperature: Optional[object],
) -> Tuple[str, str, Optional[float]]:
    """Projette une température en bandes lisibles pour le monitoring ML."""

    if temperature is None:
        return "temperature_unknown", "Température inconnue", None

    try:
        value = float(temperature)
    except (TypeError, ValueError):  # pragma: no cover - résilience saisies atypiques
        return "temperature_unknown", "Température inconnue", None

    if value <= 0.0:
        return "freezing", "Gel / ≤0°C", value

    if value <= 7.0:
        return "very_cold", "Très froid (1-7°C)", value

    if value <= 14.0:
        return "cool", "Frais (8-14°C)", value

    if value <= 22.0:
        return "mild", "Tempéré (15-22°C)", value

    if value <= 28.0:
        return "warm", "Chaud (23-28°C)", value

    return "hot", "Caniculaire (>28°C)", value


def _summarise_temperature_band_performance(
    breakdown: Dict[str, Dict[str, object]]
) -> Dict[str, Dict[str, Optional[float]]]:
    """Mesure la précision du modèle en fonction de la température ambiante."""

    if not breakdown:
        return {}

    total_samples = sum(len(payload.get("truths", [])) for payload in breakdown.values())
    order_priority = {
        "freezing": 0,
        "very_cold": 1,
        "cool": 2,
        "mild": 3,
        "warm": 4,
        "hot": 5,
        "temperature_unknown": 6,
    }

    temperature_metrics: Dict[str, Dict[str, Optional[float]]] = {}

    for segment, payload in sorted(
        breakdown.items(), key=lambda item: (order_priority.get(item[0], 99), item[0])
    ):
        truths = list(payload.get("truths", []))
        predicted = list(payload.get("predictions", []))
        scores = list(payload.get("scores", []))
        courses: Set[int] = set(payload.get("courses", set()))
        reunions: Set[int] = set(payload.get("reunions", set()))
        temperatures = [
            float(value)
            for value in payload.get("temperatures", [])
            if value is not None
        ]

        summary = _summarise_group_performance(truths, predicted, scores)
        summary.update(
            {
                "label": payload.get("label", segment),
                "share": (len(truths) / total_samples) if total_samples else None,
                "courses": len(courses),
                "reunions": len(reunions),
                "observed_positive_rate": sum(truths) / len(truths) if truths else None,
                "average_temperature": _safe_average(temperatures),
                "min_temperature": min(temperatures) if temperatures else None,
                "max_temperature": max(temperatures) if temperatures else None,
            }
        )

        if temperatures:
            ordered = sorted(temperatures)
            midpoint = len(ordered) // 2
            if len(ordered) % 2 == 0:
                median_temperature = (ordered[midpoint - 1] + ordered[midpoint]) / 2
            else:
                median_temperature = ordered[midpoint]
            summary["median_temperature"] = median_temperature
        else:
            summary["median_temperature"] = None

        temperature_metrics[segment] = summary

    return temperature_metrics


def _summarise_rest_period_performance(
    breakdown: Dict[str, Dict[str, object]]
) -> Dict[str, Dict[str, Optional[float]]]:
    """Mesure la qualité prédictive selon le nombre de jours de repos."""

    if not breakdown:
        return {}

    rest_metrics: Dict[str, Dict[str, Optional[float]]] = {}

    for segment in sorted(breakdown.keys()):
        payload = breakdown[segment]
        truths = list(payload.get("truths", []))
        predicted = list(payload.get("predictions", []))
        scores = list(payload.get("scores", []))
        courses: Set[int] = set(payload.get("courses", set()))
        rest_days = [int(value) for value in payload.get("rest_days", []) if value is not None]

        summary = _summarise_group_performance(truths, predicted, scores)
        summary["observed_positive_rate"] = (
            sum(truths) / len(truths) if truths else None
        )
        summary["courses"] = len(courses)
        summary["average_rest_days"] = _safe_average(rest_days)
        summary["min_rest_days"] = min(rest_days) if rest_days else None
        summary["max_rest_days"] = max(rest_days) if rest_days else None

        rest_metrics[segment] = summary

    return rest_metrics


def _coerce_metrics(payload: Optional[object]) -> Dict[str, object]:
    """Convertit un champ JSON éventuel en dictionnaire python."""

    if not payload:
        return {}

    if isinstance(payload, dict):
        return dict(payload)

    if isinstance(payload, str):
        try:
            return json.loads(payload)
        except json.JSONDecodeError:
            return {"raw": payload}

    return {"raw": payload}


@celery_app.task
def update_model_performance(days_back: int = 7, probability_threshold: float = 0.3):
    """Évalue les prédictions récentes et met à jour les métriques du modèle.

    Args:
        days_back: Nombre de jours d'historique à prendre en compte.
        probability_threshold: Seuil utilisé pour convertir une probabilité en label.

    Returns:
        Un dictionnaire détaillant les métriques calculées.
    """

    db = SessionLocal()

    try:
        logger.info(
            "Updating model performance metrics (last %s days, threshold=%s)",
            days_back,
            probability_threshold,
        )

        from app.models.partant import Partant
        from app.models.reunion import Reunion
        from app.models.ml_model import MLModel

        cutoff_date = date.today() - timedelta(days=days_back)
        cutoff_datetime = datetime.combine(cutoff_date, datetime.min.time())

        predictions_with_results: List[Tuple[PartantPrediction, Partant, Pronostic, Course]] = (
            db.query(PartantPrediction, Partant, Pronostic, Course)
            .join(Partant, PartantPrediction.partant_id == Partant.partant_id)
            .join(Pronostic, PartantPrediction.pronostic_id == Pronostic.pronostic_id)
            .join(Course, Pronostic.course_id == Course.course_id)
            .join(Reunion, Course.reunion_id == Reunion.reunion_id)
            .filter(
                Reunion.reunion_date >= cutoff_date,
                Partant.final_position.isnot(None),
                Partant.disqualified.isnot(True),
                PartantPrediction.win_probability.isnot(None),
                Course.status == CourseStatus.FINISHED,
                Pronostic.generated_at >= cutoff_datetime,
            )
            .all()
        )

        if not predictions_with_results:
            logger.warning("No predictions with results found for evaluation window")
            return {
                "status": "no_data",
                "days_evaluated": days_back,
                "cutoff_date": cutoff_date.isoformat(),
                "evaluated_samples": 0,
                "message": "No predictions with associated race results in the given window",
            }

        y_true: List[int] = []
        y_scores: List[float] = []
        y_pred: List[int] = []
        confidence_counter: Counter[str] = Counter()
        confidence_breakdown: Dict[str, Dict[str, List[float]]] = {}
        confidence_score_breakdown: Dict[str, Dict[str, object]] = {}
        win_probability_breakdown: Dict[str, Dict[str, object]] = {}
        place_probability_breakdown: Dict[str, Dict[str, object]] = {}
        place_probability_samples: List[Dict[str, object]] = []
        discipline_breakdown: Dict[str, Dict[str, object]] = {}
        discipline_surface_breakdown: Dict[str, Dict[str, object]] = {}
        distance_breakdown: Dict[str, Dict[str, object]] = {}
        surface_breakdown: Dict[str, Dict[str, object]] = {}
        prize_money_breakdown: Dict[str, Dict[str, object]] = {}
        prize_per_runner_breakdown: Dict[str, Dict[str, object]] = {}
        handicap_breakdown: Dict[str, Dict[str, object]] = {}
        weight_breakdown: Dict[str, Dict[str, object]] = {}
        odds_band_breakdown: Dict[str, Dict[str, object]] = {}
        probability_edge_breakdown: Dict[str, Dict[str, object]] = {}
        probability_error_breakdown: Dict[str, Dict[str, object]] = {}
        probability_margin_breakdown: Dict[str, Dict[str, object]] = {}
        feature_contribution_tracker: Dict[str, Dict[str, object]] = {}
        favourite_alignment_breakdown: Dict[str, Dict[str, object]] = {}
        horse_age_breakdown: Dict[str, Dict[str, object]] = {}
        horse_gender_breakdown: Dict[str, Dict[str, object]] = {}
        horse_coat_breakdown: Dict[str, Dict[str, object]] = {}
        horse_breed_breakdown: Dict[str, Dict[str, object]] = {}
        horse_sire_breakdown: Dict[str, Dict[str, object]] = {}
        horse_dam_breakdown: Dict[str, Dict[str, object]] = {}
        owner_breakdown: Dict[str, Dict[str, object]] = {}
        owner_trainer_breakdown: Dict[str, Dict[str, object]] = {}
        owner_jockey_breakdown: Dict[str, Dict[str, object]] = {}
        recent_form_breakdown: Dict[str, Dict[str, object]] = {}
        prediction_outcome_breakdown: Dict[str, Dict[str, object]] = {}
        equipment_breakdown: Dict[str, Dict[str, object]] = {}
        weather_breakdown: Dict[str, Dict[str, object]] = {}
        temperature_band_breakdown: Dict[str, Dict[str, object]] = {}
        day_part_breakdown: Dict[str, Dict[str, object]] = {}
        weekday_breakdown: Dict[str, Dict[str, object]] = {}
        reunion_number_breakdown: Dict[str, Dict[str, object]] = {}
        year_breakdown: Dict[str, Dict[str, object]] = {}
        month_breakdown: Dict[str, Dict[str, object]] = {}
        # Agrégation saisonnière pour offrir une lecture "hiver / printemps /"
        # "été / automne" complémentaire aux vues mensuelles et trimestrielles.
        season_breakdown: Dict[str, Dict[str, object]] = {}
        quarter_breakdown: Dict[str, Dict[str, object]] = {}
        lead_time_breakdown: Dict[str, Dict[str, object]] = {}
        race_order_breakdown: Dict[str, Dict[str, object]] = {}
        track_type_breakdown: Dict[str, Dict[str, object]] = {}
        track_length_breakdown: Dict[str, Dict[str, object]] = {}
        race_category_breakdown: Dict[str, Dict[str, object]] = {}
        race_class_breakdown: Dict[str, Dict[str, object]] = {}
        value_bet_breakdown: Dict[str, Dict[str, object]] = {}
        value_bet_flag_breakdown: Dict[str, Dict[str, object]] = {}
        field_size_breakdown: Dict[str, Dict[str, object]] = {}
        draw_breakdown: Dict[str, Dict[str, object]] = {}
        draw_parity_breakdown: Dict[str, Dict[str, object]] = {}
        start_type_breakdown: Dict[str, Dict[str, object]] = {}
        start_delay_breakdown: Dict[str, Dict[str, object]] = {}
        rest_period_breakdown: Dict[str, Dict[str, object]] = {}
        jockey_breakdown: Dict[str, Dict[str, object]] = {}
        trainer_breakdown: Dict[str, Dict[str, object]] = {}
        jockey_trainer_breakdown: Dict[str, Dict[str, object]] = {}
        jockey_experience_breakdown: Dict[str, Dict[str, object]] = {}
        trainer_experience_breakdown: Dict[str, Dict[str, object]] = {}
        jockey_nationality_breakdown: Dict[str, Dict[str, object]] = {}
        trainer_nationality_breakdown: Dict[str, Dict[str, object]] = {}
        hippodrome_breakdown: Dict[str, Dict[str, object]] = {}
        country_breakdown: Dict[str, Dict[str, object]] = {}
        city_breakdown: Dict[str, Dict[str, object]] = {}
        api_source_breakdown: Dict[str, Dict[str, object]] = {}
        # Prépare une vision par version du modèle afin d'identifier rapidement
        # les régressions potentielles lorsqu'une version minoritaire décroche.
        model_versions: Counter[str] = Counter()
        model_version_breakdown: Dict[str, Dict[str, object]] = {}
        course_stats: Dict[int, Dict[str, object]] = {}
        prediction_rank_breakdown: Dict[str, Dict[str, object]] = {}
        predicted_position_breakdown: Dict[str, Dict[str, object]] = {}
        topn_tracking: Dict[int, Dict[str, object]] = {}
        rank_error_breakdown: Dict[str, Dict[str, object]] = {}
        ndcg_at_3_scores: List[float] = []
        ndcg_at_5_scores: List[float] = []
        final_position_breakdown: Dict[str, Dict[str, object]] = {}
        daily_breakdown: Dict[str, Dict[str, object]] = {}
        betting_samples: List[Dict[str, object]] = []
        rank_correlation_tracking: Dict[int, Dict[str, object]] = {}
        # Suit la précision du classement en termes d'écart absolu/signé entre
        # le rang prédit et la position réelle des partants.
        rank_error_tracking: Dict[int, Dict[str, object]] = {}

        # Parcourt chaque pronostic couplé à un résultat officiel pour préparer les listes
        # nécessaires aux métriques (labels réels, scores, version du modèle, etc.).
        for prediction, partant, pronostic, course in predictions_with_results:
            probability = float(prediction.win_probability)
            probability = max(0.0, min(probability, 1.0))

            final_position_raw = getattr(partant, "final_position", None)
            final_position_value: Optional[int]
            if final_position_raw is not None:
                try:
                    final_position_value = int(final_position_raw)
                except (TypeError, ValueError):  # pragma: no cover - sécurité entrée
                    final_position_value = None
            else:
                final_position_value = None

            is_top3 = 1 if final_position_value is not None and final_position_value <= 3 else 0
            predicted_label = 1 if probability >= probability_threshold else 0

            (
                predicted_position_segment,
                predicted_position_label,
                normalised_predicted_position,
            ) = _categorise_predicted_position(
                getattr(prediction, "predicted_position", None)
            )
            predicted_position_bucket = predicted_position_breakdown.setdefault(
                predicted_position_segment,
                {
                    "label": predicted_position_label,
                    "truths": [],
                    "predictions": [],
                    "scores": [],
                    "final_positions": [],
                    "predicted_positions": [],
                    "rank_errors": [],
                    "courses": set(),
                    "horses": set(),
                    "pronostics": set(),
                },
            )
            predicted_position_bucket["label"] = predicted_position_label
            predicted_position_bucket.setdefault("truths", []).append(is_top3)
            predicted_position_bucket.setdefault("predictions", []).append(predicted_label)
            predicted_position_bucket.setdefault("scores", []).append(probability)
            predicted_position_bucket.setdefault("courses", set()).add(course.course_id)
            predicted_position_bucket.setdefault("pronostics", set()).add(pronostic.pronostic_id)
            if getattr(partant, "horse_id", None) is not None:
                predicted_position_bucket.setdefault("horses", set()).add(partant.horse_id)
            if normalised_predicted_position is not None:
                predicted_position_bucket.setdefault("predicted_positions", []).append(
                    normalised_predicted_position
                )
            if final_position_value is not None:
                predicted_position_bucket.setdefault("final_positions", []).append(
                    final_position_value
                )
                if normalised_predicted_position is not None:
                    predicted_position_bucket.setdefault("rank_errors", []).append(
                        float(final_position_value - normalised_predicted_position)
                    )

            shap_payload = getattr(prediction, "shap_contributions", None) or getattr(
                prediction, "shap_values", None
            )
            shap_contributions = _extract_feature_contributions(shap_payload)
            if shap_contributions:
                for feature_name, contribution_value in shap_contributions.items():
                    tracker_entry = feature_contribution_tracker.setdefault(
                        feature_name,
                        {
                            "total_contribution": 0.0,
                            "total_abs_contribution": 0.0,
                            "samples": 0,
                            "positive_count": 0,
                            "negative_count": 0,
                            "max_contribution": contribution_value,
                            "min_contribution": contribution_value,
                            "courses": set(),
                            "horses": set(),
                            "pronostics": set(),
                            "predictions": set(),
                        },
                    )

                    tracker_entry["total_contribution"] += contribution_value
                    tracker_entry["total_abs_contribution"] += abs(contribution_value)
                    tracker_entry["samples"] += 1
                    if contribution_value > 0:
                        tracker_entry["positive_count"] += 1
                    elif contribution_value < 0:
                        tracker_entry["negative_count"] += 1

                    tracker_entry["max_contribution"] = max(
                        tracker_entry.get("max_contribution", contribution_value),
                        contribution_value,
                    )
                    tracker_entry["min_contribution"] = min(
                        tracker_entry.get("min_contribution", contribution_value),
                        contribution_value,
                    )
                    tracker_entry.setdefault("courses", set()).add(course.course_id)
                    if getattr(partant, "horse_id", None) is not None:
                        tracker_entry.setdefault("horses", set()).add(partant.horse_id)
                    tracker_entry.setdefault("pronostics", set()).add(pronostic.pronostic_id)
                    if getattr(prediction, "prediction_id", None) is not None:
                        tracker_entry.setdefault("predictions", set()).add(
                            prediction.prediction_id
                        )

            correlation_bucket = rank_correlation_tracking.setdefault(
                course.course_id,
                {
                    "key": f"course_{course.course_id}",
                    "label": getattr(course, "course_name", None)
                    or f"Course {getattr(course, 'course_number', '?')}",
                    "probabilities": [],
                    "finish_positions": [],
                },
            )
            if getattr(course, "course_name", None):
                correlation_bucket["label"] = str(course.course_name)
            if final_position_value is not None:
                correlation_bucket.setdefault("probabilities", []).append(probability)
                correlation_bucket.setdefault("finish_positions", []).append(
                    final_position_value
                )

            # Mesure l'écart absolu entre la probabilité annoncée et l'issue réelle
            # afin de piloter un tableau de bord de précision par bandes d'erreur.
            absolute_error = abs(probability - is_top3)
            (
                error_segment,
                error_label,
                normalised_error,
            ) = _categorise_probability_error(absolute_error)
            error_bucket = probability_error_breakdown.setdefault(
                error_segment,
                {
                    "label": error_label,
                    "truths": [],
                    "predictions": [],
                    "scores": [],
                    "errors": [],
                    "courses": set(),
                },
            )
            error_bucket["label"] = error_label
            error_bucket["truths"].append(is_top3)
            error_bucket["predictions"].append(predicted_label)
            error_bucket["scores"].append(probability)
            error_bucket.setdefault("courses", set()).add(course.course_id)
            stored_error = normalised_error if normalised_error is not None else absolute_error
            error_bucket.setdefault("errors", []).append(stored_error)

            # Ventile immédiatement l'échantillon selon l'issue de classification
            # (vrai positif, faux négatif, etc.) pour produire un tableau de bord
            # pédagogique sur les erreurs du modèle.
            (
                outcome_key,
                outcome_label,
            ) = _categorise_prediction_outcome(predicted_label, is_top3)
            outcome_bucket = prediction_outcome_breakdown.setdefault(
                outcome_key,
                {
                    "label": outcome_label,
                    "truths": [],
                    "predictions": [],
                    "scores": [],
                    "courses": set(),
                    "pronostics": set(),
                    "model_versions": set(),
                },
            )
            outcome_bucket["label"] = outcome_label
            outcome_bucket["truths"].append(is_top3)
            outcome_bucket["predictions"].append(predicted_label)
            outcome_bucket["scores"].append(probability)
            outcome_bucket.setdefault("courses", set()).add(course.course_id)
            outcome_bucket.setdefault("pronostics", set()).add(pronostic.pronostic_id)
            outcome_bucket.setdefault("model_versions", set()).add(
                pronostic.model_version or "unknown"
            )

            reunion_entity = getattr(course, "reunion", None)

            # Regroupe immédiatement les échantillons par source API afin de
            # détecter les éventuelles dérives liées à une alimentation
            # spécifique (Turfinfo, PMU, Aspiturf...).
            api_key, api_label = _normalise_api_source_label(
                getattr(reunion_entity, "api_source", None)
            )
            api_bucket = api_source_breakdown.setdefault(
                api_key,
                {
                    "label": api_label,
                    "truths": [],
                    "predictions": [],
                    "scores": [],
                    "courses": set(),
                    "reunions": set(),
                    "hippodromes": set(),
                    "pronostics": set(),
                    "model_versions": set(),
                },
            )
            api_bucket["label"] = api_label
            api_bucket["truths"].append(is_top3)
            api_bucket["predictions"].append(predicted_label)
            api_bucket["scores"].append(probability)
            api_bucket.setdefault("courses", set()).add(course.course_id)
            api_bucket.setdefault("pronostics", set()).add(pronostic.pronostic_id)
            if pronostic.model_version:
                api_bucket.setdefault("model_versions", set()).add(pronostic.model_version)
            if reunion_entity is not None and getattr(reunion_entity, "reunion_id", None):
                api_bucket.setdefault("reunions", set()).add(reunion_entity.reunion_id)

            y_true.append(is_top3)
            y_scores.append(probability)
            y_pred.append(predicted_label)

            confidence_counter[prediction.confidence_level or "unknown"] += 1
            confidence_level = prediction.confidence_level or "unknown"
            level_bucket = confidence_breakdown.setdefault(
                confidence_level,
                {
                    "label": _describe_prediction_confidence_level(confidence_level),
                    "truths": [],
                    "predictions": [],
                    "scores": [],
                    "courses": set(),
                    "pronostics": set(),
                },
            )
            level_bucket["label"] = _describe_prediction_confidence_level(confidence_level)
            level_bucket["truths"].append(is_top3)
            level_bucket["predictions"].append(predicted_label)
            level_bucket["scores"].append(probability)
            level_bucket.setdefault("courses", set()).add(course.course_id)
            level_bucket.setdefault("pronostics", set()).add(pronostic.pronostic_id)

            confidence_segment, confidence_label, confidence_value = _categorise_confidence_score(
                getattr(pronostic, "confidence_score", None)
            )
            confidence_bucket = confidence_score_breakdown.setdefault(
                confidence_segment,
                {
                    "label": confidence_label,
                    "truths": [],
                    "predictions": [],
                    "scores": [],
                    "confidence_scores": [],
                    "courses": set(),
                },
            )
            confidence_bucket["label"] = confidence_label
            confidence_bucket["truths"].append(is_top3)
            confidence_bucket["predictions"].append(predicted_label)
            confidence_bucket["scores"].append(probability)
            if confidence_value is not None:
                confidence_bucket.setdefault("confidence_scores", []).append(confidence_value)
            confidence_bucket.setdefault("courses", set()).add(course.course_id)

            probability_segment, probability_label, normalized_probability = _categorise_win_probability(
                probability
            )
            probability_bucket = win_probability_breakdown.setdefault(
                probability_segment,
                {
                    "label": probability_label,
                    "truths": [],
                    "predictions": [],
                    "scores": [],
                    "probabilities": [],
                    "courses": set(),
                    "pronostics": set(),
                },
            )
            probability_bucket["label"] = probability_label
            probability_bucket["truths"].append(is_top3)
            probability_bucket["predictions"].append(predicted_label)
            probability_bucket["scores"].append(probability)
            probability_bucket.setdefault("courses", set()).add(course.course_id)
            probability_bucket.setdefault("pronostics", set()).add(pronostic.pronostic_id)
            probability_bucket.setdefault("probabilities", []).append(
                normalized_probability if normalized_probability is not None else probability
            )
            place_segment, place_label, normalized_place_probability = _categorise_place_probability(
                getattr(prediction, "place_probability", None)
            )
            place_bucket = place_probability_breakdown.setdefault(
                place_segment,
                {
                    "label": place_label,
                    "truths": [],
                    "predictions": [],
                    "scores": [],
                    "place_probabilities": [],
                    "courses": set(),
                    "pronostics": set(),
                },
            )
            place_bucket["label"] = place_label
            place_bucket["truths"].append(is_top3)
            place_bucket["predictions"].append(predicted_label)
            score_value = (
                normalized_place_probability
                if normalized_place_probability is not None
                else probability
            )
            place_bucket.setdefault("scores", []).append(score_value)
            place_bucket.setdefault("courses", set()).add(course.course_id)
            place_bucket.setdefault("pronostics", set()).add(pronostic.pronostic_id)
            if normalized_place_probability is not None:
                place_bucket.setdefault("place_probabilities", []).append(
                    normalized_place_probability
                )
                horse_entity = getattr(partant, "horse", None)
                horse_name = getattr(horse_entity, "name", None) if horse_entity is not None else None
                place_probability_samples.append(
                    {
                        "course_id": course.course_id,
                        "course_label": getattr(course, "course_name", None)
                        or f"Course {course.course_id}",
                        "pronostic_id": pronostic.pronostic_id,
                        "model_version": pronostic.model_version or "unknown",
                        "horse_id": getattr(partant, "horse_id", None),
                        "horse_name": horse_name,
                        "final_position": final_position_value,
                        "predicted_position": normalised_predicted_position,
                        "probability": normalized_place_probability,
                        "win_probability": probability,
                        "outcome": is_top3,
                    }
                )
            version_label = pronostic.model_version or "unknown"
            model_versions[version_label] += 1
            version_bucket = model_version_breakdown.setdefault(
                version_label,
                {
                    "truths": [],
                    "predictions": [],
                    "scores": [],
                    "courses": set(),
                    "confidence_levels": Counter(),
                },
            )
            version_bucket["truths"].append(is_top3)
            version_bucket["predictions"].append(predicted_label)
            version_bucket["scores"].append(probability)
            version_bucket.setdefault("courses", set()).add(course.course_id)
            version_bucket.setdefault("confidence_levels", Counter())[prediction.confidence_level or "unknown"] += 1

            course_entry = course_stats.setdefault(
                course.course_id,
                {
                    "predictions": [],
                    "value_bet_detected": bool(pronostic.value_bet_detected),
                    "label": getattr(course, "course_name", None)
                    or f"Course {getattr(course, 'course_number', course.course_id)}",
                },
            )

            course_entry["label"] = (
                getattr(course, "course_name", None)
                or course_entry.get("label")
                or f"Course {getattr(course, 'course_number', course.course_id)}"
            )

            course_entry["predictions"].append(
                {
                    "probability": probability,
                    "final_position": final_position_value,
                    "is_top3": bool(is_top3),
                    "truth": int(is_top3),
                    "predicted_label": int(predicted_label),
                    "horse_id": partant.horse_id,
                    "predicted_position": normalised_predicted_position,
                    "odds": float(partant.odds_pmu)
                    if partant.odds_pmu is not None
                    else None,
                }
            )
            # Stocke le nombre de partants observés afin de catégoriser ensuite
            # les courses par taille de peloton (utile pour repérer les champs
            # où le modèle excelle ou se dégrade).
            course_entry["field_size"] = (
                getattr(course, "number_of_runners", None)
                or len(course_entry["predictions"])
            )

            # Ventile les observations selon la position d'arrivée réelle pour
            # identifier les segments (gagnant, podium, au-delà) où le modèle
            # réussit ou échoue le plus fréquemment.
            if final_position_value is not None:
                final_segment, final_label = _categorise_final_position(
                    final_position_value
                )
                final_bucket = final_position_breakdown.setdefault(
                    final_segment,
                    {
                        "label": final_label,
                        "truths": [],
                        "predictions": [],
                        "scores": [],
                        "positions": [],
                        "courses": set(),
                        "horses": set(),
                    },
                )
                final_bucket["label"] = final_label
                final_bucket.setdefault("truths", []).append(is_top3)
                final_bucket.setdefault("predictions", []).append(predicted_label)
                final_bucket.setdefault("scores", []).append(probability)
                final_bucket.setdefault("positions", []).append(
                    final_position_value
                )
                final_bucket.setdefault("courses", set()).add(course.course_id)
                if getattr(partant, "horse_id", None) is not None:
                    final_bucket.setdefault("horses", set()).add(partant.horse_id)

            # Segmente les performances selon que le pronostic a été marqué
            # comme value bet. Cela permet de suivre si les pronostics mis en
            # avant conservent un avantage réel sur les pronostics standards.
            flag_segment, flag_label, flag_value = _categorise_value_bet_flag(
                getattr(pronostic, "value_bet_detected", None)
            )
            flag_bucket = value_bet_flag_breakdown.setdefault(
                flag_segment,
                {
                    "label": flag_label,
                    "truths": [],
                    "predictions": [],
                    "scores": [],
                    "courses": set(),
                    "pronostics": set(),
                    "flags": [],
                },
            )
            flag_bucket["label"] = flag_label
            flag_bucket["truths"].append(is_top3)
            flag_bucket["predictions"].append(predicted_label)
            flag_bucket["scores"].append(probability)
            flag_bucket.setdefault("courses", set()).add(course.course_id)
            flag_bucket.setdefault("pronostics", set()).add(pronostic.pronostic_id)
            if flag_value is not None:
                flag_bucket.setdefault("flags", []).append(flag_value)
                flag_bucket["flag"] = flag_value

            reunion_obj = getattr(course, "reunion", None)

            # Évalue le délai entre la génération du pronostic et l'heure
            # officielle de départ afin de vérifier si les publications
            # tardives/anticipées conservent une précision homogène.
            lead_segment, lead_label, lead_hours = _categorise_publication_lead_time(
                getattr(pronostic, "generated_at", None),
                getattr(reunion_obj, "reunion_date", None),
                getattr(course, "scheduled_time", None),
            )
            lead_bucket = lead_time_breakdown.setdefault(
                lead_segment,
                {
                    "label": lead_label,
                    "truths": [],
                    "predictions": [],
                    "scores": [],
                    "courses": set(),
                    "pronostics": set(),
                    "lead_times": [],
                },
            )
            lead_bucket["label"] = lead_label
            lead_bucket["truths"].append(is_top3)
            lead_bucket["predictions"].append(predicted_label)
            lead_bucket["scores"].append(probability)
            lead_bucket.setdefault("courses", set()).add(course.course_id)
            lead_bucket.setdefault("pronostics", set()).add(pronostic.pronostic_id)
            if lead_hours is not None:
                lead_bucket.setdefault("lead_times", []).append(lead_hours)

            # Segmente l'horaire officiel de départ pour identifier si le modèle
            # se comporte différemment entre les réunions matinales, l'après-midi
            # et les nocturnes. Les opérateurs peuvent ainsi ajuster leur
            # stratégie d'engagement selon le moment de la journée.
            day_part_segment = _categorise_day_part(
                getattr(course, "scheduled_time", None)
            )
            day_part_bucket = day_part_breakdown.setdefault(
                day_part_segment,
                {
                    "truths": [],
                    "predictions": [],
                    "scores": [],
                    "courses": set(),
                    "minutes": [],
                },
            )
            day_part_bucket["truths"].append(is_top3)
            day_part_bucket["predictions"].append(predicted_label)
            day_part_bucket["scores"].append(probability)
            day_part_bucket.setdefault("courses", set()).add(course.course_id)

            scheduled_time_value = getattr(course, "scheduled_time", None)
            if isinstance(scheduled_time_value, time):
                minutes_value = scheduled_time_value.hour * 60 + scheduled_time_value.minute
                day_part_bucket.setdefault("minutes", []).append(minutes_value)

            # Ventile également les performances par jour de la semaine afin de
            # repérer rapidement si certains créneaux (week-ends, réunions
            # nocturnes) introduisent un biais de précision. On conserve les
            # identifiants de course/réunion et les dates ISO pour alimenter le
            # tableau de bord dédié.
            race_date = getattr(reunion_obj, "reunion_date", None)
            weekday_segment, weekday_label, weekday_index = _categorise_weekday(race_date)
            weekday_bucket = weekday_breakdown.setdefault(
                weekday_segment,
                {
                    "label": weekday_label,
                    "weekday_index": weekday_index,
                    "truths": [],
                    "predictions": [],
                    "scores": [],
                    "courses": set(),
                    "reunions": set(),
                    "dates": set(),
                },
            )
            weekday_bucket["truths"].append(is_top3)
            weekday_bucket["predictions"].append(predicted_label)
            weekday_bucket["scores"].append(probability)
            weekday_bucket.setdefault("courses", set()).add(course.course_id)
            weekday_bucket.setdefault("reunions", set()).add(
                getattr(reunion_obj, "reunion_id", getattr(course, "reunion_id", None))
            )
            if isinstance(race_date, date):
                weekday_bucket.setdefault("dates", set()).add(race_date.isoformat())

            # En parallèle, on garde une vue annuelle afin d'observer la
            # trajectoire globale du modèle sur plusieurs saisons sans se
            # limiter aux découpages mensuels/ trimestriels. Les identifiants
            # de course et de réunion sont conservés pour faciliter les
            # investigations en cas de dérive sur une année spécifique.
            year_segment, year_label, year_value = _categorise_year(race_date)
            year_bucket = year_breakdown.setdefault(
                year_segment,
                {
                    "label": year_label,
                    "year": year_value,
                    "truths": [],
                    "predictions": [],
                    "scores": [],
                    "courses": set(),
                    "reunions": set(),
                    "dates": set(),
                },
            )
            year_bucket["truths"].append(is_top3)
            year_bucket["predictions"].append(predicted_label)
            year_bucket["scores"].append(probability)
            year_bucket.setdefault("courses", set()).add(course.course_id)
            year_bucket.setdefault("reunions", set()).add(
                getattr(reunion_obj, "reunion_id", getattr(course, "reunion_id", None))
            )
            if isinstance(race_date, date):
                year_bucket.setdefault("dates", set()).add(race_date.isoformat())

            # Alimente également un suivi mensuel pour détecter d'éventuelles
            # variations saisonnières (meeting d'hiver/été) dans la précision
            # du modèle. Les identifiants de course et réunion sont conservés
            # afin d'établir des tableaux de bord détaillés.
            month_segment, month_label, month_index, month_year = _categorise_month(
                race_date
            )
            month_bucket = month_breakdown.setdefault(
                month_segment,
                {
                    "label": month_label,
                    "month_index": month_index,
                    "year": month_year,
                    "truths": [],
                    "predictions": [],
                    "scores": [],
                    "courses": set(),
                    "reunions": set(),
                    "dates": set(),
                },
            )
            month_bucket["truths"].append(is_top3)
            month_bucket["predictions"].append(predicted_label)
            month_bucket["scores"].append(probability)
            month_bucket.setdefault("courses", set()).add(course.course_id)
            month_bucket.setdefault("reunions", set()).add(
                getattr(reunion_obj, "reunion_id", getattr(course, "reunion_id", None))
            )
            if isinstance(race_date, date):
                month_bucket.setdefault("dates", set()).add(race_date.isoformat())

            # Aggrège également par trimestre civil afin de disposer d'une
            # vision synthétique des meetings saisonniers (hiver, printemps,
            # été, automne). Cela permet aux analystes de repérer rapidement
            # les périodes où le modèle décroche, sans attendre la fin d'un
            # mois complet.
            quarter_segment, quarter_label, quarter_index, quarter_year = _categorise_quarter(
                race_date
            )
            quarter_bucket = quarter_breakdown.setdefault(
                quarter_segment,
                {
                    "label": quarter_label,
                    "quarter_index": quarter_index,
                    "year": quarter_year,
                    "truths": [],
                    "predictions": [],
                    "scores": [],
                    "courses": set(),
                    "reunions": set(),
                    "dates": set(),
                },
            )
            quarter_bucket["label"] = quarter_label
            quarter_bucket["truths"].append(is_top3)
            quarter_bucket["predictions"].append(predicted_label)
            quarter_bucket["scores"].append(probability)
            quarter_bucket.setdefault("courses", set()).add(course.course_id)
            quarter_bucket.setdefault("reunions", set()).add(
                getattr(reunion_obj, "reunion_id", getattr(course, "reunion_id", None))
            )
            if isinstance(race_date, date):
                quarter_bucket.setdefault("dates", set()).add(race_date.isoformat())

            # Catégorise également les observations par saison météorologique
            # (printemps, été, automne, hiver) pour repérer les tendances
            # multi-mois qui pourraient échapper aux coupes mensuelles.
            (
                season_segment,
                season_label,
                season_index,
                season_year,
            ) = _categorise_season(race_date)
            season_bucket = season_breakdown.setdefault(
                season_segment,
                {
                    "label": season_label,
                    "season_index": season_index,
                    "year": season_year,
                    "truths": [],
                    "predictions": [],
                    "scores": [],
                    "courses": set(),
                    "reunions": set(),
                    "dates": set(),
                },
            )
            season_bucket["label"] = season_label
            season_bucket.setdefault("truths", []).append(is_top3)
            season_bucket.setdefault("predictions", []).append(predicted_label)
            season_bucket.setdefault("scores", []).append(probability)
            season_bucket.setdefault("courses", set()).add(course.course_id)
            season_bucket.setdefault("reunions", set()).add(
                getattr(reunion_obj, "reunion_id", getattr(course, "reunion_id", None))
            )
            if isinstance(race_date, date):
                season_bucket.setdefault("dates", set()).add(race_date.isoformat())

            # Regroupe les performances par numéro de réunion (R1, R2, etc.)
            # afin de vérifier si les matinales, les réunions de journée ou les
            # nocturnes présentent des profils de précision distincts.
            reunion_segment, reunion_label, reunion_number = _categorise_reunion_number(
                getattr(reunion_obj, "reunion_number", getattr(course, "reunion_number", None))
            )
            reunion_bucket = reunion_number_breakdown.setdefault(
                reunion_segment,
                {
                    "label": reunion_label,
                    "truths": [],
                    "predictions": [],
                    "scores": [],
                    "courses": set(),
                    "reunions": set(),
                    "reunion_numbers": [],
                },
            )
            reunion_bucket["label"] = reunion_label
            reunion_bucket["truths"].append(is_top3)
            reunion_bucket["predictions"].append(predicted_label)
            reunion_bucket["scores"].append(probability)
            reunion_bucket.setdefault("courses", set()).add(course.course_id)
            reunion_bucket.setdefault("reunions", set()).add(
                getattr(reunion_obj, "reunion_id", getattr(course, "reunion_id", None))
            )
            if reunion_number is not None:
                reunion_bucket.setdefault("reunion_numbers", []).append(reunion_number)

            # Segmente les performances selon la position de la course dans la
            # réunion (début/milieu/fin) pour détecter d'éventuels écarts en fin
            # de programme lorsque la piste ou la concurrence évoluent.
            race_order_segment, race_order_label, course_number = _categorise_race_order(
                getattr(course, "course_number", None)
            )
            race_order_bucket = race_order_breakdown.setdefault(
                race_order_segment,
                {
                    "label": race_order_label,
                    "truths": [],
                    "predictions": [],
                    "scores": [],
                    "courses": set(),
                    "reunions": set(),
                    "course_numbers": [],
                },
            )
            race_order_bucket["truths"].append(is_top3)
            race_order_bucket["predictions"].append(predicted_label)
            race_order_bucket["scores"].append(probability)
            race_order_bucket.setdefault("courses", set()).add(course.course_id)
            race_order_bucket.setdefault("reunions", set()).add(
                getattr(reunion_obj, "reunion_id", getattr(course, "reunion_id", None))
            )
            if course_number is not None:
                race_order_bucket.setdefault("course_numbers", []).append(course_number)

            weather_segment, weather_label, weather_temperature = _categorise_weather_profile(
                getattr(reunion_obj, "weather_conditions", None)
            )
            weather_bucket = weather_breakdown.setdefault(
                weather_segment,
                {
                    "label": weather_label,
                    "truths": [],
                    "predictions": [],
                    "scores": [],
                    "courses": set(),
                    "reunions": set(),
                    "temperatures": [],
                },
            )
            weather_bucket["label"] = weather_label
            weather_bucket["truths"].append(is_top3)
            weather_bucket["predictions"].append(predicted_label)
            weather_bucket["scores"].append(probability)
            weather_bucket.setdefault("courses", set()).add(course.course_id)
            weather_bucket.setdefault("reunions", set()).add(
                getattr(reunion_obj, "reunion_id", getattr(course, "reunion_id", None))
            )
            if weather_temperature is not None:
                weather_bucket.setdefault("temperatures", []).append(weather_temperature)

            temperature_segment, temperature_label, normalised_temperature = _categorise_temperature_band(
                weather_temperature
            )
            temperature_bucket = temperature_band_breakdown.setdefault(
                temperature_segment,
                {
                    "label": temperature_label,
                    "truths": [],
                    "predictions": [],
                    "scores": [],
                    "courses": set(),
                    "reunions": set(),
                    "temperatures": [],
                },
            )
            temperature_bucket["label"] = temperature_label
            temperature_bucket["truths"].append(is_top3)
            temperature_bucket["predictions"].append(predicted_label)
            temperature_bucket["scores"].append(probability)
            temperature_bucket.setdefault("courses", set()).add(course.course_id)
            temperature_bucket.setdefault("reunions", set()).add(
                getattr(reunion_obj, "reunion_id", getattr(course, "reunion_id", None))
            )
            if normalised_temperature is not None:
                temperature_bucket.setdefault("temperatures", []).append(
                    normalised_temperature
                )

            betting_samples.append(
                {
                    "probability": probability,
                    "odds": float(partant.odds_pmu) if partant.odds_pmu is not None else None,
                    "is_winner": bool(final_position_value == 1),
                    "course_id": course.course_id,
                    "partant_id": partant.partant_id,
                    "horse_name": partant.horse.name if getattr(partant, "horse", None) else None,
                    "final_position": final_position_value,
                }
            )

            # Classe les partants selon leur profil de cote (favori, challenger,
            # outsider, etc.) afin de vérifier si le modèle reste fiable lorsque
            # l'on s'éloigne des chevaux les plus attendus par le marché.
            odds_segment, odds_label = _categorise_odds_band(getattr(partant, "odds_pmu", None))
            odds_bucket = odds_band_breakdown.setdefault(
                odds_segment,
                {
                    "truths": [],
                    "predictions": [],
                    "scores": [],
                    "odds": [],
                    "implied_probabilities": [],
                    "courses": set(),
                    "horses": set(),
                    "label": odds_label,
                },
            )
            odds_bucket["truths"].append(is_top3)
            odds_bucket["predictions"].append(predicted_label)
            odds_bucket["scores"].append(probability)
            odds_bucket.setdefault("courses", set()).add(course.course_id)
            if getattr(partant, "horse_id", None) is not None:
                odds_bucket.setdefault("horses", set()).add(partant.horse_id)

            raw_odds_value = getattr(partant, "odds_pmu", None)
            try:
                odds_value = float(raw_odds_value) if raw_odds_value is not None else None
            except (TypeError, ValueError):  # pragma: no cover - robustesse en entrée
                odds_value = None

            if odds_value and odds_value > 0:
                odds_bucket.setdefault("odds", []).append(odds_value)
                odds_bucket.setdefault("implied_probabilities", []).append(1.0 / odds_value)

            edge_value = _compute_probability_edge(probability, odds_value)
            implied_probability = (1.0 / odds_value) if odds_value and odds_value > 0 else None
            edge_segment, edge_label = _categorise_probability_edge(edge_value)
            edge_bucket = probability_edge_breakdown.setdefault(
                edge_segment,
                {
                    "label": edge_label,
                    "truths": [],
                    "predictions": [],
                    "scores": [],
                    "edges": [],
                    "implied_probabilities": [],
                    "odds": [],
                    "courses": set(),
                    "horses": set(),
                },
            )
            edge_bucket["label"] = edge_label
            edge_bucket["truths"].append(is_top3)
            edge_bucket["predictions"].append(predicted_label)
            edge_bucket["scores"].append(probability)
            edge_bucket.setdefault("courses", set()).add(course.course_id)
            if getattr(partant, "horse_id", None) is not None:
                edge_bucket.setdefault("horses", set()).add(partant.horse_id)
            if edge_value is not None:
                edge_bucket.setdefault("edges", []).append(edge_value)
            if implied_probability is not None:
                edge_bucket.setdefault("implied_probabilities", []).append(implied_probability)
            if odds_value is not None:
                edge_bucket.setdefault("odds", []).append(odds_value)

            # Cartographie les performances par attribut métier pour identifier
            # rapidement les segments qui décrochent (discipline, surface,
            # appétit value bet).
            discipline_label = (
                course.discipline.value
                if getattr(course, "discipline", None)
                else "unknown"
            )
            discipline_bucket = discipline_breakdown.setdefault(
                discipline_label,
                {"truths": [], "predictions": [], "scores": [], "courses": set()},
            )
            discipline_bucket["truths"].append(is_top3)
            discipline_bucket["predictions"].append(predicted_label)
            discipline_bucket["scores"].append(probability)
            discipline_bucket.setdefault("courses", set()).add(course.course_id)

            # Ventile également les performances selon la distance officielle afin
            # de vérifier que le modèle reste stable entre sprint, classique et tenue.
            distance_segment = _categorise_course_distance(
                getattr(course, "distance", None)
            )
            distance_bucket = distance_breakdown.setdefault(
                distance_segment,
                {
                    "truths": [],
                    "predictions": [],
                    "scores": [],
                    "courses": set(),
                    "distances": [],
                },
            )
            distance_bucket["truths"].append(is_top3)
            distance_bucket["predictions"].append(predicted_label)
            distance_bucket["scores"].append(probability)
            distance_bucket.setdefault("courses", set()).add(course.course_id)
            surface_label = (
                course.surface_type.value
                if getattr(course, "surface_type", None)
                else "unknown"
            )
            surface_bucket = surface_breakdown.setdefault(
                surface_label,
                {"truths": [], "predictions": [], "scores": [], "courses": set()},
            )
            surface_bucket["truths"].append(is_top3)
            surface_bucket["predictions"].append(predicted_label)
            surface_bucket["scores"].append(probability)
            surface_bucket.setdefault("courses", set()).add(course.course_id)

            discipline_surface_key = f"{discipline_label}__{surface_label}"
            discipline_surface_bucket = discipline_surface_breakdown.setdefault(
                discipline_surface_key,
                {
                    "discipline": discipline_label,
                    "surface": surface_label,
                    "label": f"{discipline_label.replace('_', ' ').title()} · {surface_label.replace('_', ' ').title()}",
                    "truths": [],
                    "predictions": [],
                    "scores": [],
                    "courses": set(),
                    "reunions": set(),
                    "distances": [],
                },
            )
            discipline_surface_bucket["truths"].append(is_top3)
            discipline_surface_bucket["predictions"].append(predicted_label)
            discipline_surface_bucket["scores"].append(probability)
            discipline_surface_bucket.setdefault("courses", set()).add(course.course_id)
            if reunion_entity is not None and getattr(reunion_entity, "reunion_id", None):
                discipline_surface_bucket.setdefault("reunions", set()).add(
                    reunion_entity.reunion_id
                )

            course_distance = getattr(course, "distance", None)
            if course_distance:
                distance_bucket.setdefault("distances", []).append(int(course_distance))
                discipline_surface_bucket.setdefault("distances", []).append(
                    int(course_distance)
                )

            prize_segment = _categorise_prize_money(
                getattr(course, "prize_money", None)
            )
            prize_bucket = prize_money_breakdown.setdefault(
                prize_segment,
                {
                    "truths": [],
                    "predictions": [],
                    "scores": [],
                    "courses": set(),
                    "prize_amounts": [],
                },
            )
            prize_bucket["truths"].append(is_top3)
            prize_bucket["predictions"].append(predicted_label)
            prize_bucket["scores"].append(probability)
            courses_seen = prize_bucket.setdefault("courses", set())
            is_new_prize_course = course.course_id not in courses_seen
            courses_seen.add(course.course_id)
            prize_value = getattr(course, "prize_money", None)
            if prize_value is not None and is_new_prize_course:
                prize_bucket.setdefault("prize_amounts", []).append(float(prize_value))

            per_runner_segment, per_runner_label, per_runner_value, per_runner_field = _categorise_prize_per_runner(
                getattr(course, "prize_money", None),
                getattr(course, "number_of_runners", None),
            )
            per_runner_bucket = prize_per_runner_breakdown.setdefault(
                per_runner_segment,
                {
                    "label": per_runner_label,
                    "truths": [],
                    "predictions": [],
                    "scores": [],
                    "courses": set(),
                    "per_runner_values": [],
                    "field_sizes": [],
                },
            )
            per_runner_bucket["label"] = per_runner_label
            per_runner_bucket["truths"].append(is_top3)
            per_runner_bucket["predictions"].append(predicted_label)
            per_runner_bucket["scores"].append(probability)
            per_runner_courses = per_runner_bucket.setdefault("courses", set())
            is_new_per_runner_course = course.course_id not in per_runner_courses
            per_runner_courses.add(course.course_id)
            if per_runner_value is not None and is_new_per_runner_course:
                per_runner_bucket.setdefault("per_runner_values", []).append(per_runner_value)
            if per_runner_field is not None and is_new_per_runner_course:
                per_runner_bucket.setdefault("field_sizes", []).append(per_runner_field)

            handicap_segment, handicap_label = _categorise_handicap_value(
                getattr(partant, "handicap_value", None)
            )
            handicap_bucket = handicap_breakdown.setdefault(
                handicap_segment,
                {
                    "label": handicap_label,
                    "truths": [],
                    "predictions": [],
                    "scores": [],
                    "courses": set(),
                    "horses": set(),
                    "handicaps": [],
                },
            )
            handicap_bucket["label"] = handicap_label
            handicap_bucket["truths"].append(is_top3)
            handicap_bucket["predictions"].append(predicted_label)
            handicap_bucket["scores"].append(probability)
            handicap_bucket.setdefault("courses", set()).add(course.course_id)
            if partant.horse_id:
                handicap_bucket.setdefault("horses", set()).add(partant.horse_id)
            raw_handicap = getattr(partant, "handicap_value", None)
            try:
                handicap_value = float(raw_handicap) if raw_handicap is not None else None
            except (TypeError, ValueError):  # pragma: no cover - robustesse face aux données incohérentes
                handicap_value = None
            if handicap_value is not None:
                handicap_bucket.setdefault("handicaps", []).append(handicap_value)

            weight_segment, weight_label, weight_value = _categorise_carried_weight(
                getattr(partant, "poids_porte", None)
            )
            weight_bucket = weight_breakdown.setdefault(
                weight_segment,
                {
                    "label": weight_label,
                    "truths": [],
                    "predictions": [],
                    "scores": [],
                    "courses": set(),
                    "horses": set(),
                    "weights": [],
                },
            )
            weight_bucket["label"] = weight_label
            weight_bucket["truths"].append(is_top3)
            weight_bucket["predictions"].append(predicted_label)
            weight_bucket["scores"].append(probability)
            weight_bucket.setdefault("courses", set()).add(course.course_id)
            if partant.horse_id:
                weight_bucket.setdefault("horses", set()).add(partant.horse_id)
            if weight_value is not None:
                weight_bucket.setdefault("weights", []).append(weight_value)

            equipment_segment, equipment_label, equipment_count, has_blinkers = _categorise_equipment_profile(
                getattr(partant, "equipment", None)
            )
            equipment_bucket = equipment_breakdown.setdefault(
                equipment_segment,
                {
                    "label": equipment_label,
                    "truths": [],
                    "predictions": [],
                    "scores": [],
                    "courses": set(),
                    "horses": set(),
                    "item_counts": [],
                    "blinkers_flags": [],
                },
            )
            equipment_bucket["label"] = equipment_label
            equipment_bucket["truths"].append(is_top3)
            equipment_bucket["predictions"].append(predicted_label)
            equipment_bucket["scores"].append(probability)
            equipment_bucket.setdefault("courses", set()).add(course.course_id)
            if partant.horse_id:
                equipment_bucket.setdefault("horses", set()).add(partant.horse_id)
            if equipment_count is not None:
                equipment_bucket.setdefault("item_counts", []).append(equipment_count)
            if has_blinkers is not None:
                equipment_bucket.setdefault("blinkers_flags", []).append(has_blinkers)

            horse_age = _resolve_horse_age(partant, course, pronostic)
            age_segment = _categorise_horse_age(horse_age)
            age_bucket = horse_age_breakdown.setdefault(
                age_segment,
                {
                    "truths": [],
                    "predictions": [],
                    "scores": [],
                    "courses": set(),
                    "horses": set(),
                    "ages": [],
                },
            )
            age_bucket["truths"].append(is_top3)
            age_bucket["predictions"].append(predicted_label)
            age_bucket["scores"].append(probability)
            age_bucket.setdefault("courses", set()).add(course.course_id)
            if partant.horse_id:
                age_bucket.setdefault("horses", set()).add(partant.horse_id)
            if horse_age is not None:
                age_bucket.setdefault("ages", []).append(int(horse_age))

            horse_entity = getattr(partant, "horse", None)
            sire_key, sire_label = _normalise_sire_label(
                getattr(horse_entity, "sire", None) if horse_entity else None
            )
            sire_bucket = horse_sire_breakdown.setdefault(
                sire_key,
                {
                    "label": sire_label,
                    "truths": [],
                    "predictions": [],
                    "scores": [],
                    "courses": set(),
                    "horses": set(),
                    "trainers": set(),
                    "raw_inputs": [],
                },
            )
            sire_bucket["label"] = sire_label
            sire_bucket["truths"].append(is_top3)
            sire_bucket["predictions"].append(predicted_label)
            sire_bucket["scores"].append(probability)
            sire_bucket.setdefault("courses", set()).add(course.course_id)
            if partant.horse_id:
                sire_bucket.setdefault("horses", set()).add(partant.horse_id)
            if getattr(partant, "trainer_id", None):
                sire_bucket.setdefault("trainers", set()).add(partant.trainer_id)
            raw_sire_name = getattr(horse_entity, "sire", None)
            if isinstance(raw_sire_name, str) and raw_sire_name.strip():
                sire_bucket.setdefault("raw_inputs", []).append(raw_sire_name.strip())

            dam_key, dam_label = _normalise_dam_label(
                getattr(horse_entity, "dam", None) if horse_entity else None
            )
            dam_bucket = horse_dam_breakdown.setdefault(
                dam_key,
                {
                    "label": dam_label,
                    "truths": [],
                    "predictions": [],
                    "scores": [],
                    "courses": set(),
                    "horses": set(),
                    "raw_inputs": [],
                },
            )
            dam_bucket["label"] = dam_label
            dam_bucket["truths"].append(is_top3)
            dam_bucket["predictions"].append(predicted_label)
            dam_bucket["scores"].append(probability)
            dam_bucket.setdefault("courses", set()).add(course.course_id)
            if partant.horse_id:
                dam_bucket.setdefault("horses", set()).add(partant.horse_id)
            raw_dam_name = getattr(horse_entity, "dam", None)
            if isinstance(raw_dam_name, str) and raw_dam_name.strip():
                dam_bucket.setdefault("raw_inputs", []).append(raw_dam_name.strip())

            gender_key, gender_label = _categorise_horse_gender(
                getattr(horse_entity, "gender", None)
            )
            gender_bucket = horse_gender_breakdown.setdefault(
                gender_key,
                {
                    "label": gender_label,
                    "truths": [],
                    "predictions": [],
                    "scores": [],
                    "courses": set(),
                    "horses": set(),
                },
            )
            gender_bucket["label"] = gender_label
            gender_bucket["truths"].append(is_top3)
            gender_bucket["predictions"].append(predicted_label)
            gender_bucket["scores"].append(probability)
            gender_bucket.setdefault("courses", set()).add(course.course_id)
            if partant.horse_id:
                gender_bucket.setdefault("horses", set()).add(partant.horse_id)

            coat_key, coat_label = _normalise_coat_color_label(
                getattr(horse_entity, "coat_color", None) if horse_entity else None
            )
            coat_bucket = horse_coat_breakdown.setdefault(
                coat_key,
                {
                    "label": coat_label,
                    "truths": [],
                    "predictions": [],
                    "scores": [],
                    "courses": set(),
                    "horses": set(),
                    "raw_inputs": [],
                },
            )
            coat_bucket["label"] = coat_label
            coat_bucket["truths"].append(is_top3)
            coat_bucket["predictions"].append(predicted_label)
            coat_bucket["scores"].append(probability)
            coat_bucket.setdefault("courses", set()).add(course.course_id)
            if partant.horse_id:
                coat_bucket.setdefault("horses", set()).add(partant.horse_id)
            if getattr(horse_entity, "coat_color", None):
                coat_bucket.setdefault("raw_inputs", []).append(
                    str(getattr(horse_entity, "coat_color"))
                )

            breed_key, breed_label = _normalise_horse_breed_label(
                getattr(horse_entity, "breed", None) if horse_entity else None
            )
            breed_bucket = horse_breed_breakdown.setdefault(
                breed_key,
                {
                    "label": breed_label,
                    "truths": [],
                    "predictions": [],
                    "scores": [],
                    "courses": set(),
                    "horses": set(),
                    "raw_inputs": [],
                },
            )
            breed_bucket["label"] = breed_label
            breed_bucket["truths"].append(is_top3)
            breed_bucket["predictions"].append(predicted_label)
            breed_bucket["scores"].append(probability)
            breed_bucket.setdefault("courses", set()).add(course.course_id)
            if partant.horse_id:
                breed_bucket.setdefault("horses", set()).add(partant.horse_id)
            if getattr(horse_entity, "breed", None):
                breed_bucket.setdefault("raw_inputs", []).append(
                    str(getattr(horse_entity, "breed"))
                )

            owner_key, owner_label = _normalise_owner_label(
                getattr(horse_entity, "owner", None) if horse_entity else None
            )
            owner_bucket = owner_breakdown.setdefault(
                owner_key,
                {
                    "label": owner_label,
                    "truths": [],
                    "predictions": [],
                    "scores": [],
                    "courses": set(),
                    "horses": set(),
                    "trainers": set(),
                    "jockeys": set(),
                    "hippodromes": set(),
                },
            )
            owner_bucket["label"] = owner_label
            owner_bucket["truths"].append(is_top3)
            owner_bucket["predictions"].append(predicted_label)
            owner_bucket["scores"].append(probability)
            owner_bucket.setdefault("courses", set()).add(course.course_id)
            if partant.horse_id:
                owner_bucket.setdefault("horses", set()).add(partant.horse_id)
            if partant.trainer_id:
                owner_bucket.setdefault("trainers", set()).add(partant.trainer_id)
            if partant.jockey_id:
                owner_bucket.setdefault("jockeys", set()).add(partant.jockey_id)
            reunion_for_owner = getattr(course, "reunion", None)
            owner_hippodrome_id = None
            if reunion_for_owner is not None:
                owner_hippodrome_id = getattr(reunion_for_owner, "hippodrome_id", None)
            if owner_hippodrome_id is not None:
                owner_bucket.setdefault("hippodromes", set()).add(int(owner_hippodrome_id))

            category_key, category_label = _normalise_race_category_label(
                getattr(course, "race_category", None)
            )
            category_bucket = race_category_breakdown.setdefault(
                category_key,
                {
                    "label": category_label,
                    "truths": [],
                    "predictions": [],
                    "scores": [],
                    "courses": set(),
                },
            )
            category_bucket["label"] = category_label
            category_bucket["truths"].append(is_top3)
            category_bucket["predictions"].append(predicted_label)
            category_bucket["scores"].append(probability)
            category_bucket.setdefault("courses", set()).add(course.course_id)

            class_key, class_label = _normalise_race_class_label(
                getattr(course, "race_class", None)
            )
            class_bucket = race_class_breakdown.setdefault(
                class_key,
                {
                    "label": class_label,
                    "truths": [],
                    "predictions": [],
                    "scores": [],
                    "courses": set(),
                },
            )
            class_bucket["label"] = class_label
            class_bucket["truths"].append(is_top3)
            class_bucket["predictions"].append(predicted_label)
            class_bucket["scores"].append(probability)
            class_bucket.setdefault("courses", set()).add(course.course_id)

            value_bet_label = "value_bet" if pronostic.value_bet_detected else "standard"
            value_bet_bucket = value_bet_breakdown.setdefault(
                value_bet_label,
                {"truths": [], "predictions": [], "scores": [], "courses": set()},
            )
            value_bet_bucket["truths"].append(is_top3)
            value_bet_bucket["predictions"].append(predicted_label)
            value_bet_bucket["scores"].append(probability)
            value_bet_bucket.setdefault("courses", set()).add(course.course_id)

            field_size = course_entry.get("field_size")
            field_segment = _categorise_field_size(
                int(field_size) if field_size else None
            )
            field_bucket = field_size_breakdown.setdefault(
                field_segment,
                {
                    "truths": [],
                    "predictions": [],
                    "scores": [],
                    "courses": set(),
                    "field_sizes": [],
                },
            )
            field_bucket["truths"].append(is_top3)
            field_bucket["predictions"].append(predicted_label)
            field_bucket["scores"].append(probability)
            courses_seen: Set[int] = field_bucket.setdefault("courses", set())
            is_new_course = course.course_id not in courses_seen
            courses_seen.add(course.course_id)
            if field_size and is_new_course:
                field_bucket.setdefault("field_sizes", []).append(int(field_size))

            draw_value = getattr(partant, "numero_corde", None)
            draw_segment = _categorise_draw_position(
                int(draw_value) if draw_value is not None else None,
                int(field_size) if field_size else None,
            )
            draw_bucket = draw_breakdown.setdefault(
                draw_segment,
                {
                    "truths": [],
                    "predictions": [],
                    "scores": [],
                    "courses": set(),
                    "draws": [],
                    "field_sizes": [],
                },
            )
            draw_bucket["truths"].append(is_top3)
            draw_bucket["predictions"].append(predicted_label)
            draw_bucket["scores"].append(probability)
            draw_bucket.setdefault("courses", set()).add(course.course_id)
            if draw_value is not None:
                draw_bucket.setdefault("draws", []).append(int(draw_value))
            if field_size:
                draw_bucket.setdefault("field_sizes", []).append(int(field_size))

            parity_segment, parity_label = _categorise_draw_parity(
                int(draw_value) if draw_value is not None else None
            )
            parity_bucket = draw_parity_breakdown.setdefault(
                parity_segment,
                {
                    "label": parity_label,
                    "truths": [],
                    "predictions": [],
                    "scores": [],
                    "courses": set(),
                    "draws": [],
                },
            )
            parity_bucket["label"] = parity_label
            parity_bucket["truths"].append(is_top3)
            parity_bucket["predictions"].append(predicted_label)
            parity_bucket["scores"].append(probability)
            parity_bucket.setdefault("courses", set()).add(course.course_id)
            if draw_value is not None:
                parity_bucket.setdefault("draws", []).append(int(draw_value))

            # Suivi spécifique des modes de départ (stalle, autostart, volte...)
            # afin d'identifier si le modèle décroche sur un protocole précis.
            start_segment = _categorise_start_type(
                getattr(course, "start_type", None)
            )
            start_bucket = start_type_breakdown.setdefault(
                start_segment,
                {
                    "truths": [],
                    "predictions": [],
                    "scores": [],
                    "courses": set(),
                },
            )
            start_bucket["truths"].append(is_top3)
            start_bucket["predictions"].append(predicted_label)
            start_bucket["scores"].append(probability)
            start_bucket.setdefault("courses", set()).add(course.course_id)

            delay_segment, delay_label, delay_minutes = _categorise_start_delay(
                getattr(course, "scheduled_time", None),
                getattr(course, "actual_start_time", None),
            )
            delay_bucket = start_delay_breakdown.setdefault(
                delay_segment,
                {
                    "label": delay_label,
                    "truths": [],
                    "predictions": [],
                    "scores": [],
                    "courses": set(),
                    "reunions": set(),
                    "delays": [],
                },
            )
            delay_bucket["label"] = delay_label
            delay_bucket["truths"].append(is_top3)
            delay_bucket["predictions"].append(predicted_label)
            delay_bucket["scores"].append(probability)
            delay_bucket.setdefault("courses", set()).add(course.course_id)
            if getattr(reunion_entity, "reunion_id", None) is not None:
                delay_bucket.setdefault("reunions", set()).add(reunion_entity.reunion_id)
            if delay_minutes is not None:
                delay_bucket.setdefault("delays", []).append(delay_minutes)

            rest_segment = _categorise_rest_period(
                getattr(partant, "days_since_last_race", None)
            )
            rest_bucket = rest_period_breakdown.setdefault(
                rest_segment,
                {
                    "truths": [],
                    "predictions": [],
                    "scores": [],
                    "courses": set(),
                    "rest_days": [],
                },
            )
            rest_bucket["truths"].append(is_top3)
            rest_bucket["predictions"].append(predicted_label)
            rest_bucket["scores"].append(probability)
            rest_bucket.setdefault("courses", set()).add(course.course_id)
            rest_days_value = getattr(partant, "days_since_last_race", None)
            if rest_days_value is not None:
                rest_bucket.setdefault("rest_days", []).append(int(rest_days_value))

            recent_form_list = getattr(partant, "recent_form_list", None)
            recent_segment, recent_label = _categorise_recent_form(recent_form_list)
            recent_form_bucket = recent_form_breakdown.setdefault(
                recent_segment,
                {
                    "label": recent_label,
                    "truths": [],
                    "predictions": [],
                    "scores": [],
                    "courses": set(),
                    "horses": set(),
                    "average_positions": [],
                    "best_positions": [],
                    "worst_positions": [],
                    "starts_counts": [],
                    "win_flags": [],
                },
            )
            recent_form_bucket["label"] = recent_label
            recent_form_bucket["truths"].append(is_top3)
            recent_form_bucket["predictions"].append(predicted_label)
            recent_form_bucket["scores"].append(probability)
            recent_form_bucket.setdefault("courses", set()).add(course.course_id)
            if getattr(partant, "horse_id", None):
                recent_form_bucket.setdefault("horses", set()).add(partant.horse_id)

            if recent_form_list:
                average_form = getattr(partant, "average_recent_position", None)
                if average_form is not None:
                    recent_form_bucket.setdefault("average_positions", []).append(
                        float(average_form)
                    )
                recent_form_bucket.setdefault("best_positions", []).append(
                    int(min(recent_form_list))
                )
                recent_form_bucket.setdefault("worst_positions", []).append(
                    int(max(recent_form_list))
                )
                recent_form_bucket.setdefault("starts_counts", []).append(
                    len(recent_form_list)
                )
                recent_form_bucket.setdefault("win_flags", []).append(
                    bool(getattr(partant, "has_won_recently", False))
                )

            reunion_entity = getattr(course, "reunion", None)

            jockey_identifier = str(partant.jockey_id) if partant.jockey_id else "unknown"
            jockey_label = (
                partant.jockey.full_name
                if getattr(partant, "jockey", None) and getattr(partant.jockey, "full_name", None)
                else (f"Jockey #{partant.jockey_id}" if partant.jockey_id else "Jockey inconnu")
            )
            jockey_bucket = jockey_breakdown.setdefault(
                jockey_identifier,
                {
                    "label": jockey_label,
                    "truths": [],
                    "predictions": [],
                    "scores": [],
                    "courses": set(),
                    "horses": set(),
                },
            )
            jockey_bucket["label"] = jockey_label
            jockey_bucket["truths"].append(is_top3)
            jockey_bucket["predictions"].append(predicted_label)
            jockey_bucket["scores"].append(probability)
            jockey_bucket.setdefault("courses", set()).add(course.course_id)
            jockey_bucket.setdefault("horses", set()).add(partant.horse_id)

            (
                jockey_exp_segment,
                jockey_exp_label,
                normalised_jockey_starts,
            ) = _categorise_jockey_experience(
                getattr(getattr(partant, "jockey", None), "career_starts", None)
            )
            jockey_experience_bucket = jockey_experience_breakdown.setdefault(
                jockey_exp_segment,
                {
                    "label": jockey_exp_label,
                    "truths": [],
                    "predictions": [],
                    "scores": [],
                    "courses": set(),
                    "actors": set(),
                    "career_starts": [],
                },
            )
            jockey_experience_bucket["label"] = jockey_exp_label
            jockey_experience_bucket["truths"].append(is_top3)
            jockey_experience_bucket["predictions"].append(predicted_label)
            jockey_experience_bucket["scores"].append(probability)
            jockey_experience_bucket.setdefault("courses", set()).add(course.course_id)
            if partant.jockey_id:
                jockey_experience_bucket.setdefault("actors", set()).add(partant.jockey_id)
            if normalised_jockey_starts is not None:
                jockey_experience_bucket.setdefault("career_starts", []).append(
                    int(normalised_jockey_starts)
                )

            # Agrège également les performances par nationalité du jockey afin
            # de repérer d'éventuels biais liés aux profils internationaux.
            jockey_nat_key, jockey_nat_label = _normalise_nationality_label(
                getattr(getattr(partant, "jockey", None), "nationality", None)
            )
            jockey_nat_bucket = jockey_nationality_breakdown.setdefault(
                jockey_nat_key,
                {
                    "label": jockey_nat_label,
                    "truths": [],
                    "predictions": [],
                    "scores": [],
                    "courses": set(),
                    "reunions": set(),
                    "horses": set(),
                    "actors": set(),
                },
            )
            jockey_nat_bucket["label"] = jockey_nat_label
            jockey_nat_bucket["truths"].append(is_top3)
            jockey_nat_bucket["predictions"].append(predicted_label)
            jockey_nat_bucket["scores"].append(probability)
            jockey_nat_bucket.setdefault("courses", set()).add(course.course_id)
            if reunion_entity is not None and getattr(reunion_entity, "reunion_id", None):
                jockey_nat_bucket.setdefault("reunions", set()).add(reunion_entity.reunion_id)
            if getattr(partant, "horse_id", None):
                jockey_nat_bucket.setdefault("horses", set()).add(partant.horse_id)
            if partant.jockey_id:
                jockey_nat_bucket.setdefault("actors", set()).add(partant.jockey_id)

            trainer_identifier = str(partant.trainer_id) if partant.trainer_id else "unknown"
            trainer_label = (
                partant.trainer.full_name
                if getattr(partant, "trainer", None) and getattr(partant.trainer, "full_name", None)
                else (f"Entraîneur #{partant.trainer_id}" if partant.trainer_id else "Entraîneur inconnu")
            )
            trainer_bucket = trainer_breakdown.setdefault(
                trainer_identifier,
                {
                    "label": trainer_label,
                    "truths": [],
                    "predictions": [],
                    "scores": [],
                    "courses": set(),
                    "horses": set(),
                },
            )
            trainer_bucket["label"] = trainer_label
            trainer_bucket["truths"].append(is_top3)
            trainer_bucket["predictions"].append(predicted_label)
            trainer_bucket["scores"].append(probability)
            trainer_bucket.setdefault("courses", set()).add(course.course_id)
            trainer_bucket.setdefault("horses", set()).add(partant.horse_id)

            (
                trainer_exp_segment,
                trainer_exp_label,
                normalised_trainer_starts,
            ) = _categorise_trainer_experience(
                getattr(getattr(partant, "trainer", None), "career_starts", None)
            )
            trainer_experience_bucket = trainer_experience_breakdown.setdefault(
                trainer_exp_segment,
                {
                    "label": trainer_exp_label,
                    "truths": [],
                    "predictions": [],
                    "scores": [],
                    "courses": set(),
                    "actors": set(),
                    "career_starts": [],
                },
            )
            trainer_experience_bucket["label"] = trainer_exp_label
            trainer_experience_bucket["truths"].append(is_top3)
            trainer_experience_bucket["predictions"].append(predicted_label)
            trainer_experience_bucket["scores"].append(probability)
            trainer_experience_bucket.setdefault("courses", set()).add(course.course_id)
            if partant.trainer_id:
                trainer_experience_bucket.setdefault("actors", set()).add(partant.trainer_id)
            if normalised_trainer_starts is not None:
                trainer_experience_bucket.setdefault("career_starts", []).append(
                    int(normalised_trainer_starts)
                )

            owner_trainer_identifier = f"{owner_key}__{trainer_identifier}"
            owner_trainer_label = f"{owner_label} × {trainer_label}"
            owner_trainer_bucket = owner_trainer_breakdown.setdefault(
                owner_trainer_identifier,
                {
                    "label": owner_trainer_label,
                    "owner_label": owner_label,
                    "trainer_label": trainer_label,
                    "truths": [],
                    "predictions": [],
                    "scores": [],
                    "courses": set(),
                    "horses": set(),
                    "owners": set(),
                    "trainers": set(),
                },
            )
            owner_trainer_bucket["label"] = owner_trainer_label
            owner_trainer_bucket["owner_label"] = owner_label
            owner_trainer_bucket["trainer_label"] = trainer_label
            owner_trainer_bucket["truths"].append(is_top3)
            owner_trainer_bucket["predictions"].append(predicted_label)
            owner_trainer_bucket["scores"].append(probability)
            owner_trainer_bucket.setdefault("courses", set()).add(course.course_id)
            if partant.horse_id:
                owner_trainer_bucket.setdefault("horses", set()).add(partant.horse_id)
            owner_trainer_bucket.setdefault("owners", set()).add(owner_key)
            if partant.trainer_id:
                owner_trainer_bucket.setdefault("trainers", set()).add(partant.trainer_id)

            owner_jockey_identifier = f"{owner_key}__{jockey_identifier}"
            owner_jockey_label = f"{owner_label} × {jockey_label}"
            owner_jockey_bucket = owner_jockey_breakdown.setdefault(
                owner_jockey_identifier,
                {
                    "label": owner_jockey_label,
                    "owner_label": owner_label,
                    "jockey_label": jockey_label,
                    "truths": [],
                    "predictions": [],
                    "scores": [],
                    "courses": set(),
                    "horses": set(),
                    "owners": set(),
                    "jockeys": set(),
                },
            )
            owner_jockey_bucket["label"] = owner_jockey_label
            owner_jockey_bucket["owner_label"] = owner_label
            owner_jockey_bucket["jockey_label"] = jockey_label
            owner_jockey_bucket["truths"].append(is_top3)
            owner_jockey_bucket["predictions"].append(predicted_label)
            owner_jockey_bucket["scores"].append(probability)
            owner_jockey_bucket.setdefault("courses", set()).add(course.course_id)
            if partant.horse_id:
                owner_jockey_bucket.setdefault("horses", set()).add(partant.horse_id)
            owner_jockey_bucket.setdefault("owners", set()).add(owner_key)
            if partant.jockey_id:
                owner_jockey_bucket.setdefault("jockeys", set()).add(partant.jockey_id)

            combo_identifier = f"{jockey_identifier}__{trainer_identifier}"
            combo_label = f"{jockey_label} × {trainer_label}"
            combo_bucket = jockey_trainer_breakdown.setdefault(
                combo_identifier,
                {
                    "label": combo_label,
                    "jockey_label": jockey_label,
                    "trainer_label": trainer_label,
                    "truths": [],
                    "predictions": [],
                    "scores": [],
                    "courses": set(),
                    "horses": set(),
                    "jockeys": set(),
                    "trainers": set(),
                },
            )
            combo_bucket["label"] = combo_label
            combo_bucket["jockey_label"] = jockey_label
            combo_bucket["trainer_label"] = trainer_label
            combo_bucket["truths"].append(is_top3)
            combo_bucket["predictions"].append(predicted_label)
            combo_bucket["scores"].append(probability)
            combo_bucket.setdefault("courses", set()).add(course.course_id)
            combo_bucket.setdefault("horses", set()).add(partant.horse_id)
            if partant.jockey_id is not None:
                combo_bucket.setdefault("jockeys", set()).add(partant.jockey_id)
            if partant.trainer_id is not None:
                combo_bucket.setdefault("trainers", set()).add(partant.trainer_id)

            trainer_nat_key, trainer_nat_label = _normalise_nationality_label(
                getattr(getattr(partant, "trainer", None), "nationality", None)
            )
            trainer_nat_bucket = trainer_nationality_breakdown.setdefault(
                trainer_nat_key,
                {
                    "label": trainer_nat_label,
                    "truths": [],
                    "predictions": [],
                    "scores": [],
                    "courses": set(),
                    "reunions": set(),
                    "horses": set(),
                    "actors": set(),
                },
            )
            trainer_nat_bucket["label"] = trainer_nat_label
            trainer_nat_bucket["truths"].append(is_top3)
            trainer_nat_bucket["predictions"].append(predicted_label)
            trainer_nat_bucket["scores"].append(probability)
            trainer_nat_bucket.setdefault("courses", set()).add(course.course_id)
            if reunion_entity is not None and getattr(reunion_entity, "reunion_id", None):
                trainer_nat_bucket.setdefault("reunions", set()).add(reunion_entity.reunion_id)
            if getattr(partant, "horse_id", None):
                trainer_nat_bucket.setdefault("horses", set()).add(partant.horse_id)
            if partant.trainer_id:
                trainer_nat_bucket.setdefault("actors", set()).add(partant.trainer_id)

            # Enfin, on garde une vue géographique afin de repérer les hippodromes
            # où le modèle excelle ou se dégrade. Cette information aide à prioriser
            # les analyses locales (qualité des données, biais spécifiques, météo...).
            hippodrome_entity = (
                getattr(reunion_entity, "hippodrome", None) if reunion_entity else None
            )
            hippodrome_id = None
            venue_key = "unknown"
            venue_label = "Hippodrome inconnu"
            track_type_key = "unknown"
            track_type_label = "Type de piste inconnu"

            if hippodrome_entity is not None:
                hippodrome_id = getattr(hippodrome_entity, "hippodrome_id", None)
                hippodrome_code = getattr(hippodrome_entity, "code", None)
                venue_key = hippodrome_code or (
                    f"hippodrome_{hippodrome_id}" if hippodrome_id else "unknown"
                )
                venue_label = getattr(hippodrome_entity, "name", None) or venue_key
                track_type_key, track_type_label = _normalise_track_type_label(
                    getattr(hippodrome_entity, "track_type", None)
                )
            elif reunion_entity is not None:
                hippodrome_id = getattr(reunion_entity, "hippodrome_id", None)
                venue_key = f"hippodrome_{hippodrome_id}" if hippodrome_id else "unknown"
                venue_label = (
                    f"Hippodrome #{hippodrome_id}" if hippodrome_id else "Hippodrome inconnu"
                )

            if hippodrome_id is not None:
                api_bucket.setdefault("hippodromes", set()).add(int(hippodrome_id))

            venue_bucket = hippodrome_breakdown.setdefault(
                venue_key,
                {
                    "label": venue_label,
                    "truths": [],
                    "predictions": [],
                    "scores": [],
                    "courses": set(),
                    "reunions": set(),
                    "horses": set(),
                },
            )
            venue_bucket["label"] = venue_label
            venue_bucket["truths"].append(is_top3)
            venue_bucket["predictions"].append(predicted_label)
            venue_bucket["scores"].append(probability)
            venue_bucket.setdefault("courses", set()).add(course.course_id)
            if partant.horse_id:
                venue_bucket.setdefault("horses", set()).add(partant.horse_id)
            if reunion_entity is not None and getattr(reunion_entity, "reunion_id", None):
                venue_bucket.setdefault("reunions", set()).add(reunion_entity.reunion_id)

            country_key, country_label = _normalise_country_label(
                getattr(hippodrome_entity, "country", None)
            )
            country_bucket = country_breakdown.setdefault(
                country_key,
                {
                    "label": country_label,
                    "truths": [],
                    "predictions": [],
                    "scores": [],
                    "courses": set(),
                    "reunions": set(),
                    "hippodromes": set(),
                    "cities": set(),
                },
            )
            country_bucket["label"] = country_label
            country_bucket["truths"].append(is_top3)
            country_bucket["predictions"].append(predicted_label)
            country_bucket["scores"].append(probability)
            country_bucket.setdefault("courses", set()).add(course.course_id)
            if reunion_entity is not None and getattr(reunion_entity, "reunion_id", None):
                country_bucket.setdefault("reunions", set()).add(reunion_entity.reunion_id)
            if hippodrome_id is not None:
                country_bucket.setdefault("hippodromes", set()).add(int(hippodrome_id))
            city_value = (
                getattr(hippodrome_entity, "city", None)
                if hippodrome_entity is not None
                else None
            )
            if city_value:
                country_bucket.setdefault("cities", set()).add(str(city_value))

            city_key, city_label = _normalise_city_label(city_value)
            city_bucket = city_breakdown.setdefault(
                city_key,
                {
                    "label": city_label,
                    "truths": [],
                    "predictions": [],
                    "scores": [],
                    "courses": set(),
                    "reunions": set(),
                    "hippodromes": set(),
                    "countries": set(),
                },
            )
            city_bucket["label"] = city_label
            city_bucket["truths"].append(is_top3)
            city_bucket["predictions"].append(predicted_label)
            city_bucket["scores"].append(probability)
            city_bucket.setdefault("courses", set()).add(course.course_id)
            if reunion_entity is not None and getattr(reunion_entity, "reunion_id", None):
                city_bucket.setdefault("reunions", set()).add(reunion_entity.reunion_id)
            if hippodrome_id is not None:
                city_bucket.setdefault("hippodromes", set()).add(int(hippodrome_id))
            if country_label:
                city_bucket.setdefault("countries", set()).add(country_label)

            track_type_bucket = track_type_breakdown.setdefault(
                track_type_key,
                {
                    "label": track_type_label,
                    "truths": [],
                    "predictions": [],
                    "scores": [],
                    "courses": set(),
                    "reunions": set(),
                    "hippodromes": set(),
                },
            )
            track_type_bucket["label"] = track_type_label
            track_type_bucket["truths"].append(is_top3)
            track_type_bucket["predictions"].append(predicted_label)
            track_type_bucket["scores"].append(probability)
            track_type_bucket.setdefault("courses", set()).add(course.course_id)
            if reunion_entity is not None and getattr(reunion_entity, "reunion_id", None):
                track_type_bucket.setdefault("reunions", set()).add(
                    reunion_entity.reunion_id
                )
            if hippodrome_id is not None:
                track_type_bucket.setdefault("hippodromes", set()).add(hippodrome_id)

            track_length_segment, track_length_label, track_length_value = _categorise_track_length(
                getattr(hippodrome_entity, "track_length", None)
            )
            track_length_bucket = track_length_breakdown.setdefault(
                track_length_segment,
                {
                    "label": track_length_label,
                    "truths": [],
                    "predictions": [],
                    "scores": [],
                    "courses": set(),
                    "reunions": set(),
                    "hippodromes": set(),
                    "track_lengths": [],
                },
            )
            track_length_bucket["label"] = track_length_label
            track_length_bucket["truths"].append(is_top3)
            track_length_bucket["predictions"].append(predicted_label)
            track_length_bucket["scores"].append(probability)
            track_length_bucket.setdefault("courses", set()).add(course.course_id)
            if reunion_entity is not None and getattr(reunion_entity, "reunion_id", None):
                track_length_bucket.setdefault("reunions", set()).add(
                    reunion_entity.reunion_id
                )
            if hippodrome_id is not None:
                track_length_bucket.setdefault("hippodromes", set()).add(hippodrome_id)
            if track_length_value is not None:
                track_length_bucket.setdefault("track_lengths", []).append(track_length_value)

            # On conserve également une vue chronologique afin d'identifier les
            # journées où le modèle surperforme ou décroche brutalement.
            generation_day = (
                (pronostic.generated_at.date() if pronostic.generated_at else None)
                or (
                    course.reunion.reunion_date
                    if hasattr(course, "reunion") and course.reunion
                    else None
                )
                or cutoff_date
            )
            day_key = generation_day.isoformat()
            day_bucket = daily_breakdown.setdefault(
                day_key,
                {
                    "truths": [],
                    "predictions": [],
                    "scores": [],
                    "courses": set(),
                    "value_bet_courses": set(),
                },
            )
            day_bucket["truths"].append(is_top3)
            day_bucket["predictions"].append(predicted_label)
            day_bucket["scores"].append(probability)
            day_bucket["courses"].add(course.course_id)
            if pronostic.value_bet_detected:
                day_bucket["value_bet_courses"].add(course.course_id)

        for course_id, course_payload in course_stats.items():
            predictions_payload = list(course_payload.get("predictions", []))
            if not predictions_payload:
                continue

            sorted_predictions = sorted(
                predictions_payload,
                key=lambda item: float(item.get("probability", 0.0)),
                reverse=True,
            )

            # Calcule l'écart entre les deux meilleures probabilités pour suivre
            # la stabilité du favori face à son dauphin. Ce tableau de bord
            # permet de distinguer les courses remportées par un favori solide
            # de celles où le modèle hésite entre plusieurs partants.
            primary_probability = sorted_predictions[0].get("probability")
            secondary_probability = (
                sorted_predictions[1].get("probability")
                if len(sorted_predictions) > 1
                else None
            )
            (
                margin_segment,
                margin_label,
                normalised_margin,
            ) = _categorise_probability_margin(primary_probability, secondary_probability)
            margin_bucket = probability_margin_breakdown.setdefault(
                margin_segment,
                {
                    "label": margin_label,
                    "truths": [],
                    "predictions": [],
                    "scores": [],
                    "margins": [],
                    "courses": set(),
                    "horses": set(),
                },
            )
            margin_bucket["label"] = margin_label
            margin_bucket["truths"].append(int(sorted_predictions[0].get("truth", 0)))
            margin_bucket["predictions"].append(
                int(sorted_predictions[0].get("predicted_label", 0))
            )
            margin_bucket["scores"].append(float(primary_probability or 0.0))
            margin_bucket.setdefault("courses", set()).add(int(course_id))

            top_horse_id = sorted_predictions[0].get("horse_id")
            if top_horse_id is not None:
                try:
                    margin_bucket.setdefault("horses", set()).add(int(top_horse_id))
                except (TypeError, ValueError):  # pragma: no cover - sécurité défensive
                    pass

            if normalised_margin is not None:
                margin_bucket.setdefault("margins", []).append(normalised_margin)

            pmu_candidates = [
                sample
                for sample in predictions_payload
                if sample.get("odds") is not None
            ]
            pmu_favourite: Optional[Dict[str, object]] = None
            if pmu_candidates:
                pmu_favourite = min(
                    pmu_candidates,
                    key=lambda item: float(item.get("odds", float("inf"))),
                )

            top_entry: Optional[Dict[str, object]] = sorted_predictions[0] if sorted_predictions else None
            pmu_rank: Optional[int] = None
            if (
                pmu_favourite is not None
                and pmu_favourite.get("horse_id") is not None
                and sorted_predictions
            ):
                for rank_index, sample in enumerate(sorted_predictions, start=1):
                    if sample.get("horse_id") == pmu_favourite.get("horse_id"):
                        pmu_rank = rank_index
                        break

            alignment_segment, alignment_label = _categorise_favourite_alignment(
                top_entry,
                pmu_favourite,
            )
            alignment_bucket = favourite_alignment_breakdown.setdefault(
                alignment_segment,
                {
                    "label": alignment_label,
                    "courses": set(),
                    "model_truths": [],
                    "model_predictions": [],
                    "model_scores": [],
                    "model_wins": 0,
                    "pmu_truths": [],
                    "pmu_scores": [],
                    "pmu_odds": [],
                    "pmu_wins": 0,
                    "pmu_courses": 0,
                    "probability_gaps": [],
                    "pmu_ranks": [],
                    "aligned_wins": 0,
                },
            )
            alignment_bucket["label"] = alignment_label
            alignment_bucket.setdefault("courses", set()).add(int(course_id))

            if top_entry is not None:
                alignment_bucket.setdefault("model_truths", []).append(
                    int(top_entry.get("truth", 0))
                )
                alignment_bucket.setdefault("model_predictions", []).append(
                    int(top_entry.get("predicted_label", 0))
                )
                alignment_bucket.setdefault("model_scores", []).append(
                    float(top_entry.get("probability", 0.0))
                )
                if top_entry.get("final_position") == 1:
                    alignment_bucket["model_wins"] = alignment_bucket.get("model_wins", 0) + 1

            if pmu_favourite is not None:
                alignment_bucket["pmu_courses"] = alignment_bucket.get("pmu_courses", 0) + 1
                alignment_bucket.setdefault("pmu_truths", []).append(
                    int(pmu_favourite.get("truth", 0))
                )
                alignment_bucket.setdefault("pmu_scores", []).append(
                    float(pmu_favourite.get("probability", 0.0))
                )
                odds_value = pmu_favourite.get("odds")
                if odds_value is not None:
                    alignment_bucket.setdefault("pmu_odds", []).append(float(odds_value))
                if pmu_favourite.get("final_position") == 1:
                    alignment_bucket["pmu_wins"] = alignment_bucket.get("pmu_wins", 0) + 1
                if top_entry is not None:
                    alignment_bucket.setdefault("probability_gaps", []).append(
                        float(top_entry.get("probability", 0.0))
                        - float(pmu_favourite.get("probability", 0.0))
                    )
                    if (
                        top_entry.get("horse_id") == pmu_favourite.get("horse_id")
                        and top_entry.get("final_position") == 1
                    ):
                        alignment_bucket["aligned_wins"] = alignment_bucket.get(
                            "aligned_wins", 0
                        ) + 1
                if pmu_rank is not None:
                    alignment_bucket.setdefault("pmu_ranks", []).append(float(pmu_rank))

            for rank, sample in enumerate(sorted_predictions, start=1):
                segment_key, segment_label = _categorise_prediction_rank(rank)
                bucket = prediction_rank_breakdown.setdefault(
                    segment_key,
                    {
                        "label": segment_label,
                        "truths": [],
                        "predictions": [],
                        "scores": [],
                        "final_positions": [],
                        "ranks": [],
                        "courses": set(),
                        "horses": set(),
                    },
                )

                bucket["label"] = segment_label
                bucket.setdefault("truths", []).append(int(sample.get("truth", 0)))
                bucket.setdefault("predictions", []).append(
                    int(sample.get("predicted_label", 0))
                )
                bucket.setdefault("scores", []).append(
                    float(sample.get("probability", 0.0))
                )
                bucket.setdefault("ranks", []).append(rank)
                bucket.setdefault("courses", set()).add(int(course_id))

                final_position = sample.get("final_position")
                if final_position is not None:
                    bucket.setdefault("final_positions", []).append(int(final_position))

                horse_id = sample.get("horse_id")
                if horse_id:
                    bucket.setdefault("horses", set()).add(int(horse_id))

        evaluation_timestamp = datetime.now().isoformat()

        accuracy = precision = recall = f1 = roc_auc = logloss = None
        if accuracy_score:
            accuracy = accuracy_score(y_true, y_pred)
            precision = precision_score(y_true, y_pred, zero_division=0)
            recall = recall_score(y_true, y_pred, zero_division=0)
            f1 = f1_score(y_true, y_pred, zero_division=0)
            if len(set(y_true)) > 1:
                roc_auc = roc_auc_score(y_true, y_scores)
            clipped_scores = [min(max(score, 1e-6), 1 - 1e-6) for score in y_scores]
            try:
                logloss = log_loss(y_true, clipped_scores)
            except ValueError:
                logloss = None

        # Convertit l'AUC en coefficient de Gini pour offrir une lecture métier
        # familière (utilisée notamment dans le scoring crédit) tout en gérant le
        # cas où l'AUC n'est pas définie.
        gini_coefficient = _compute_gini_coefficient(roc_auc)

        brier_score: Optional[float] = None
        positive_rate: Optional[float] = None
        if y_true:
            brier_score = (
                sum((score - truth) ** 2 for score, truth in zip(y_scores, y_true))
                / len(y_true)
            )
            positive_rate = sum(y_true) / len(y_true)

        cm = [
            [0, 0],
            [0, 0],
        ]
        if confusion_matrix:
            cm = confusion_matrix(y_true, y_pred, labels=[0, 1]).tolist()

        # Convertit la matrice de confusion en compte explicite (TN, FP, FN, TP)
        # pour calculer un coefficient de corrélation équilibré.
        tn, fp = cm[0][0], cm[0][1]
        fn, tp = cm[1][0], cm[1][1]
        matthews_correlation = _compute_matthews_correlation(tn, fp, fn, tp)
        cohen_kappa = _compute_cohen_kappa(tn, fp, fn, tp)
        classification_insights = _compute_binary_classification_insights(tn, fp, fn, tp)

        positives = sum(y_pred)
        negatives = len(y_pred) - positives

        avg_positive_prob = _safe_average([score for score, label in zip(y_scores, y_pred) if label == 1])
        avg_negative_prob = _safe_average([score for score, label in zip(y_scores, y_pred) if label == 0])

        # Diagnostic complémentaire : on analyse la distribution des scores
        # probabilistes afin d'identifier un éventuel recouvrement entre gagnants
        # et perdants malgré des métriques globales satisfaisantes.
        probability_distribution_metrics = _summarise_probability_distribution(
            y_true,
            y_scores,
        )
        probability_entropy_performance = _summarise_probability_entropy(
            course_stats
        )
        probability_sharpness_performance = _summarise_probability_sharpness(
            course_stats
        )
        place_probability_quality = _summarise_place_probability_quality(
            place_probability_samples
        )
<<<<<<< HEAD
        place_probability_distribution = _summarise_place_probability_distribution(
            place_probability_samples
        )
=======
>>>>>>> 41160daf

        course_count = len(course_stats)
        favourite_alignment_performance = _summarise_favourite_alignment_performance(
            favourite_alignment_breakdown,
            course_count,
        )
        top1_correct = 0
        top3_course_hits = 0
        winner_probabilities: List[float] = []
        top3_probabilities: List[float] = []
        winner_ranks: List[int] = []

        for course_id, data in course_stats.items():
            predictions = data["predictions"]  # type: ignore[assignment]
            sorted_predictions = sorted(
                predictions, key=lambda item: item["probability"], reverse=True
            )
            if not sorted_predictions:
                continue

            ranked_entries: List[Tuple[Dict[str, object], Optional[int]]] = []
            for item in sorted_predictions:
                final_position_raw = item.get("final_position")
                try:
                    final_position_value = (
                        int(final_position_raw)
                        if final_position_raw is not None
                        else None
                    )
                except (TypeError, ValueError):  # pragma: no cover - sécurité sur données corrompues
                    final_position_value = None

                ranked_entries.append((item, final_position_value))

            error_bucket = rank_error_tracking.setdefault(
                course_id,
                {
                    "key": f"course_{course_id}",
                    "label": data.get("label"),
                    "absolute_errors": [],
                    "squared_errors": [],
                    "signed_errors": [],
                    "samples": 0,
                    "perfect_predictions": 0,
                },
            )
            error_bucket["label"] = data.get("label") or error_bucket.get("label")
            error_bucket["runner_count"] = len(ranked_entries)

            for predicted_rank, (entry, final_position_value) in enumerate(
                ranked_entries, start=1
            ):
                if final_position_value is None:
                    continue

                absolute_error = abs(predicted_rank - final_position_value)
                signed_error = predicted_rank - final_position_value

                error_bucket.setdefault("absolute_errors", []).append(
                    float(absolute_error)
                )
                error_bucket.setdefault("squared_errors", []).append(
                    float(absolute_error**2)
                )
                error_bucket.setdefault("signed_errors", []).append(float(signed_error))
                error_bucket["samples"] = error_bucket.get("samples", 0) + 1
                if absolute_error == 0:
                    error_bucket["perfect_predictions"] = (
                        error_bucket.get("perfect_predictions", 0) + 1
                    )

                probability_value = entry.get("probability")
                try:
                    probability_float = float(probability_value) if probability_value is not None else None
                except (TypeError, ValueError):  # pragma: no cover - robustesse sur données corrompues
                    probability_float = None

                truth_value = entry.get("truth")
                predicted_label_value = entry.get("predicted_label")
                horse_identifier = entry.get("horse_id")

                error_segment, error_label = _categorise_rank_error(float(absolute_error))
                segment_bucket = rank_error_breakdown.setdefault(
                    error_segment,
                    {
                        "label": error_label,
                        "truths": [],
                        "predictions": [],
                        "scores": [],
                        "absolute_errors": [],
                        "signed_errors": [],
                        "predicted_ranks": [],
                        "final_positions": [],
                        "courses": set(),
                        "horses": set(),
                    },
                )
                segment_bucket["label"] = error_label
                if truth_value is not None:
                    segment_bucket.setdefault("truths", []).append(int(truth_value))
                if predicted_label_value is not None:
                    segment_bucket.setdefault("predictions", []).append(
                        int(predicted_label_value)
                    )
                if probability_float is not None:
                    segment_bucket.setdefault("scores", []).append(probability_float)
                segment_bucket.setdefault("absolute_errors", []).append(float(absolute_error))
                segment_bucket.setdefault("signed_errors", []).append(float(signed_error))
                segment_bucket.setdefault("predicted_ranks", []).append(predicted_rank)
                segment_bucket.setdefault("final_positions", []).append(final_position_value)
                segment_bucket.setdefault("courses", set()).add(course_id)
                if horse_identifier is not None:
                    segment_bucket.setdefault("horses", set()).add(horse_identifier)

            # Conserve des indicateurs par panier Top N (Top 1 → Top 5) afin de
            # suivre la précision cumulative de la sélection du modèle.
            top_limit = min(len(ranked_entries), 5)
            for top_n in range(1, top_limit + 1):
                bucket = topn_tracking.setdefault(
                    top_n,
                    {
                        "courses": 0,
                        "winner_hits": 0,
                        "place_hits": 0,
                        "probabilities": [],
                        "best_finishes": [],
                    },
                )
                bucket["courses"] += 1
                top_subset = ranked_entries[:top_n]
                bucket["probabilities"].extend(
                    float(entry_data[0]["probability"]) for entry_data in top_subset
                )
                finish_positions = [
                    pos for _, pos in top_subset if pos is not None
                ]
                if finish_positions:
                    bucket["best_finishes"].append(min(finish_positions))
                if any(pos == 1 for _, pos in top_subset if pos is not None):
                    bucket["winner_hits"] += 1
                if any(pos is not None and pos <= 3 for _, pos in top_subset):
                    bucket["place_hits"] += 1

            ndcg_at_3_value = _compute_normalised_dcg(ranked_entries, 3)
            if ndcg_at_3_value is not None:
                ndcg_at_3_scores.append(ndcg_at_3_value)

            ndcg_at_5_value = _compute_normalised_dcg(ranked_entries, 5)
            if ndcg_at_5_value is not None:
                ndcg_at_5_scores.append(ndcg_at_5_value)

            winner_rank: Optional[int] = None
            for index, (item, final_position_value) in enumerate(ranked_entries, start=1):
                if final_position_value == 1 and winner_rank is None:
                    winner_rank = index
                    winner_probabilities.append(float(item["probability"]))

                if final_position_value is not None and final_position_value <= 3:
                    top3_probabilities.append(float(item["probability"]))

            if winner_rank is not None:
                winner_ranks.append(winner_rank)

            top1_position = ranked_entries[0][1]
            if top1_position == 1:
                top1_correct += 1

            top3_predictions = ranked_entries[:3]
            if any(
                final_position_value is not None and final_position_value <= 3
                for _, final_position_value in top3_predictions
            ):
                top3_course_hits += 1

        winner_rank_metrics = _summarise_winner_rankings(winner_ranks, course_count)
        topn_performance = _summarise_topn_performance(topn_tracking, course_count)
        rank_error_metrics = _summarise_rank_error_metrics(rank_error_tracking)
        rank_error_distribution = _summarise_rank_error_distribution(
            rank_error_breakdown,
            course_count,
        )

        calibration_table = _build_calibration_table(y_scores, y_true, bins=5)
        # Résume l'ampleur des écarts de calibration pour suivre un indicateur
        # synthétique (ECE, biais signé, écart maximal) en plus du tableau brut.
        calibration_diagnostics = _describe_calibration_quality(calibration_table)
        brier_decomposition = _decompose_brier_score(
            calibration_table,
            base_rate=positive_rate,
            brier_score=brier_score,
        )
        threshold_grid = _evaluate_threshold_grid(
            y_scores,
            y_true,
            thresholds=[0.2, probability_threshold, 0.4, 0.5],
        )
        # La grille multi-seuils étant calculée, on extrait directement les
        # recommandations (meilleur F1, précision ou rappel maximal) pour
        # éviter aux opérateurs de parcourir manuellement toutes les lignes.
        threshold_recommendations = _summarise_threshold_recommendations(
            threshold_grid
        )

        # Analyse la valeur financière potentielle des paris générés par le
        # modèle en confrontant les probabilités projetées aux cotes publiques.
        betting_value_analysis = _summarise_betting_value(
            betting_samples,
            probability_threshold,
        )

        # Mesure l'alignement global avec le marché (corrélation et surcote)
        # pour contextualiser les écarts du modèle par rapport aux bookmakers.
        odds_alignment = _analyse_odds_alignment(betting_samples)

        # Fournit une vision cumulative du gain : en ne conservant que les
        # meilleures probabilités, quelle part des arrivées dans les 3 est
        # capturée ? Cette courbe complète la calibration en évaluant la
        # puissance de tri du modèle.
        gain_curve = _build_gain_curve(
            y_scores,
            y_true,
            steps=5,
        )

        # Construit un tableau de lift : chaque tranche de probabilité est
        # comparée au taux de réussite moyen pour visualiser rapidement la
        # surperformance (ou sous-performance) des segments prioritaires.
        lift_analysis = _build_lift_table(
            y_scores,
            y_true,
            buckets=5,
        )

        # Trace la courbe précision-rappel pour suivre la capacité du modèle à
        # maintenir une précision élevée lorsque l'on pousse le rappel. Utile
        # pour les opérateurs qui doivent choisir un compromis précision/rappel
        # selon leur tolérance au risque.
        precision_recall_table = _build_precision_recall_curve(
            y_scores,
            y_true,
            sample_points=8,
        )
        average_precision = (
            float(average_precision_score(y_true, y_scores))
            if average_precision_score is not None
            else None
        )

        # Échantillonne la courbe ROC pour exposer la progression du rappel au
        # fur et à mesure que l'on accepte davantage de faux positifs. Cette
        # vue complète la précision-rappel en fournissant la spécificité.
        roc_curve_points = _build_roc_curve(
            y_scores,
            y_true,
            sample_points=12,
        )

        # Mesure la séparation effective entre gagnants et perdants via une
        # statistique de Kolmogorov-Smirnov. Utile pour identifier un seuil
        # discriminant même si les métriques globales semblent correctes.
        ks_analysis = _compute_ks_analysis(
            y_scores,
            y_true,
            sample_points=10,
        )

        # Consolide un tableau de bord par niveau de confiance afin d'inspecter
        # rapidement la fiabilité réelle de chaque segment (utile pour piloter
        # alertes ou limites d'enjeux par exemple).
        confidence_level_metrics = _summarise_prediction_confidence_performance(
            confidence_breakdown,
            len(y_true),
        )

        confidence_score_performance = _summarise_confidence_score_performance(
            confidence_score_breakdown
        )
        win_probability_performance = _summarise_win_probability_performance(
            win_probability_breakdown
        )
        place_probability_performance = _summarise_place_probability_performance(
            place_probability_breakdown
        )
        probability_edge_performance = _summarise_probability_edge_performance(
            probability_edge_breakdown
        )
        probability_error_performance = _summarise_probability_error_performance(
            probability_error_breakdown
        )
        prediction_outcome_performance = _summarise_prediction_outcome_performance(
            prediction_outcome_breakdown
        )
        probability_margin_performance = _summarise_probability_margin_performance(
            probability_margin_breakdown
        )
        place_probability_calibration = _build_place_probability_calibration_curve(
            place_probability_samples,
            buckets=10,
        )
        rank_correlation_performance = _summarise_rank_correlation_performance(
            rank_correlation_tracking
        )
        feature_contribution_summary = _summarise_feature_contribution_performance(
            feature_contribution_tracker
        )

        daily_performance = _summarise_daily_performance(daily_breakdown)
        day_part_performance = _summarise_day_part_performance(day_part_breakdown)
        lead_time_performance = _summarise_lead_time_performance(lead_time_breakdown)
        year_performance = _summarise_year_performance(year_breakdown)
        month_performance = _summarise_month_performance(month_breakdown)
        season_performance = _summarise_season_performance(season_breakdown)
        quarter_performance = _summarise_quarter_performance(quarter_breakdown)
        weekday_performance = _summarise_weekday_performance(weekday_breakdown)
        race_order_performance = _summarise_race_order_performance(race_order_breakdown)
        reunion_number_performance = _summarise_reunion_number_performance(
            reunion_number_breakdown
        )
        discipline_performance = _summarise_segment_performance(discipline_breakdown)
        distance_performance = _summarise_distance_performance(distance_breakdown)
        surface_performance = _summarise_segment_performance(surface_breakdown)
        discipline_surface_performance = _summarise_discipline_surface_performance(
            discipline_surface_breakdown
        )
        weather_performance = _summarise_weather_performance(weather_breakdown)
        temperature_band_performance = _summarise_temperature_band_performance(
            temperature_band_breakdown
        )
        prize_money_performance = _summarise_prize_money_performance(
            prize_money_breakdown
        )
        prize_per_runner_performance = _summarise_prize_per_runner_performance(
            prize_per_runner_breakdown
        )
        handicap_performance = _summarise_handicap_performance(handicap_breakdown)
        weight_performance = _summarise_weight_performance(weight_breakdown)
        equipment_performance = _summarise_equipment_performance(equipment_breakdown)
        odds_band_performance = _summarise_odds_band_performance(odds_band_breakdown)
        horse_age_performance = _summarise_horse_age_performance(
            horse_age_breakdown
        )
        horse_gender_performance = _summarise_horse_gender_performance(
            horse_gender_breakdown
        )
        horse_coat_performance = _summarise_horse_coat_performance(
            horse_coat_breakdown
        )
        horse_breed_performance = _summarise_horse_breed_performance(
            horse_breed_breakdown
        )
        horse_sire_performance = _summarise_sire_performance(
            horse_sire_breakdown
        )
        horse_dam_performance = _summarise_dam_performance(
            horse_dam_breakdown
        )
        owner_performance = _summarise_owner_performance(owner_breakdown)
        owner_trainer_performance = _summarise_owner_trainer_performance(
            owner_trainer_breakdown
        )
        owner_jockey_performance = _summarise_owner_jockey_performance(
            owner_jockey_breakdown
        )
        recent_form_performance = _summarise_recent_form_performance(
            recent_form_breakdown
        )
        value_bet_performance = _summarise_segment_performance(value_bet_breakdown)
        value_bet_flag_performance = _summarise_value_bet_flag_performance(
            value_bet_flag_breakdown
        )
        field_size_performance = _summarise_field_size_performance(field_size_breakdown)
        draw_performance = _summarise_draw_performance(draw_breakdown)
        draw_parity_performance = _summarise_draw_parity_performance(
            draw_parity_breakdown
        )
        race_category_performance = _summarise_race_profile_performance(
            race_category_breakdown
        )
        race_class_performance = _summarise_race_profile_performance(
            race_class_breakdown
        )
        start_delay_performance = _summarise_start_delay_performance(start_delay_breakdown)
        start_type_performance = _summarise_start_type_performance(start_type_breakdown)
        rest_period_performance = _summarise_rest_period_performance(
            rest_period_breakdown
        )
        model_version_performance = _summarise_model_version_performance(
            model_version_breakdown,
            len(y_true),
        )
        prediction_rank_performance = _summarise_prediction_rank_performance(
            prediction_rank_breakdown
        )
        predicted_position_performance = _summarise_predicted_position_performance(
            predicted_position_breakdown
        )
        final_position_performance = _summarise_final_position_performance(
            final_position_breakdown
        )
        jockey_performance = _summarise_actor_performance(jockey_breakdown)
        trainer_performance = _summarise_actor_performance(trainer_breakdown)
        jockey_trainer_performance = _summarise_jockey_trainer_performance(
            jockey_trainer_breakdown
        )
        jockey_experience_performance = _summarise_experience_performance(
            jockey_experience_breakdown
        )
        trainer_experience_performance = _summarise_experience_performance(
            trainer_experience_breakdown
        )
        jockey_nationality_performance = _summarise_nationality_performance(
            jockey_nationality_breakdown
        )
        trainer_nationality_performance = _summarise_nationality_performance(
            trainer_nationality_breakdown
        )
        hippodrome_performance = _summarise_hippodrome_performance(hippodrome_breakdown)
        track_type_performance = _summarise_track_type_performance(track_type_breakdown)
        track_length_performance = _summarise_track_length_performance(
            track_length_breakdown
        )
        country_performance = _summarise_country_performance(country_breakdown)
        city_performance = _summarise_city_performance(city_breakdown)
        api_source_performance = _summarise_api_source_performance(api_source_breakdown)

        metrics = {
            "accuracy": accuracy,
            "precision": precision,
            "recall": recall,
            "f1": f1,
            "roc_auc": roc_auc,
            "gini_coefficient": gini_coefficient,
            "log_loss": logloss,
            "brier_score": brier_score,
            "brier_decomposition": brier_decomposition,
            "confusion_matrix": {
                "true_negative": cm[0][0],
                "false_positive": cm[0][1],
                "false_negative": cm[1][0],
                "true_positive": cm[1][1],
            },
            "matthews_correlation": matthews_correlation,
            "cohen_kappa": cohen_kappa,
            "specificity": classification_insights["specificity"],
            "false_positive_rate": classification_insights["false_positive_rate"],
            "negative_predictive_value": classification_insights[
                "negative_predictive_value"
            ],
            "balanced_accuracy": classification_insights["balanced_accuracy"],
            "positive_prediction_rate": positives / len(y_pred) if y_pred else 0.0,
            "average_positive_probability": avg_positive_prob,
            "average_negative_probability": avg_negative_prob,
            "probability_distribution_metrics": probability_distribution_metrics,
            "probability_entropy_performance": probability_entropy_performance,
            "probability_sharpness_performance": probability_sharpness_performance,
            "top1_accuracy": top1_correct / course_count if course_count else None,
            "course_top3_hit_rate": top3_course_hits / course_count if course_count else None,
            "ndcg_at_3": _safe_average(ndcg_at_3_scores),
            "ndcg_at_5": _safe_average(ndcg_at_5_scores),
            "winner_rank_metrics": winner_rank_metrics,
            "topn_performance": topn_performance,
            "rank_error_metrics": rank_error_metrics,
            "rank_error_distribution": rank_error_distribution,
            "average_winner_probability": _safe_average(winner_probabilities),
            "average_top3_probability": _safe_average(top3_probabilities),
            "calibration_table": calibration_table,
            "calibration_diagnostics": calibration_diagnostics,
            "threshold_sensitivity": threshold_grid,
            "threshold_recommendations": threshold_recommendations,
            "betting_value_analysis": betting_value_analysis,
            "odds_alignment": odds_alignment,
            "gain_curve": gain_curve,
            "lift_analysis": lift_analysis,
            "average_precision": average_precision,
            "precision_recall_curve": precision_recall_table,
            "roc_curve": roc_curve_points,
            "ks_analysis": ks_analysis,
            "confidence_level_metrics": confidence_level_metrics,
            "confidence_score_performance": confidence_score_performance,
            "win_probability_performance": win_probability_performance,
            "place_probability_performance": place_probability_performance,
            "place_probability_quality": place_probability_quality,
<<<<<<< HEAD
            "place_probability_distribution": place_probability_distribution,
=======
>>>>>>> 41160daf
            "place_probability_calibration": place_probability_calibration,
            "probability_edge_performance": probability_edge_performance,
            "probability_error_performance": probability_error_performance,
            "probability_margin_performance": probability_margin_performance,
            "feature_contribution_summary": feature_contribution_summary,
            "favourite_alignment_performance": favourite_alignment_performance,
            "rank_correlation_performance": rank_correlation_performance,
            "rank_error_metrics": rank_error_metrics,
            "rank_error_distribution": rank_error_distribution,
            "prediction_outcome_performance": prediction_outcome_performance,
            "daily_performance": daily_performance,
            "day_part_performance": day_part_performance,
            "lead_time_performance": lead_time_performance,
            "year_performance": year_performance,
            "month_performance": month_performance,
            "season_performance": season_performance,
            "quarter_performance": quarter_performance,
            "weekday_performance": weekday_performance,
            "race_order_performance": race_order_performance,
            "reunion_number_performance": reunion_number_performance,
            "discipline_performance": discipline_performance,
            "distance_performance": distance_performance,
            "surface_performance": surface_performance,
            "discipline_surface_performance": discipline_surface_performance,
            "weather_performance": weather_performance,
            "temperature_band_performance": temperature_band_performance,
            "prize_money_performance": prize_money_performance,
            "prize_per_runner_performance": prize_per_runner_performance,
            "handicap_performance": handicap_performance,
            "weight_performance": weight_performance,
            "equipment_performance": equipment_performance,
            "odds_band_performance": odds_band_performance,
            "horse_age_performance": horse_age_performance,
            "horse_gender_performance": horse_gender_performance,
            "horse_coat_performance": horse_coat_performance,
            "horse_breed_performance": horse_breed_performance,
            "horse_sire_performance": horse_sire_performance,
            "horse_dam_performance": horse_dam_performance,
            "owner_performance": owner_performance,
            "owner_trainer_performance": owner_trainer_performance,
            "owner_jockey_performance": owner_jockey_performance,
            "recent_form_performance": recent_form_performance,
            "race_category_performance": race_category_performance,
            "race_class_performance": race_class_performance,
            "value_bet_performance": value_bet_performance,
            "value_bet_flag_performance": value_bet_flag_performance,
            "field_size_performance": field_size_performance,
            "draw_performance": draw_performance,
            "draw_parity_performance": draw_parity_performance,
            "start_delay_performance": start_delay_performance,
            "start_type_performance": start_type_performance,
            "rest_period_performance": rest_period_performance,
            "model_version_performance": model_version_performance,
            "prediction_rank_performance": prediction_rank_performance,
            "predicted_position_performance": predicted_position_performance,
            "final_position_performance": final_position_performance,
            "jockey_performance": jockey_performance,
            "trainer_performance": trainer_performance,
            "jockey_trainer_performance": jockey_trainer_performance,
            "jockey_experience_performance": jockey_experience_performance,
            "trainer_experience_performance": trainer_experience_performance,
            "jockey_nationality_performance": jockey_nationality_performance,
            "trainer_nationality_performance": trainer_nationality_performance,
            "hippodrome_performance": hippodrome_performance,
            "track_type_performance": track_type_performance,
            "track_length_performance": track_length_performance,
            "country_performance": country_performance,
            "city_performance": city_performance,
            "api_source_performance": api_source_performance,
        }

        confidence_distribution = {
            level: confidence_counter[level]
            for level in sorted(confidence_counter.keys())
        }

        evaluation_summary = {
            "timestamp": evaluation_timestamp,
            "days_back": days_back,
            "probability_threshold": probability_threshold,
            "samples": len(y_true),
            "courses": course_count,
            "metrics": metrics,
            "confidence_distribution": confidence_distribution,
            "model_version_breakdown": dict(model_versions),
            "winner_rank_metrics": winner_rank_metrics,
            "topn_performance": topn_performance,
            "confidence_level_metrics": confidence_level_metrics,
            "confidence_score_performance": confidence_score_performance,
            "probability_distribution_metrics": probability_distribution_metrics,
            "probability_entropy_performance": probability_entropy_performance,
            "probability_sharpness_performance": probability_sharpness_performance,
            "win_probability_performance": win_probability_performance,
            "place_probability_performance": place_probability_performance,
            "place_probability_quality": place_probability_quality,
<<<<<<< HEAD
            "place_probability_distribution": place_probability_distribution,
=======
>>>>>>> 41160daf
            "place_probability_calibration": place_probability_calibration,
            "probability_edge_performance": probability_edge_performance,
            "probability_error_performance": probability_error_performance,
            "probability_margin_performance": probability_margin_performance,
            "feature_contribution_summary": feature_contribution_summary,
            "favourite_alignment_performance": favourite_alignment_performance,
            "rank_correlation_performance": rank_correlation_performance,
            "rank_error_metrics": rank_error_metrics,
            "rank_error_distribution": rank_error_distribution,
            "prediction_outcome_performance": prediction_outcome_performance,
            "calibration_diagnostics": calibration_diagnostics,
            "threshold_recommendations": threshold_recommendations,
            "betting_value_analysis": betting_value_analysis,
            "odds_alignment": odds_alignment,
            "lift_analysis": lift_analysis,
            "precision_recall_curve": precision_recall_table,
            "roc_curve": roc_curve_points,
            "daily_performance": daily_performance,
            "day_part_performance": day_part_performance,
            "lead_time_performance": lead_time_performance,
            "year_performance": year_performance,
            "month_performance": month_performance,
            "season_performance": season_performance,
            "quarter_performance": quarter_performance,
            "weekday_performance": weekday_performance,
            "race_order_performance": race_order_performance,
            "reunion_number_performance": reunion_number_performance,
            "discipline_performance": discipline_performance,
            "distance_performance": distance_performance,
            "surface_performance": surface_performance,
            "discipline_surface_performance": discipline_surface_performance,
            "weather_performance": weather_performance,
            "temperature_band_performance": temperature_band_performance,
            "prize_money_performance": prize_money_performance,
            "prize_per_runner_performance": prize_per_runner_performance,
            "handicap_performance": handicap_performance,
            "weight_performance": weight_performance,
            "equipment_performance": equipment_performance,
            "horse_age_performance": horse_age_performance,
            "horse_gender_performance": horse_gender_performance,
            "horse_coat_performance": horse_coat_performance,
            "horse_breed_performance": horse_breed_performance,
            "horse_sire_performance": horse_sire_performance,
            "horse_dam_performance": horse_dam_performance,
            "owner_performance": owner_performance,
            "owner_trainer_performance": owner_trainer_performance,
            "owner_jockey_performance": owner_jockey_performance,
            "recent_form_performance": recent_form_performance,
            "race_category_performance": race_category_performance,
            "race_class_performance": race_class_performance,
            "value_bet_performance": value_bet_performance,
            "value_bet_flag_performance": value_bet_flag_performance,
            "field_size_performance": field_size_performance,
            "draw_performance": draw_performance,
            "draw_parity_performance": draw_parity_performance,
            "start_delay_performance": start_delay_performance,
            "start_type_performance": start_type_performance,
            "rest_period_performance": rest_period_performance,
            "model_version_performance": model_version_performance,
            "prediction_rank_performance": prediction_rank_performance,
            "predicted_position_performance": predicted_position_performance,
            "final_position_performance": final_position_performance,
            "jockey_performance": jockey_performance,
            "trainer_performance": trainer_performance,
            "jockey_trainer_performance": jockey_trainer_performance,
            "jockey_experience_performance": jockey_experience_performance,
            "trainer_experience_performance": trainer_experience_performance,
            "jockey_nationality_performance": jockey_nationality_performance,
            "trainer_nationality_performance": trainer_nationality_performance,
            "hippodrome_performance": hippodrome_performance,
            "track_type_performance": track_type_performance,
            "track_length_performance": track_length_performance,
            "country_performance": country_performance,
            "city_performance": city_performance,
            "api_source_performance": api_source_performance,
            "odds_band_performance": odds_band_performance,
        }

        active_model = (
            db.query(MLModel)
            .filter(MLModel.is_active.is_(True))
            .order_by(MLModel.training_date.desc())
            .first()
        )

        model_updated = False
        if active_model:
            active_model.accuracy = metrics["accuracy"]
            active_model.precision_score = metrics["precision"]
            active_model.recall_score = metrics["recall"]
            active_model.f1_score = metrics["f1"]
            active_model.roc_auc = metrics["roc_auc"]

            existing_metrics = _coerce_metrics(active_model.performance_metrics)
            history: List[Dict[str, object]] = existing_metrics.get("evaluation_history", [])  # type: ignore[assignment]
            history.append(evaluation_summary)
            existing_metrics["last_evaluation"] = evaluation_summary
            existing_metrics["evaluation_history"] = history[-20:]
            active_model.performance_metrics = existing_metrics

            db.commit()
            model_updated = True

        logger.info("Model performance updated successfully (%s samples)", len(y_true))

        return {
            "status": "success",
            "days_evaluated": days_back,
            "cutoff_date": cutoff_date.isoformat(),
            "evaluated_samples": len(y_true),
            "courses_evaluated": course_count,
            "probability_threshold": probability_threshold,
            "metrics": metrics,
            "confidence_distribution": confidence_distribution,
            "confidence_level_metrics": confidence_level_metrics,
            "confidence_score_performance": confidence_score_performance,
            "probability_distribution_metrics": probability_distribution_metrics,
            "probability_entropy_performance": probability_entropy_performance,
            "probability_sharpness_performance": probability_sharpness_performance,
            "topn_performance": topn_performance,
            "win_probability_performance": win_probability_performance,
            "place_probability_quality": place_probability_quality,
            "place_probability_performance": place_probability_performance,
<<<<<<< HEAD
            "place_probability_distribution": place_probability_distribution,
=======
>>>>>>> 41160daf
            "place_probability_calibration": place_probability_calibration,
            "probability_edge_performance": probability_edge_performance,
            "probability_error_performance": probability_error_performance,
            "probability_margin_performance": probability_margin_performance,
            "feature_contribution_summary": feature_contribution_summary,
            "favourite_alignment_performance": favourite_alignment_performance,
            "rank_correlation_performance": rank_correlation_performance,
            "rank_error_metrics": rank_error_metrics,
            "rank_error_distribution": rank_error_distribution,
            "prediction_outcome_performance": prediction_outcome_performance,
            "calibration_diagnostics": calibration_diagnostics,
            "threshold_recommendations": threshold_recommendations,
            "betting_value_analysis": betting_value_analysis,
            "odds_alignment": odds_alignment,
            "lift_analysis": lift_analysis,
            "daily_performance": daily_performance,
            "day_part_performance": day_part_performance,
            "lead_time_performance": lead_time_performance,
            "year_performance": year_performance,
            "month_performance": month_performance,
            "season_performance": season_performance,
            "quarter_performance": quarter_performance,
            "weekday_performance": weekday_performance,
            "race_order_performance": race_order_performance,
            "reunion_number_performance": reunion_number_performance,
            "distance_performance": distance_performance,
            "discipline_surface_performance": discipline_surface_performance,
            "draw_performance": draw_performance,
            "draw_parity_performance": draw_parity_performance,
            "start_delay_performance": start_delay_performance,
            "weather_performance": weather_performance,
            "temperature_band_performance": temperature_band_performance,
            "prize_money_performance": prize_money_performance,
            "prize_per_runner_performance": prize_per_runner_performance,
            "handicap_performance": handicap_performance,
            "weight_performance": weight_performance,
            "equipment_performance": equipment_performance,
            "horse_age_performance": horse_age_performance,
            "horse_gender_performance": horse_gender_performance,
            "horse_coat_performance": horse_coat_performance,
            "horse_breed_performance": horse_breed_performance,
            "horse_sire_performance": horse_sire_performance,
            "horse_dam_performance": horse_dam_performance,
            "owner_performance": owner_performance,
            "owner_trainer_performance": owner_trainer_performance,
            "owner_jockey_performance": owner_jockey_performance,
            "recent_form_performance": recent_form_performance,
            "track_type_performance": track_type_performance,
            "track_length_performance": track_length_performance,
            "city_performance": city_performance,
            "odds_band_performance": odds_band_performance,
            "value_bet_flag_performance": value_bet_flag_performance,
            "model_version_breakdown": dict(model_versions),
            "model_version_performance": model_version_performance,
            "rest_period_performance": rest_period_performance,
            "jockey_performance": jockey_performance,
            "trainer_performance": trainer_performance,
            "jockey_trainer_performance": jockey_trainer_performance,
            "jockey_experience_performance": jockey_experience_performance,
            "trainer_experience_performance": trainer_experience_performance,
            "jockey_nationality_performance": jockey_nationality_performance,
            "trainer_nationality_performance": trainer_nationality_performance,
            "hippodrome_performance": hippodrome_performance,
            "country_performance": country_performance,
            "prediction_rank_performance": prediction_rank_performance,
            "predicted_position_performance": predicted_position_performance,
            "final_position_performance": final_position_performance,
            "api_source_performance": api_source_performance,
            "value_bet_courses": sum(1 for data in course_stats.values() if data["value_bet_detected"]),
            "evaluation_timestamp": evaluation_timestamp,
            "model_updated": model_updated,
        }

    except Exception as e:  # pragma: no cover - defensive logging
        logger.error(f"Error updating model performance: {e}", exc_info=True)
        return {
            "status": "error",
            "message": str(e),
        }

    finally:
        db.close()


@celery_app.task(bind=True, max_retries=3)
def generate_prediction_for_course(self, course_id: int):
    """
    Génère une prédiction pour une course spécifique

    Args:
        course_id: ID de la course

    Returns:
        Dictionnaire avec la prédiction générée
    """
    db = SessionLocal()

    try:
        logger.info(f"Generating prediction for course {course_id}")

        # Créer le service de prédiction
        predictor = RacePredictionService(db)

        # Générer la prédiction
        result = predictor.predict_course(
            course_id=course_id,
            include_explanations=True,
            detect_value_bets=True
        )

        # Sauvegarder la prédiction
        saved = _save_predictions_to_db(db, [result])

        logger.info(f"Prediction for course {course_id} generated successfully")

        return {
            "status": "success",
            "course_id": course_id,
            "prediction_saved": saved > 0,
            "result": result
        }

    except Exception as e:
        logger.error(f"Error generating prediction for course {course_id}: {e}", exc_info=True)
        raise self.retry(exc=e, countdown=30 * (2 ** self.request.retries))

    finally:
        db.close()


def _save_predictions_to_db(db: Session, race_predictions: list) -> int:
    """
    Sauvegarde les prédictions dans la base de données

    Args:
        db: Session de base de données
        race_predictions: Liste des prédictions de courses

    Returns:
        Nombre de prédictions sauvegardées
    """
    import json

    saved_count = 0

    for race_pred in race_predictions:
        try:
            # Créer le pronostic pour la course
            pronostic = Pronostic(
                course_id=race_pred['course_id'],
                model_version=race_pred.get('model_version', 'unknown'),
                confidence_score=race_pred['predictions'][0]['probability'] * 100 if race_pred['predictions'] else 0,
                value_bet_detected=len(race_pred.get('value_bets', [])) > 0,
                gagnant_predicted=json.dumps(race_pred['recommendations']['gagnant']),
                place_predicted=json.dumps(race_pred['recommendations']['place']),
                tierce_predicted=json.dumps(race_pred['recommendations']['tierce']),
                quarte_predicted=json.dumps(race_pred['recommendations']['quarte']),
                quinte_predicted=json.dumps(race_pred['recommendations']['quinte']),
            )

            db.add(pronostic)
            db.flush()  # Pour obtenir l'ID

            # Sauvegarder les prédictions individuelles des partants
            for pred in race_pred['predictions']:
                partant_pred = PartantPrediction(
                    pronostic_id=pronostic.pronostic_id,
                    partant_id=pred['partant_id'],
                    win_probability=pred['probability'],
                    confidence_level=pred['confidence_level'],
                    shap_values=json.dumps(pred.get('explanation', {}).get('shap_values', {})) if pred.get('explanation') else None,
                    shap_contributions=json.dumps(pred.get('explanation', {})) if pred.get('explanation') else None,
                    top_positive_features=json.dumps(pred.get('explanation', {}).get('top_positive_features', [])) if pred.get('explanation') else None,
                    top_negative_features=json.dumps(pred.get('explanation', {}).get('top_negative_features', [])) if pred.get('explanation') else None,
                )
                db.add(partant_pred)

            db.commit()
            saved_count += 1

        except Exception as e:
            logger.error(f"Error saving prediction for course {race_pred['course_id']}: {e}")
            db.rollback()
            continue

    return saved_count


def _save_training_metrics_to_db(db: Session, metrics: dict, model_path: Path):
    """
    Sauvegarde les métriques d'entraînement dans la base de données

    Args:
        db: Session de base de données
        metrics: Dictionnaire des métriques
        model_path: Chemin du modèle
    """
    import json
    from app.models.ml_model import MLModel

    try:
        ml_model = MLModel(
            model_name="horse_racing_gradient_boosting",
            version=datetime.now().strftime("%Y%m%d_%H%M%S"),
            algorithm="GradientBoosting",
            file_path=str(model_path),
            performance_metrics=json.dumps(metrics),
            features_used=json.dumps(metrics.get('feature_names', [])),
            is_active=True
        )

        # Désactiver les anciens modèles
        db.query(MLModel).update({"is_active": False})

        db.add(ml_model)
        db.commit()

        logger.info(f"Training metrics saved to database for model version {ml_model.version}")

    except Exception as e:
        logger.error(f"Error saving training metrics to database: {e}")
        db.rollback()<|MERGE_RESOLUTION|>--- conflicted
+++ resolved
@@ -308,7 +308,6 @@
         "balanced_accuracy": balanced_accuracy,
     }
 
-<<<<<<< HEAD
 
 def _compute_percentile(sorted_values: List[float], percentile: float) -> Optional[float]:
     """Calcule un percentile (0-1) par interpolation linéaire."""
@@ -385,8 +384,6 @@
             else:
                 variance = sum((value - mean_value) ** 2 for value in ordered) / len(ordered)
                 std_value = sqrt(variance)
-=======
->>>>>>> 41160daf
 
 def _compute_percentile(sorted_values: List[float], percentile: float) -> Optional[float]:
     """Calcule un percentile (0-1) par interpolation linéaire."""
@@ -1157,7 +1154,6 @@
     }
 
 
-<<<<<<< HEAD
 def _summarise_place_probability_distribution(
     samples: List[Dict[str, object]]
 ) -> Dict[str, object]:
@@ -1409,8 +1405,6 @@
     }
 
 
-=======
->>>>>>> 41160daf
 def _categorise_probability_sharpness(
     standard_deviation: Optional[float],
 ) -> Tuple[str, str]:
@@ -10006,12 +10000,9 @@
         place_probability_quality = _summarise_place_probability_quality(
             place_probability_samples
         )
-<<<<<<< HEAD
         place_probability_distribution = _summarise_place_probability_distribution(
             place_probability_samples
         )
-=======
->>>>>>> 41160daf
 
         course_count = len(course_stats)
         favourite_alignment_performance = _summarise_favourite_alignment_performance(
@@ -10494,10 +10485,7 @@
             "win_probability_performance": win_probability_performance,
             "place_probability_performance": place_probability_performance,
             "place_probability_quality": place_probability_quality,
-<<<<<<< HEAD
             "place_probability_distribution": place_probability_distribution,
-=======
->>>>>>> 41160daf
             "place_probability_calibration": place_probability_calibration,
             "probability_edge_performance": probability_edge_performance,
             "probability_error_performance": probability_error_performance,
@@ -10593,10 +10581,7 @@
             "win_probability_performance": win_probability_performance,
             "place_probability_performance": place_probability_performance,
             "place_probability_quality": place_probability_quality,
-<<<<<<< HEAD
             "place_probability_distribution": place_probability_distribution,
-=======
->>>>>>> 41160daf
             "place_probability_calibration": place_probability_calibration,
             "probability_edge_performance": probability_edge_performance,
             "probability_error_performance": probability_error_performance,
@@ -10720,10 +10705,7 @@
             "win_probability_performance": win_probability_performance,
             "place_probability_quality": place_probability_quality,
             "place_probability_performance": place_probability_performance,
-<<<<<<< HEAD
             "place_probability_distribution": place_probability_distribution,
-=======
->>>>>>> 41160daf
             "place_probability_calibration": place_probability_calibration,
             "probability_edge_performance": probability_edge_performance,
             "probability_error_performance": probability_error_performance,
