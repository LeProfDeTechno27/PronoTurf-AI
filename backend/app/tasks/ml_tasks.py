--- conflicted
+++ resolved
@@ -308,7 +308,6 @@
         "balanced_accuracy": balanced_accuracy,
     }
 
-<<<<<<< HEAD
 
 def _compute_percentile(sorted_values: List[float], percentile: float) -> Optional[float]:
     """Calcule un percentile (0-1) par interpolation linéaire."""
@@ -385,8 +384,6 @@
             else:
                 variance = sum((value - mean_value) ** 2 for value in ordered) / len(ordered)
                 std_value = sqrt(variance)
-=======
->>>>>>> 70977696
 
 def _compute_percentile(sorted_values: List[float], percentile: float) -> Optional[float]:
     """Calcule un percentile (0-1) par interpolation linéaire."""
@@ -743,7 +740,6 @@
     }
 
 
-<<<<<<< HEAD
 def _categorise_probability_sharpness(
     standard_deviation: Optional[float],
 ) -> Tuple[str, str]:
@@ -920,8 +916,6 @@
     }
 
 
-=======
->>>>>>> 70977696
 def _compute_normalised_dcg(
     ranked_entries: List[Tuple[Dict[str, object], Optional[int]]],
     cutoff: int,
@@ -9316,12 +9310,9 @@
         probability_entropy_performance = _summarise_probability_entropy(
             course_stats
         )
-<<<<<<< HEAD
         probability_sharpness_performance = _summarise_probability_sharpness(
             course_stats
         )
-=======
->>>>>>> 70977696
 
         course_count = len(course_stats)
         favourite_alignment_performance = _summarise_favourite_alignment_performance(
@@ -9772,10 +9763,7 @@
             "average_negative_probability": avg_negative_prob,
             "probability_distribution_metrics": probability_distribution_metrics,
             "probability_entropy_performance": probability_entropy_performance,
-<<<<<<< HEAD
             "probability_sharpness_performance": probability_sharpness_performance,
-=======
->>>>>>> 70977696
             "top1_accuracy": top1_correct / course_count if course_count else None,
             "course_top3_hit_rate": top3_course_hits / course_count if course_count else None,
             "ndcg_at_3": _safe_average(ndcg_at_3_scores),
@@ -9892,10 +9880,7 @@
             "confidence_score_performance": confidence_score_performance,
             "probability_distribution_metrics": probability_distribution_metrics,
             "probability_entropy_performance": probability_entropy_performance,
-<<<<<<< HEAD
             "probability_sharpness_performance": probability_sharpness_performance,
-=======
->>>>>>> 70977696
             "win_probability_performance": win_probability_performance,
             "place_probability_performance": place_probability_performance,
             "probability_edge_performance": probability_edge_performance,
@@ -10015,10 +10000,7 @@
             "confidence_score_performance": confidence_score_performance,
             "probability_distribution_metrics": probability_distribution_metrics,
             "probability_entropy_performance": probability_entropy_performance,
-<<<<<<< HEAD
             "probability_sharpness_performance": probability_sharpness_performance,
-=======
->>>>>>> 70977696
             "topn_performance": topn_performance,
             "win_probability_performance": win_probability_performance,
             "place_probability_performance": place_probability_performance,
