--- conflicted
+++ resolved
@@ -219,7 +219,6 @@
         return None
 
     observed_accuracy = (true_negative + true_positive) / total
-<<<<<<< HEAD
 
     predicted_positive_rate = (true_positive + false_positive) / total
     actual_positive_rate = (true_positive + false_negative) / total
@@ -337,124 +336,6 @@
 ) -> Dict[str, object]:
     """Analyse la distribution des probabilités prédites et leur séparation.
 
-=======
-
-    predicted_positive_rate = (true_positive + false_positive) / total
-    actual_positive_rate = (true_positive + false_negative) / total
-    predicted_negative_rate = (true_negative + false_negative) / total
-    actual_negative_rate = (true_negative + false_positive) / total
-
-    expected_accuracy = (
-        predicted_positive_rate * actual_positive_rate
-        + predicted_negative_rate * actual_negative_rate
-    )
-
-    denominator = 1 - expected_accuracy
-    if denominator == 0:
-        return None
-
-    return (observed_accuracy - expected_accuracy) / denominator
-
-
-def _compute_gini_coefficient(roc_auc: Optional[float]) -> Optional[float]:
-    """Convertit l'AUC ROC en indice de Gini borné si la valeur source est fournie.
-
-    Le coefficient de Gini est fréquemment suivi dans le monitoring des modèles
-    de scoring pour exprimer la séparation entre positifs et négatifs. Il est
-    obtenu en multipliant l'aire sous la courbe ROC par deux puis en retranchant
-    ``1``. Lorsque l'AUC n'est pas définie (données mono-classe, librairie
-    absente...), la fonction renvoie ``None`` pour maintenir la cohérence avec
-    les autres diagnostics et éviter d'interpréter une valeur artificielle.
-    """
-
-    if roc_auc is None:
-        return None
-
-    gini = (2 * roc_auc) - 1
-    if gini > 1:
-        return 1.0
-    if gini < -1:
-        return -1.0
-    return gini
-
-
-def _compute_binary_classification_insights(
-    true_negative: int,
-    false_positive: int,
-    false_negative: int,
-    true_positive: int,
-) -> Dict[str, Optional[float]]:
-    """Dérive des métriques complémentaires pour équilibrer le diagnostic binaire.
-
-    En plus du rappel (déjà exposé via ``recall``), les opérateurs ont besoin d'une
-    visibilité sur la capacité du modèle à filtrer correctement les faux positifs
-    et à confirmer les prédictions négatives. Cette fonction calcule donc la
-    spécificité (taux de vrais négatifs), le taux de faux positifs, la valeur
-    prédictive négative ainsi que la balanced accuracy qui combine rappel et
-    spécificité. Tous les calculs gèrent explicitement les cas dégénérés pour
-    éviter les divisions par zéro.
-    """
-
-    total_negatives = true_negative + false_positive
-    total_predicted_negative = true_negative + false_negative
-    total_actual_positive = true_positive + false_negative
-
-    specificity = (
-        true_negative / total_negatives if total_negatives > 0 else None
-    )
-    false_positive_rate = (
-        false_positive / total_negatives if total_negatives > 0 else None
-    )
-    negative_predictive_value = (
-        true_negative / total_predicted_negative
-        if total_predicted_negative > 0
-        else None
-    )
-    sensitivity = (
-        true_positive / total_actual_positive if total_actual_positive > 0 else None
-    )
-
-    balanced_accuracy = (
-        (specificity + sensitivity) / 2
-        if specificity is not None and sensitivity is not None
-        else None
-    )
-
-    return {
-        "specificity": specificity,
-        "false_positive_rate": false_positive_rate,
-        "negative_predictive_value": negative_predictive_value,
-        "balanced_accuracy": balanced_accuracy,
-    }
-
-
-def _compute_percentile(sorted_values: List[float], percentile: float) -> Optional[float]:
-    """Calcule un percentile (0-1) par interpolation linéaire."""
-
-    if not sorted_values:
-        return None
-
-    # On borne explicitement la valeur demandée pour éviter les dépassements.
-    percentile = max(0.0, min(1.0, percentile))
-
-    if len(sorted_values) == 1:
-        return float(sorted_values[0])
-
-    position = percentile * (len(sorted_values) - 1)
-    lower_index = int(position)
-    upper_index = min(lower_index + 1, len(sorted_values) - 1)
-    weight = position - lower_index
-
-    lower_value = float(sorted_values[lower_index])
-    upper_value = float(sorted_values[upper_index])
-    return lower_value + (upper_value - lower_value) * weight
-
-
-def _summarise_probability_distribution(
-    truths: List[int], scores: List[float]
-) -> Dict[str, object]:
-    """Analyse la distribution des probabilités prédites et leur séparation.
-
     L'objectif est d'offrir un diagnostic rapide de la calibration globale :
     - quelle est la dispersion des probabilités émises par le modèle ?
     - les gagnants observés reçoivent-ils des scores nettement supérieurs aux
@@ -504,18 +385,6 @@
                 variance = sum((value - mean_value) ** 2 for value in ordered) / len(ordered)
                 std_value = sqrt(variance)
 
-
-def _summarise_probability_distribution(
-    truths: List[int], scores: List[float]
-) -> Dict[str, object]:
-    """Analyse la distribution des probabilités prédites et leur séparation.
-
-    L'objectif est d'offrir un diagnostic rapide de la calibration globale :
-    - quelle est la dispersion des probabilités émises par le modèle ?
-    - les gagnants observés reçoivent-ils des scores nettement supérieurs aux
-      perdants ?
-    - quelle marge existe-t-il entre les médianes positives et négatives ?
-
     Ces éléments complètent les métriques agrégées (précision, rappel, Brier) en
     mettant en évidence d'éventuels recouvrements entre gagnants/perdants malgré
     des taux globaux stables.
@@ -559,126 +428,6 @@
                 variance = sum((value - mean_value) ** 2 for value in ordered) / len(ordered)
                 std_value = sqrt(variance)
 
-    if not sorted_values:
-        return None
-
-    # On borne explicitement la valeur demandée pour éviter les dépassements.
-    percentile = max(0.0, min(1.0, percentile))
-
-    if len(sorted_values) == 1:
-        return float(sorted_values[0])
-
-    position = percentile * (len(sorted_values) - 1)
-    lower_index = int(position)
-    upper_index = min(lower_index + 1, len(sorted_values) - 1)
-    weight = position - lower_index
-
-    lower_value = float(sorted_values[lower_index])
-    upper_value = float(sorted_values[upper_index])
-    return lower_value + (upper_value - lower_value) * weight
-
-
-def _summarise_probability_distribution(
-    truths: List[int], scores: List[float]
-) -> Dict[str, object]:
-    """Analyse la distribution des probabilités prédites et leur séparation.
-
->>>>>>> eeeb42e6
-    L'objectif est d'offrir un diagnostic rapide de la calibration globale :
-    - quelle est la dispersion des probabilités émises par le modèle ?
-    - les gagnants observés reçoivent-ils des scores nettement supérieurs aux
-      perdants ?
-    - quelle marge existe-t-il entre les médianes positives et négatives ?
-<<<<<<< HEAD
-
-    Ces éléments complètent les métriques agrégées (précision, rappel, Brier) en
-    mettant en évidence d'éventuels recouvrements entre gagnants/perdants malgré
-    des taux globaux stables.
-    """
-
-    # Conversion défensive : certaines valeurs peuvent provenir de ``Decimal``.
-    cleaned_scores = [float(score) for score in scores if score is not None]
-    positives = [
-        float(score)
-        for score, truth in zip(scores, truths)
-        if score is not None and int(truth) == 1
-    ]
-    negatives = [
-        float(score)
-        for score, truth in zip(scores, truths)
-        if score is not None and int(truth) == 0
-    ]
-
-    def _build_stats(values: List[float]) -> Dict[str, object]:
-        """Construit les statistiques descriptives pour une liste de scores."""
-
-        if not values:
-            return {
-                "count": 0,
-                "average": None,
-                "median": None,
-                "p10": None,
-                "p90": None,
-                "min": None,
-                "max": None,
-                "std": None,
-            }
-
-        ordered = sorted(values)
-        mean_value = _safe_average(ordered)
-        std_value: Optional[float] = None
-        if mean_value is not None:
-            if len(ordered) == 1:
-                std_value = 0.0
-            else:
-                variance = sum((value - mean_value) ** 2 for value in ordered) / len(ordered)
-                std_value = sqrt(variance)
-=======
->>>>>>> eeeb42e6
-
-    Ces éléments complètent les métriques agrégées (précision, rappel, Brier) en
-    mettant en évidence d'éventuels recouvrements entre gagnants/perdants malgré
-    des taux globaux stables.
-    """
-
-    # Conversion défensive : certaines valeurs peuvent provenir de ``Decimal``.
-    cleaned_scores = [float(score) for score in scores if score is not None]
-    positives = [
-        float(score)
-        for score, truth in zip(scores, truths)
-        if score is not None and int(truth) == 1
-    ]
-    negatives = [
-        float(score)
-        for score, truth in zip(scores, truths)
-        if score is not None and int(truth) == 0
-    ]
-
-    def _build_stats(values: List[float]) -> Dict[str, object]:
-        """Construit les statistiques descriptives pour une liste de scores."""
-
-        if not values:
-            return {
-                "count": 0,
-                "average": None,
-                "median": None,
-                "p10": None,
-                "p90": None,
-                "min": None,
-                "max": None,
-                "std": None,
-            }
-
-        ordered = sorted(values)
-        mean_value = _safe_average(ordered)
-        std_value: Optional[float] = None
-        if mean_value is not None:
-            if len(ordered) == 1:
-                std_value = 0.0
-            else:
-                variance = sum((value - mean_value) ** 2 for value in ordered) / len(ordered)
-                std_value = sqrt(variance)
-
     if not calibration_rows:
         return {
             "count": len(ordered),
@@ -712,7 +461,6 @@
     }
 
 
-<<<<<<< HEAD
 def _compute_entropy(probabilities: List[float]) -> Optional[float]:
     """Calcule l'entropie de Shannon (base 2) pour une distribution donnée."""
 
@@ -1011,103 +759,6 @@
 
     if not calibration_rows:
         return {
-=======
-def _compute_normalised_dcg(
-    ranked_entries: List[Tuple[Dict[str, object], Optional[int]]],
-    cutoff: int,
-) -> Optional[float]:
-    """Calcule un NDCG@k binaire basé sur la position finale des partants.
-
-    Le score retourne ``1.0`` lorsque les chevaux réellement placés (≤ 3) sont
-    correctement classés dans les ``cutoff`` premiers pronostics, ``0`` quand ils
-    sont relégués en bas de liste. S'il n'existe aucune pertinence dans les
-    données (aucun podium identifié), la fonction renvoie ``1.0`` par convention
-    afin de ne pas pénaliser une réunion sans signal exploitable.
-    """
-
-    if not ranked_entries:
-        return None
-
-    effective_cutoff = max(1, cutoff)
-
-    # Transforme les positions finales en pertinence (1 si podium, 0 sinon).
-    relevances = [
-        1 if final_position is not None and final_position <= 3 else 0
-        for _, final_position in ranked_entries
-    ]
-
-    predicted_relevances = relevances[:effective_cutoff]
-    ideal_relevances = sorted(relevances, reverse=True)[:effective_cutoff]
-
-    def _dcg(values: List[int]) -> float:
-        """Calcule le Discounted Cumulative Gain d'une liste binaire."""
-
-        return sum(
-            relevance / log2(index + 2)
-            for index, relevance in enumerate(values)
-            if relevance
-        )
-
-    ideal_dcg = _dcg(ideal_relevances)
-    if ideal_dcg == 0:
-        return 1.0
-
-    return _dcg(predicted_relevances) / ideal_dcg
-
-
-def _build_calibration_table(
-    scores: List[float],
-    truths: List[int],
-    *,
-    bins: int = 5,
-) -> List[Dict[str, object]]:
-    """Construit un tableau de calibration par quantiles.
-
-    L'objectif est d'exposer à la fois le volume de prédictions par tranche et
-    l'écart éventuel entre probabilité moyenne et fréquence observée.
-    """
-
-    if not scores or not truths or len(scores) != len(truths):
-        return []
-
-    combined = sorted(zip(scores, truths), key=lambda item: item[0])
-    bucket_size = max(1, len(combined) // bins)
-
-    calibration_rows: List[Dict[str, object]] = []
-
-    for idx in range(bins):
-        start = idx * bucket_size
-        end = (idx + 1) * bucket_size if idx < bins - 1 else len(combined)
-
-        if start >= len(combined):
-            break
-
-        bucket = combined[start:end]
-        bucket_scores = [item[0] for item in bucket]
-        bucket_truths = [item[1] for item in bucket]
-
-        calibration_rows.append(
-            {
-                "bin": idx + 1,
-                "count": len(bucket),
-                "min_probability": min(bucket_scores),
-                "max_probability": max(bucket_scores),
-                "average_probability": _safe_average(bucket_scores),
-                "empirical_rate": _safe_average(bucket_truths),
-            }
-        )
-
-    return calibration_rows
-
-
-def _describe_calibration_quality(
-    calibration_rows: List[Dict[str, object]]
-) -> Dict[str, Optional[float]]:
-    """Synthétise les écarts de calibration observés sur les quantiles."""
-
-    if not calibration_rows:
-        return {
->>>>>>> eeeb42e6
             "expected_calibration_error": None,
             "maximum_calibration_gap": None,
             "weighted_bias": None,
@@ -9404,12 +9055,9 @@
             y_true,
             y_scores,
         )
-<<<<<<< HEAD
         probability_entropy_performance = _summarise_probability_entropy(
             course_stats
         )
-=======
->>>>>>> eeeb42e6
 
         course_count = len(course_stats)
         favourite_alignment_performance = _summarise_favourite_alignment_performance(
@@ -9859,10 +9507,7 @@
             "average_positive_probability": avg_positive_prob,
             "average_negative_probability": avg_negative_prob,
             "probability_distribution_metrics": probability_distribution_metrics,
-<<<<<<< HEAD
             "probability_entropy_performance": probability_entropy_performance,
-=======
->>>>>>> eeeb42e6
             "top1_accuracy": top1_correct / course_count if course_count else None,
             "course_top3_hit_rate": top3_course_hits / course_count if course_count else None,
             "ndcg_at_3": _safe_average(ndcg_at_3_scores),
@@ -9978,10 +9623,7 @@
             "confidence_level_metrics": confidence_level_metrics,
             "confidence_score_performance": confidence_score_performance,
             "probability_distribution_metrics": probability_distribution_metrics,
-<<<<<<< HEAD
             "probability_entropy_performance": probability_entropy_performance,
-=======
->>>>>>> eeeb42e6
             "win_probability_performance": win_probability_performance,
             "place_probability_performance": place_probability_performance,
             "probability_edge_performance": probability_edge_performance,
@@ -10100,10 +9742,7 @@
             "confidence_level_metrics": confidence_level_metrics,
             "confidence_score_performance": confidence_score_performance,
             "probability_distribution_metrics": probability_distribution_metrics,
-<<<<<<< HEAD
             "probability_entropy_performance": probability_entropy_performance,
-=======
->>>>>>> eeeb42e6
             "topn_performance": topn_performance,
             "win_probability_performance": win_probability_performance,
             "place_probability_performance": place_probability_performance,
