"""Tâches Celery pour le Machine Learning et les prédictions."""

import json
import logging
from collections import Counter
from datetime import date, datetime, time, timedelta
from math import ceil, sqrt, log2
from statistics import median
from pathlib import Path
from typing import Any, Dict, List, Optional, Set, Tuple

from sqlalchemy.orm import Session

from app.tasks.celery_app import celery_app
from app.core.database import SessionLocal
from app.ml.predictor import RacePredictionService
from app.ml.training import ModelTrainer
from app.models.course import Course, CourseStatus, StartType
from app.models.hippodrome import TrackType
from app.models.horse import Gender
from app.models.reunion import Reunion
from app.models.pronostic import Pronostic
from app.models.partant_prediction import PartantPrediction

try:
    from sklearn.metrics import (
        accuracy_score,
        average_precision_score,
        confusion_matrix,
        f1_score,
        log_loss,
        precision_recall_curve,
        precision_score,
        recall_score,
        roc_auc_score,
        roc_curve,
    )
except Exception:  # pragma: no cover - defensive import guard
    accuracy_score = precision_score = recall_score = f1_score = roc_auc_score = log_loss = None
    average_precision_score = precision_recall_curve = None
    roc_curve = None
    confusion_matrix = None

logger = logging.getLogger(__name__)


@celery_app.task(bind=True, max_retries=3)
def generate_daily_predictions(self, target_date: Optional[str] = None):
    """
    Génère les prédictions pour toutes les courses du jour

    Args:
        target_date: Date cible au format YYYY-MM-DD (None = aujourd'hui)

    Returns:
        Dictionnaire avec le statut et les statistiques
    """
    db = SessionLocal()

    try:
        logger.info("Starting daily predictions generation")

        # Parser la date
        if target_date:
            prediction_date = date.fromisoformat(target_date)
        else:
            prediction_date = date.today()

        logger.info(f"Generating predictions for {prediction_date}")

        # Créer le service de prédiction
        predictor = RacePredictionService(db)

        # Générer les prédictions pour tout le programme
        result = predictor.predict_daily_program(
            target_date=prediction_date,
            include_explanations=True
        )

        # Sauvegarder les prédictions dans la base de données
        saved_count = _save_predictions_to_db(db, result['races'])

        logger.info(f"Daily predictions generated successfully: {saved_count} races")

        return {
            "status": "success",
            "date": prediction_date.isoformat(),
            "races_predicted": len(result['races']),
            "predictions_saved": saved_count,
            "generated_at": result['generated_at']
        }

    except Exception as e:
        logger.error(f"Error generating daily predictions: {e}", exc_info=True)
        # Retry avec backoff exponentiel
        raise self.retry(exc=e, countdown=60 * (2 ** self.request.retries))

    finally:
        db.close()


@celery_app.task(bind=True)
def train_ml_model(
    self,
    min_date: Optional[str] = None,
    max_date: Optional[str] = None,
    n_estimators: int = 200,
    learning_rate: float = 0.1,
    max_depth: int = 5
):
    """
    Entraîne le modèle ML avec les nouvelles données

    Args:
        min_date: Date minimale (YYYY-MM-DD)
        max_date: Date maximale (YYYY-MM-DD)
        n_estimators: Nombre d'arbres
        learning_rate: Taux d'apprentissage
        max_depth: Profondeur maximale

    Returns:
        Dictionnaire avec les métriques de performance
    """
    db = SessionLocal()

    try:
        logger.info("Starting ML model training")
        logger.info(f"Date range: {min_date} to {max_date}")

        # Créer le trainer
        output_path = Path("models/horse_racing_model.pkl")
        trainer = ModelTrainer(db, model_save_path=output_path)

        # Entraîner le modèle
        metrics = trainer.train_new_model(
            min_date=min_date,
            max_date=max_date,
            test_size=0.2,
            include_odds=False,
            n_estimators=n_estimators,
            learning_rate=learning_rate,
            max_depth=max_depth
        )

        # Sauvegarder les métriques dans la base
        _save_training_metrics_to_db(db, metrics, output_path)

        logger.info("ML model training completed successfully")

        return {
            "status": "success",
            "metrics": metrics,
            "model_path": str(output_path.absolute())
        }

    except Exception as e:
        logger.error(f"Error training ML model: {e}", exc_info=True)
        return {
            "status": "error",
            "message": str(e)
        }

    finally:
        db.close()


def _safe_average(values: List[float]) -> Optional[float]:
    """Retourne la moyenne d'une liste ou ``None`` si elle est vide."""

    return sum(values) / len(values) if values else None


def _compute_matthews_correlation(
    true_negative: int,
    false_positive: int,
    false_negative: int,
    true_positive: int,
) -> Optional[float]:
    """Calcule le coefficient de corrélation de Matthews en gérant les cas dégénérés.

    Cet indicateur fournit une mesure équilibrée de la qualité de la classification
    binaire en tenant compte simultanément de la précision sur les classes positives
    et négatives. Lorsque l'un des termes du dénominateur est nul (aucun positif ou
    négatif prédit/observé), le score n'est pas défini et nous retournons ``None``
    pour éviter une division par zéro.
    """

    denominator = sqrt(
        (true_positive + false_positive)
        * (true_positive + false_negative)
        * (true_negative + false_positive)
        * (true_negative + false_negative)
    )

    if denominator == 0:
        return None

    numerator = (true_positive * true_negative) - (false_positive * false_negative)
    return numerator / denominator


def _compute_cohen_kappa(
    true_negative: int,
    false_positive: int,
    false_negative: int,
    true_positive: int,
) -> Optional[float]:
    """Calcule le coefficient kappa de Cohen pour mesurer l'accord modèle/réalité.

    Ce score mesure l'accord entre les prédictions binaires du modèle et les
    observations, tout en corrigeant l'accord attendu par hasard. Lorsque le
    dénominateur est nul (accord attendu parfait) ou qu'aucun échantillon n'est
    disponible, la fonction retourne ``None`` pour éviter toute division par
    zéro et signaler que la métrique n'est pas interprétable.
    """

    total = true_negative + false_positive + false_negative + true_positive
    if total == 0:
        return None

    observed_accuracy = (true_negative + true_positive) / total

    predicted_positive_rate = (true_positive + false_positive) / total
    actual_positive_rate = (true_positive + false_negative) / total
    predicted_negative_rate = (true_negative + false_negative) / total
    actual_negative_rate = (true_negative + false_positive) / total

    expected_accuracy = (
        predicted_positive_rate * actual_positive_rate
        + predicted_negative_rate * actual_negative_rate
    )

    denominator = 1 - expected_accuracy
    if denominator == 0:
        return None

    return (observed_accuracy - expected_accuracy) / denominator


def _compute_gini_coefficient(roc_auc: Optional[float]) -> Optional[float]:
    """Convertit l'AUC ROC en indice de Gini borné si la valeur source est fournie.

    Le coefficient de Gini est fréquemment suivi dans le monitoring des modèles
    de scoring pour exprimer la séparation entre positifs et négatifs. Il est
    obtenu en multipliant l'aire sous la courbe ROC par deux puis en retranchant
    ``1``. Lorsque l'AUC n'est pas définie (données mono-classe, librairie
    absente...), la fonction renvoie ``None`` pour maintenir la cohérence avec
    les autres diagnostics et éviter d'interpréter une valeur artificielle.
    """

    if roc_auc is None:
        return None

    gini = (2 * roc_auc) - 1
    if gini > 1:
        return 1.0
    if gini < -1:
        return -1.0
    return gini


def _compute_binary_classification_insights(
    true_negative: int,
    false_positive: int,
    false_negative: int,
    true_positive: int,
) -> Dict[str, Optional[float]]:
    """Dérive des métriques complémentaires pour équilibrer le diagnostic binaire.

    En plus du rappel (déjà exposé via ``recall``), les opérateurs ont besoin d'une
    visibilité sur la capacité du modèle à filtrer correctement les faux positifs
    et à confirmer les prédictions négatives. Cette fonction calcule donc la
    spécificité (taux de vrais négatifs), le taux de faux positifs, la valeur
    prédictive négative ainsi que la balanced accuracy qui combine rappel et
    spécificité. Tous les calculs gèrent explicitement les cas dégénérés pour
    éviter les divisions par zéro.
    """

    total_negatives = true_negative + false_positive
    total_predicted_negative = true_negative + false_negative
    total_actual_positive = true_positive + false_negative

    specificity = (
        true_negative / total_negatives if total_negatives > 0 else None
    )
    false_positive_rate = (
        false_positive / total_negatives if total_negatives > 0 else None
    )
    negative_predictive_value = (
        true_negative / total_predicted_negative
        if total_predicted_negative > 0
        else None
    )
    sensitivity = (
        true_positive / total_actual_positive if total_actual_positive > 0 else None
    )

    balanced_accuracy = (
        (specificity + sensitivity) / 2
        if specificity is not None and sensitivity is not None
        else None
    )

    return {
        "specificity": specificity,
        "false_positive_rate": false_positive_rate,
        "negative_predictive_value": negative_predictive_value,
        "balanced_accuracy": balanced_accuracy,
    }

<<<<<<< HEAD

def _compute_percentile(sorted_values: List[float], percentile: float) -> Optional[float]:
    """Calcule un percentile (0-1) par interpolation linéaire."""

    if not sorted_values:
        return None

    # On borne explicitement la valeur demandée pour éviter les dépassements.
    percentile = max(0.0, min(1.0, percentile))

    if len(sorted_values) == 1:
        return float(sorted_values[0])

    position = percentile * (len(sorted_values) - 1)
    lower_index = int(position)
    upper_index = min(lower_index + 1, len(sorted_values) - 1)
    weight = position - lower_index

    lower_value = float(sorted_values[lower_index])
    upper_value = float(sorted_values[upper_index])
    return lower_value + (upper_value - lower_value) * weight


def _summarise_probability_distribution(
    truths: List[int], scores: List[float]
) -> Dict[str, object]:
    """Analyse la distribution des probabilités prédites et leur séparation.

    L'objectif est d'offrir un diagnostic rapide de la calibration globale :
    - quelle est la dispersion des probabilités émises par le modèle ?
    - les gagnants observés reçoivent-ils des scores nettement supérieurs aux
      perdants ?
    - quelle marge existe-t-il entre les médianes positives et négatives ?

    Ces éléments complètent les métriques agrégées (précision, rappel, Brier) en
    mettant en évidence d'éventuels recouvrements entre gagnants/perdants malgré
    des taux globaux stables.
    """

    # Conversion défensive : certaines valeurs peuvent provenir de ``Decimal``.
    cleaned_scores = [float(score) for score in scores if score is not None]
    positives = [
        float(score)
        for score, truth in zip(scores, truths)
        if score is not None and int(truth) == 1
    ]
    negatives = [
        float(score)
        for score, truth in zip(scores, truths)
        if score is not None and int(truth) == 0
    ]

    def _build_stats(values: List[float]) -> Dict[str, object]:
        """Construit les statistiques descriptives pour une liste de scores."""

        if not values:
            return {
                "count": 0,
                "average": None,
                "median": None,
                "p10": None,
                "p90": None,
                "min": None,
                "max": None,
                "std": None,
            }

        ordered = sorted(values)
        mean_value = _safe_average(ordered)
        std_value: Optional[float] = None
        if mean_value is not None:
            if len(ordered) == 1:
                std_value = 0.0
            else:
                variance = sum((value - mean_value) ** 2 for value in ordered) / len(ordered)
                std_value = sqrt(variance)
=======
>>>>>>> a22c1ebd

def _compute_percentile(sorted_values: List[float], percentile: float) -> Optional[float]:
    """Calcule un percentile (0-1) par interpolation linéaire."""

    if not sorted_values:
        return None

    # On borne explicitement la valeur demandée pour éviter les dépassements.
    percentile = max(0.0, min(1.0, percentile))

    if len(sorted_values) == 1:
        return float(sorted_values[0])

    position = percentile * (len(sorted_values) - 1)
    lower_index = int(position)
    upper_index = min(lower_index + 1, len(sorted_values) - 1)
    weight = position - lower_index

    lower_value = float(sorted_values[lower_index])
    upper_value = float(sorted_values[upper_index])
    return lower_value + (upper_value - lower_value) * weight


def _summarise_probability_distribution(
    truths: List[int], scores: List[float]
) -> Dict[str, object]:
    """Analyse la distribution des probabilités prédites et leur séparation.

    L'objectif est d'offrir un diagnostic rapide de la calibration globale :
    - quelle est la dispersion des probabilités émises par le modèle ?
    - les gagnants observés reçoivent-ils des scores nettement supérieurs aux
      perdants ?
    - quelle marge existe-t-il entre les médianes positives et négatives ?

    Ces éléments complètent les métriques agrégées (précision, rappel, Brier) en
    mettant en évidence d'éventuels recouvrements entre gagnants/perdants malgré
    des taux globaux stables.
    """

    # Conversion défensive : certaines valeurs peuvent provenir de ``Decimal``.
    cleaned_scores = [float(score) for score in scores if score is not None]
    positives = [
        float(score)
        for score, truth in zip(scores, truths)
        if score is not None and int(truth) == 1
    ]
    negatives = [
        float(score)
        for score, truth in zip(scores, truths)
        if score is not None and int(truth) == 0
    ]

    def _build_stats(values: List[float]) -> Dict[str, object]:
        """Construit les statistiques descriptives pour une liste de scores."""

        if not values:
            return {
                "count": 0,
                "average": None,
                "median": None,
                "p10": None,
                "p90": None,
                "min": None,
                "max": None,
                "std": None,
            }

        ordered = sorted(values)
        mean_value = _safe_average(ordered)
        std_value: Optional[float] = None
        if mean_value is not None:
            if len(ordered) == 1:
                std_value = 0.0
            else:
                variance = sum((value - mean_value) ** 2 for value in ordered) / len(ordered)
                std_value = sqrt(variance)


def _summarise_probability_distribution(
    truths: List[int], scores: List[float]
) -> Dict[str, object]:
    """Analyse la distribution des probabilités prédites et leur séparation.

    L'objectif est d'offrir un diagnostic rapide de la calibration globale :
    - quelle est la dispersion des probabilités émises par le modèle ?
    - les gagnants observés reçoivent-ils des scores nettement supérieurs aux
      perdants ?
    - quelle marge existe-t-il entre les médianes positives et négatives ?

    Ces éléments complètent les métriques agrégées (précision, rappel, Brier) en
    mettant en évidence d'éventuels recouvrements entre gagnants/perdants malgré
    des taux globaux stables.
    """

    # Conversion défensive : certaines valeurs peuvent provenir de ``Decimal``.
    cleaned_scores = [float(score) for score in scores if score is not None]
    positives = [
        float(score)
        for score, truth in zip(scores, truths)
        if score is not None and int(truth) == 1
    ]
    negatives = [
        float(score)
        for score, truth in zip(scores, truths)
        if score is not None and int(truth) == 0
    ]

    def _build_stats(values: List[float]) -> Dict[str, object]:
        """Construit les statistiques descriptives pour une liste de scores."""

        if not values:
            return {
                "count": 0,
                "average": None,
                "median": None,
                "p10": None,
                "p90": None,
                "min": None,
                "max": None,
                "std": None,
            }

        ordered = sorted(values)
        mean_value = _safe_average(ordered)
        std_value: Optional[float] = None
        if mean_value is not None:
            if len(ordered) == 1:
                std_value = 0.0
            else:
                variance = sum((value - mean_value) ** 2 for value in ordered) / len(ordered)
                std_value = sqrt(variance)

    if not calibration_rows:
        return {
            "count": len(ordered),
            "average": mean_value,
            "median": float(median(ordered)),
            "p10": _compute_percentile(ordered, 0.10),
            "p90": _compute_percentile(ordered, 0.90),
            "min": float(ordered[0]),
            "max": float(ordered[-1]),
            "std": std_value,
        }

    overall_stats = _build_stats(cleaned_scores)
    positive_stats = _build_stats(positives)
    negative_stats = _build_stats(negatives)

    average_gap: Optional[float] = None
    if positive_stats["average"] is not None and negative_stats["average"] is not None:
        average_gap = positive_stats["average"] - negative_stats["average"]

    median_gap: Optional[float] = None
    if positive_stats["median"] is not None and negative_stats["median"] is not None:
        median_gap = positive_stats["median"] - negative_stats["median"]

    return {
        "overall": overall_stats,
        "positives": positive_stats,
        "negatives": negative_stats,
        "average_gap": average_gap,
        "median_gap": median_gap,
    }


def _compute_entropy(probabilities: List[float]) -> Optional[float]:
    """Calcule l'entropie de Shannon (base 2) pour une distribution donnée."""

    if not probabilities:
        return None

    entropy = 0.0
    for probability in probabilities:
        if probability <= 0:
            # Les probabilités nulles n'apportent aucune information et sont ignorées
            continue
        entropy -= probability * log2(probability)

    return entropy


def _categorise_entropy_level(
    normalised_entropy: Optional[float],
) -> Tuple[str, str]:
    """Regroupe une entropie normalisée en segments lisibles pour les opérateurs."""

    if normalised_entropy is None:
        return "unknown", "Distribution indéterminée"

    if normalised_entropy < 0.45:
        return "focused", "Distribution très concentrée (<45\u202f%)"
    if normalised_entropy < 0.70:
        return "balanced", "Distribution équilibrée (45-70\u202f%)"
    return "diffuse", "Distribution diffuse (\u2265\u202f70\u202f%)"


def _summarise_probability_entropy(
    course_stats: Dict[int, Dict[str, object]]
) -> Dict[str, object]:
    """Analyse la dispersion des probabilités par course et extrait des diagnostics."""

    course_records: List[Dict[str, object]] = []

    for course_id, payload in course_stats.items():
        predictions = payload.get("predictions", [])
        if not isinstance(predictions, list) or not predictions:
            continue

        cleaned_probabilities: List[float] = []
        for entry in predictions:
            probability = entry.get("probability")
            if probability is None:
                continue

            try:
                cleaned_probabilities.append(max(float(probability), 0.0))
            except (TypeError, ValueError):  # pragma: no cover - sécurité sur données corrompues
                continue

        if not cleaned_probabilities:
            continue

        total_probability = sum(cleaned_probabilities)
        if total_probability <= 0:
            continue

        normalised_probabilities = [
            value / total_probability for value in cleaned_probabilities
        ]

        entropy = _compute_entropy(normalised_probabilities)
        if entropy is None:
            continue

        declared_field_size: Optional[int] = None
        field_size_raw = payload.get("field_size")
        if field_size_raw is not None:
            try:
                declared_field_size = int(field_size_raw)
            except (TypeError, ValueError):  # pragma: no cover - robustesse saisie
                declared_field_size = None

        predicted_runner_count = len(normalised_probabilities)
        runner_reference = declared_field_size or predicted_runner_count

        normalised_entropy: Optional[float] = None
        if predicted_runner_count > 1:
            max_entropy = log2(predicted_runner_count)
            if max_entropy > 0:
                normalised_entropy = entropy / max_entropy

        probability_spread: Optional[float] = None
        if normalised_probabilities:
            probability_spread = max(normalised_probabilities) - min(
                normalised_probabilities
            )

        course_records.append(
            {
                "course_id": int(course_id),
                "label": str(payload.get("label") or f"Course {course_id}"),
                "entropy": entropy,
                "normalised_entropy": normalised_entropy,
                "runner_count": runner_reference,
                "predictions_evaluated": predicted_runner_count,
                "probability_spread": probability_spread,
            }
        )

    entropy_values = [record["entropy"] for record in course_records]
    normalised_values = [
        record["normalised_entropy"]
        for record in course_records
        if record["normalised_entropy"] is not None
    ]

    overall = {
        "courses": len(course_records),
        "average_entropy": _safe_average(entropy_values),
        "average_normalised_entropy": _safe_average(normalised_values),
        "min_entropy": min(entropy_values) if entropy_values else None,
        "max_entropy": max(entropy_values) if entropy_values else None,
        "min_normalised_entropy": min(normalised_values)
        if normalised_values
        else None,
        "max_normalised_entropy": max(normalised_values)
        if normalised_values
        else None,
    }

    buckets: Dict[str, Dict[str, object]] = {}
    for record in course_records:
        bucket_key, bucket_label = _categorise_entropy_level(
            record["normalised_entropy"]
        )
        bucket = buckets.setdefault(
            bucket_key,
            {
                "label": bucket_label,
                "entropies": [],
                "normalised_entropies": [],
                "runner_counts": [],
                "courses": set(),
            },
        )
        bucket["label"] = bucket_label
        bucket.setdefault("entropies", []).append(record["entropy"])
        if record["normalised_entropy"] is not None:
            bucket.setdefault("normalised_entropies", []).append(
                record["normalised_entropy"]
            )
        bucket.setdefault("runner_counts", []).append(float(record["runner_count"]))
        bucket.setdefault("courses", set()).add(record["course_id"])

    for bucket in buckets.values():
        entropies = bucket.pop("entropies", [])
        normalised = bucket.pop("normalised_entropies", [])
        runner_counts = bucket.pop("runner_counts", [])
        course_ids = bucket.get("courses", set())
        bucket["samples"] = len(entropies)
        bucket["average_entropy"] = _safe_average(entropies)
        bucket["average_normalised_entropy"] = _safe_average(normalised)
        bucket["min_normalised_entropy"] = min(normalised) if normalised else None
        bucket["max_normalised_entropy"] = max(normalised) if normalised else None
        bucket["average_runner_count"] = _safe_average(runner_counts)
        bucket["courses"] = len(course_ids)

    def _format_course_record(record: Dict[str, object]) -> Dict[str, object]:
        """Structure les points saillants pour les tableaux de synthèse."""

        return {
            "course_id": record["course_id"],
            "label": record["label"],
            "runner_count": record["runner_count"],
            "predictions_evaluated": record["predictions_evaluated"],
            "entropy": record["entropy"],
            "normalised_entropy": record["normalised_entropy"],
            "probability_spread": record["probability_spread"],
        }

    most_confident_courses = sorted(
        course_records,
        key=lambda record: record["normalised_entropy"]
        if record["normalised_entropy"] is not None
        else float("inf"),
    )[:3]

    most_uncertain_courses = sorted(
        course_records,
        key=lambda record: record["normalised_entropy"]
        if record["normalised_entropy"] is not None
        else -1.0,
        reverse=True,
    )[:3]

    return {
        "samples": len(course_records),
        "overall": overall,
        "buckets": buckets,
        "most_confident_courses": [
            _format_course_record(record) for record in most_confident_courses
        ],
        "most_uncertain_courses": [
            _format_course_record(record) for record in most_uncertain_courses
        ],
    }


def _summarise_place_probability_quality(
    samples: List[Dict[str, object]]
) -> Dict[str, object]:
    """Évalue la qualité globale des probabilités de place (top 3)."""

    if not samples:
        return {
            "samples": 0,
            "brier_score": None,
            "log_loss": None,
            "average_probability": None,
            "median_probability": None,
            "observed_positive_rate": None,
            "average_calibration_gap": None,
            "average_absolute_error": None,
            "median_absolute_error": None,
            "min_absolute_error": None,
            "max_absolute_error": None,
            "rmse": None,
            "overconfident_predictions": [],
            "underconfident_predictions": [],
            "per_course": [],
        }

    detailed_samples: List[Dict[str, object]] = []
    probabilities: List[float] = []
    outcomes: List[int] = []
    absolute_errors: List[float] = []
    squared_errors: List[float] = []
    per_course: Dict[int, Dict[str, object]] = {}

    for sample in samples:
        try:
            probability = float(sample.get("probability", 0.0))
        except (TypeError, ValueError):  # pragma: no cover - robustesse entrée
            probability = 0.0

        outcome = 1 if sample.get("outcome") else 0
        abs_error = abs(probability - outcome)

        probabilities.append(probability)
        outcomes.append(outcome)
        absolute_errors.append(abs_error)
        squared_errors.append((probability - outcome) ** 2)

        course_id_raw = sample.get("course_id")
        course_id = int(course_id_raw) if course_id_raw is not None else -1
        course_label = sample.get("course_label") or (
            f"Course {course_id}" if course_id != -1 else "Course inconnue"
        )

        course_bucket = per_course.setdefault(
            course_id,
            {
                "course_id": course_id if course_id != -1 else None,
                "label": course_label,
                "probabilities": [],
                "outcomes": [],
                "pronostics": set(),
                "horses": set(),
            },
        )
        course_bucket["probabilities"].append(probability)
        course_bucket["outcomes"].append(outcome)

        pronostic_id = sample.get("pronostic_id")
        if pronostic_id is not None:
            course_bucket.setdefault("pronostics", set()).add(pronostic_id)

        horse_id = sample.get("horse_id")
        if horse_id is not None:
            course_bucket.setdefault("horses", set()).add(horse_id)

        detailed_samples.append(
            {
                "course": course_label,
                "course_id": course_id if course_id != -1 else None,
                "probability": probability,
                "outcome": outcome,
                "absolute_error": abs_error,
                "model_version": sample.get("model_version"),
                "horse_id": horse_id,
                "horse_name": sample.get("horse_name"),
                "final_position": sample.get("final_position"),
                "predicted_position": sample.get("predicted_position"),
            }
        )

    sample_count = len(probabilities)
    average_probability = _safe_average(probabilities)
    observed_positive_rate = _safe_average(outcomes)
    calibration_gap: Optional[float] = None
    if average_probability is not None and observed_positive_rate is not None:
        calibration_gap = average_probability - observed_positive_rate

    brier_score = sum(squared_errors) / sample_count if sample_count else None
    rmse = sqrt(sum(squared_errors) / sample_count) if sample_count else None

    if probabilities and log_loss is not None:
        clipped = [min(max(value, 1e-15), 1 - 1e-15) for value in probabilities]
        try:
            place_logloss = log_loss(outcomes, clipped, labels=[0, 1])
        except ValueError:  # pragma: no cover - cas dégénéré (classe unique)
            place_logloss = None
    else:
        place_logloss = None

    median_probability = float(median(probabilities)) if probabilities else None
    median_abs_error = float(median(absolute_errors)) if absolute_errors else None

    min_abs_error = min(absolute_errors) if absolute_errors else None
    max_abs_error = max(absolute_errors) if absolute_errors else None

    overconfident_predictions = sorted(
        (record for record in detailed_samples if record["outcome"] == 0),
        key=lambda record: record["absolute_error"],
        reverse=True,
    )[:3]

    underconfident_predictions = sorted(
        (record for record in detailed_samples if record["outcome"] == 1),
        key=lambda record: record["absolute_error"],
        reverse=True,
    )[:3]

    def _format_sample(record: Dict[str, object]) -> Dict[str, object]:
        """Simplifie la restitution d'un échantillon marquant."""

        return {
            "course": record.get("course"),
            "probability": record.get("probability"),
            "outcome": record.get("outcome"),
            "absolute_error": record.get("absolute_error"),
            "final_position": record.get("final_position"),
            "predicted_position": record.get("predicted_position"),
            "model_version": record.get("model_version"),
            "horse_id": record.get("horse_id"),
            "horse_name": record.get("horse_name"),
        }

    per_course_summary: List[Dict[str, object]] = []
    for course_id, payload in sorted(per_course.items()):
        probabilities_sample = payload.pop("probabilities", [])
        outcomes_sample = payload.pop("outcomes", [])
        sample_size = len(probabilities_sample)

        payload["samples"] = sample_size
        payload["average_probability"] = _safe_average(probabilities_sample)
        payload["observed_positive_rate"] = _safe_average(outcomes_sample)
        if (
            payload["average_probability"] is not None
            and payload["observed_positive_rate"] is not None
        ):
            payload["average_calibration_gap"] = (
                payload["average_probability"] - payload["observed_positive_rate"]
            )
        else:
            payload["average_calibration_gap"] = None

        payload["brier_score"] = (
            sum((p - y) ** 2 for p, y in zip(probabilities_sample, outcomes_sample))
            / sample_size
            if sample_size
            else None
        )
        payload["pronostics"] = len(payload.get("pronostics", set()))
        payload["horses"] = len(payload.get("horses", set()))
        per_course_summary.append(payload)

    return {
        "samples": sample_count,
        "brier_score": brier_score,
        "log_loss": place_logloss,
        "average_probability": average_probability,
        "median_probability": median_probability,
        "observed_positive_rate": observed_positive_rate,
        "average_calibration_gap": calibration_gap,
        "average_absolute_error": _safe_average(absolute_errors),
        "median_absolute_error": median_abs_error,
        "min_absolute_error": min_abs_error,
        "max_absolute_error": max_abs_error,
        "rmse": rmse,
        "overconfident_predictions": [
            _format_sample(record) for record in overconfident_predictions
        ],
        "underconfident_predictions": [
            _format_sample(record) for record in underconfident_predictions
        ],
        "per_course": per_course_summary,
    }


def _build_place_probability_calibration_curve(
    samples: List[Dict[str, object]],
    buckets: int = 10,
) -> Dict[str, object]:
    """Construit une courbe de calibration dédiée aux probabilités de place.

    Cette vue complète les diagnostics globaux en répartissant les échantillons
    par bandes homogènes de probabilité afin de comparer la probabilité
    moyenne annoncée et la fréquence réelle d'arrivée dans les trois premiers.
    """

    if not samples or buckets <= 0:
        return {
            "samples": 0,
            "overall": {
                "average_probability": None,
                "observed_positive_rate": None,
                "average_calibration_gap": None,
                "brier_score": None,
                "rmse": None,
            },
            "bins": [],
            "most_overconfident_bins": [],
            "most_underconfident_bins": [],
        }

    bucket_payloads: Dict[int, Dict[str, object]] = {}
    all_probabilities: List[float] = []
    all_outcomes: List[int] = []

    for sample in samples:
        try:
            raw_probability = float(sample.get("probability", 0.0))
        except (TypeError, ValueError):  # pragma: no cover - robustesse entrée
            raw_probability = 0.0

        probability = min(max(raw_probability, 0.0), 1.0)
        outcome = 1 if sample.get("outcome") else 0
        bucket_index = min(int(probability * buckets), buckets - 1)
        bucket = bucket_payloads.setdefault(
            bucket_index,
            {
                "probabilities": [],
                "outcomes": [],
                "courses": set(),
                "pronostics": set(),
                "horses": set(),
                "examples": [],
            },
        )

        bucket.setdefault("lower_bound", bucket_index / buckets)
        bucket.setdefault("upper_bound", (bucket_index + 1) / buckets)
        bucket["probabilities"].append(probability)
        bucket["outcomes"].append(outcome)

        course_id = sample.get("course_id")
        if course_id is not None:
            bucket.setdefault("courses", set()).add(int(course_id))

        pronostic_id = sample.get("pronostic_id")
        if pronostic_id is not None:
            bucket.setdefault("pronostics", set()).add(int(pronostic_id))

        horse_id = sample.get("horse_id")
        if horse_id is not None:
            try:
                bucket.setdefault("horses", set()).add(int(horse_id))
            except (TypeError, ValueError):  # pragma: no cover - robustesse
                pass

        if len(bucket["examples"]) < 3:
            bucket.setdefault("examples", []).append(
                {
                    "course": sample.get("course_label"),
                    "probability": probability,
                    "outcome": outcome,
                    "horse_name": sample.get("horse_name"),
                    "model_version": sample.get("model_version"),
                }
            )

        all_probabilities.append(probability)
        all_outcomes.append(outcome)

    def _format_bin(index: int, payload: Dict[str, object]) -> Dict[str, object]:
        """Structure une ligne de calibration pour faciliter la lecture."""

        probabilities = payload.pop("probabilities", [])
        outcomes = payload.pop("outcomes", [])
        sample_size = len(probabilities)

        average_probability = _safe_average(probabilities)
        observed_rate = _safe_average(outcomes)
        calibration_gap: Optional[float] = None
        if average_probability is not None and observed_rate is not None:
            calibration_gap = average_probability - observed_rate

        squared_errors = [(prob - outcome) ** 2 for prob, outcome in zip(probabilities, outcomes)]
        brier = sum(squared_errors) / sample_size if sample_size else None
        rmse = sqrt(sum(squared_errors) / sample_size) if sample_size else None

        if probabilities and log_loss is not None:
            clipped = [min(max(value, 1e-15), 1 - 1e-15) for value in probabilities]
            try:
                bin_log_loss = log_loss(outcomes, clipped, labels=[0, 1])
            except ValueError:  # pragma: no cover - classe unique
                bin_log_loss = None
        else:
            bin_log_loss = None

        lower_bound = payload.get("lower_bound", index / buckets)
        upper_bound = payload.get("upper_bound", (index + 1) / buckets)
        lower_percent = int(round(lower_bound * 100))
        upper_percent = int(round(upper_bound * 100))
        label = f"{lower_percent:02d}-{upper_percent:02d}%"

        courses = payload.get("courses", set())
        pronostics = payload.get("pronostics", set())
        horses = payload.get("horses", set())

        return {
            "index": index,
            "label": label,
            "lower_bound": lower_bound,
            "upper_bound": upper_bound,
            "samples": sample_size,
            "average_probability": average_probability,
            "observed_positive_rate": observed_rate,
            "calibration_gap": calibration_gap,
            "brier_score": brier,
            "rmse": rmse,
            "log_loss": bin_log_loss,
            "courses": len(courses) if isinstance(courses, set) else 0,
            "pronostics": len(pronostics) if isinstance(pronostics, set) else 0,
            "horses": len(horses) if isinstance(horses, set) else 0,
            "examples": payload.get("examples", [])[:3],
        }

    bin_records = [
        _format_bin(index, payload)
        for index, payload in sorted(bucket_payloads.items())
    ]

    overall_squared_errors = [
        (probability - outcome) ** 2
        for probability, outcome in zip(all_probabilities, all_outcomes)
    ]
    sample_count = len(all_probabilities)
    overall_average = _safe_average(all_probabilities)
    overall_observed = _safe_average(all_outcomes)
    overall_gap: Optional[float] = None
    if overall_average is not None and overall_observed is not None:
        overall_gap = overall_average - overall_observed

    overall_summary = {
        "average_probability": overall_average,
        "observed_positive_rate": overall_observed,
        "average_calibration_gap": overall_gap,
        "brier_score": sum(overall_squared_errors) / sample_count if sample_count else None,
        "rmse": sqrt(sum(overall_squared_errors) / sample_count) if sample_count else None,
    }

    overconfident_bins = [
        record
        for record in bin_records
        if record.get("calibration_gap") is not None and record["calibration_gap"] > 0
    ]
    overconfident_bins.sort(
        key=lambda record: record.get("calibration_gap", 0.0),
        reverse=True,
    )

    underconfident_bins = [
        record
        for record in bin_records
        if record.get("calibration_gap") is not None and record["calibration_gap"] < 0
    ]
    underconfident_bins.sort(key=lambda record: record.get("calibration_gap", 0.0))

    return {
        "samples": sample_count,
        "overall": overall_summary,
        "bins": bin_records,
        "most_overconfident_bins": overconfident_bins[:3],
        "most_underconfident_bins": underconfident_bins[:3],
    }


def _summarise_place_probability_distribution(
    samples: List[Dict[str, object]]
) -> Dict[str, object]:
    """Analyse la distribution des probabilités de place et leurs extrêmes."""

    if not samples:
        return {
            "samples": 0,
            "overall": {
                "count": 0,
                "average": None,
                "median": None,
                "p10": None,
                "p90": None,
                "min": None,
                "max": None,
                "std": None,
            },
            "positives": {
                "count": 0,
                "average": None,
                "median": None,
                "p10": None,
                "p90": None,
                "min": None,
                "max": None,
                "std": None,
            },
            "negatives": {
                "count": 0,
                "average": None,
                "median": None,
                "p10": None,
                "p90": None,
                "min": None,
                "max": None,
                "std": None,
            },
            "average_gap": None,
            "median_gap": None,
            "per_course": [],
            "top_predictions": [],
            "surprising_winners": [],
            "surprising_losses": [],
        }

    cleaned_samples: List[Dict[str, object]] = []
    probabilities: List[float] = []
    positives: List[float] = []
    negatives: List[float] = []
    per_course: Dict[int, Dict[str, object]] = {}

    for sample in samples:
        try:
            raw_probability = float(sample.get("probability", 0.0))
        except (TypeError, ValueError):  # pragma: no cover - robustesse entrée
            raw_probability = 0.0

        probability = min(max(raw_probability, 0.0), 1.0)
        outcome = 1 if sample.get("outcome") else 0

        course_id_raw = sample.get("course_id")
        try:
            course_id = int(course_id_raw) if course_id_raw is not None else None
        except (TypeError, ValueError):  # pragma: no cover - robustesse entrée
            course_id = None

        course_label = sample.get("course_label") or (
            f"Course {course_id}" if course_id is not None else "Course inconnue"
        )

        horse_id_raw = sample.get("horse_id")
        try:
            horse_id = int(horse_id_raw) if horse_id_raw is not None else None
        except (TypeError, ValueError):  # pragma: no cover - robustesse entrée
            horse_id = None

        record = {
            "probability": probability,
            "outcome": outcome,
            "course_id": course_id,
            "course_label": course_label,
            "horse_id": horse_id,
            "horse_name": sample.get("horse_name"),
            "final_position": sample.get("final_position"),
            "predicted_position": sample.get("predicted_position"),
            "win_probability": sample.get("win_probability"),
            "model_version": sample.get("model_version"),
        }
        cleaned_samples.append(record)
        probabilities.append(probability)

        if outcome == 1:
            positives.append(probability)
        else:
            negatives.append(probability)

        course_key = course_id if course_id is not None else -1
        course_payload = per_course.setdefault(
            course_key,
            {
                "course_id": course_id,
                "label": course_label,
                "probabilities": [],
                "outcomes": [],
                "horses": set(),
                "pronostics": set(),
            },
        )
        course_payload["label"] = course_label
        course_payload["probabilities"].append(probability)
        course_payload["outcomes"].append(outcome)

        if horse_id is not None:
            course_payload.setdefault("horses", set()).add(horse_id)

        pronostic_id = sample.get("pronostic_id")
        if pronostic_id is not None:
            try:
                course_payload.setdefault("pronostics", set()).add(int(pronostic_id))
            except (TypeError, ValueError):  # pragma: no cover - robustesse entrée
                course_payload.setdefault("pronostics", set()).add(pronostic_id)

    def _build_stats(values: List[float]) -> Dict[str, object]:
        """Construit les statistiques descriptives pour une liste de probabilités."""

        if not values:
            return {
                "count": 0,
                "average": None,
                "median": None,
                "p10": None,
                "p90": None,
                "min": None,
                "max": None,
                "std": None,
            }

        ordered = sorted(values)
        mean_value = _safe_average(ordered)
        if mean_value is not None and len(ordered) > 1:
            variance = sum((value - mean_value) ** 2 for value in ordered) / len(ordered)
            std_value = sqrt(variance)
        else:
            std_value = 0.0 if ordered else None

        return {
            "count": len(ordered),
            "average": mean_value,
            "median": float(median(ordered)),
            "p10": _compute_percentile(ordered, 0.10),
            "p90": _compute_percentile(ordered, 0.90),
            "min": float(ordered[0]),
            "max": float(ordered[-1]),
            "std": std_value,
        }

    overall_stats = _build_stats(probabilities)
    positive_stats = _build_stats(positives)
    negative_stats = _build_stats(negatives)

    average_gap: Optional[float] = None
    if positive_stats["average"] is not None and negative_stats["average"] is not None:
        average_gap = positive_stats["average"] - negative_stats["average"]

    median_gap: Optional[float] = None
    if positive_stats["median"] is not None and negative_stats["median"] is not None:
        median_gap = positive_stats["median"] - negative_stats["median"]

    per_course_summary: List[Dict[str, object]] = []
    for payload in sorted(per_course.values(), key=lambda item: str(item.get("label"))):
        probabilities_sample = payload.get("probabilities", [])
        outcomes_sample = payload.get("outcomes", [])
        sample_size = len(probabilities_sample)
        observed_rate = _safe_average(outcomes_sample)
        average_probability = _safe_average(probabilities_sample)

        calibration_gap: Optional[float] = None
        if average_probability is not None and observed_rate is not None:
            calibration_gap = average_probability - observed_rate

        per_course_summary.append(
            {
                "course_id": payload.get("course_id"),
                "label": payload.get("label"),
                "samples": sample_size,
                "average_probability": average_probability,
                "median_probability": float(median(probabilities_sample))
                if sample_size
                else None,
                "min_probability": min(probabilities_sample) if sample_size else None,
                "max_probability": max(probabilities_sample) if sample_size else None,
                "observed_positive_rate": observed_rate,
                "average_calibration_gap": calibration_gap,
                "positive_samples": int(sum(outcomes_sample)),
                "horses": len(payload.get("horses", set())),
                "pronostics": len(payload.get("pronostics", set())),
            }
        )

    def _format_sample(record: Dict[str, object]) -> Dict[str, object]:
        """Expose les exemples significatifs dans une structure lisible."""

        return {
            "course_id": record.get("course_id"),
            "course_label": record.get("course_label"),
            "horse_id": record.get("horse_id"),
            "horse_name": record.get("horse_name"),
            "probability": record.get("probability"),
            "win_probability": record.get("win_probability"),
            "outcome": record.get("outcome"),
            "final_position": record.get("final_position"),
            "predicted_position": record.get("predicted_position"),
            "model_version": record.get("model_version"),
        }

    top_predictions = sorted(
        cleaned_samples,
        key=lambda record: record.get("probability", 0.0),
        reverse=True,
    )[:3]

    surprising_winners = sorted(
        [record for record in cleaned_samples if record.get("outcome") == 1],
        key=lambda record: record.get("probability", 0.0),
    )[:3]

    surprising_losses = sorted(
        [record for record in cleaned_samples if record.get("outcome") == 0],
        key=lambda record: record.get("probability", 0.0),
        reverse=True,
    )[:3]

    return {
        "samples": len(cleaned_samples),
        "overall": overall_stats,
        "positives": positive_stats,
        "negatives": negative_stats,
        "average_gap": average_gap,
        "median_gap": median_gap,
        "per_course": per_course_summary,
        "top_predictions": [_format_sample(record) for record in top_predictions],
        "surprising_winners": [
            _format_sample(record) for record in surprising_winners
        ],
        "surprising_losses": [
            _format_sample(record) for record in surprising_losses
        ],
    }


def _summarise_place_probability_gain_curve(
    samples: List[Dict[str, object]],
    *,
    steps: int = 5,
) -> Dict[str, object]:
    """Construit une courbe de gain dédiée aux probabilités de place.

    Cette vue complète l'analyse de calibration/distribution en illustrant la
    capacité du modèle à capturer rapidement les chevaux qui terminent dans les
    trois premiers lorsqu'on ne retient que les meilleures probabilités de
    place. Elle expose également des exemples de réunions très performantes ou
    nécessitant une revue.
    """

    if not samples:
        return {
            "samples": 0,
            "positives": 0,
            "curve": [],
            "best_step": None,
            "first_step": None,
            "per_course": [],
            "best_courses": [],
            "courses_needing_attention": [],
        }

    cleaned: List[Dict[str, object]] = []
    per_course: Dict[Tuple[Optional[int], str], Dict[str, object]] = {}

    for sample in samples:
        try:
            probability = float(sample.get("probability", 0.0))
        except (TypeError, ValueError):  # pragma: no cover - robustesse entrée
            probability = 0.0

        probability = min(max(probability, 0.0), 1.0)
        outcome = 1 if sample.get("outcome") else 0
        course_id = sample.get("course_id")
        label = str(sample.get("course_label") or "Course inconnue")

        course_key = (course_id, label)
        course_payload = per_course.setdefault(
            course_key,
            {
                "course_id": course_id,
                "label": label,
                "entries": [],
            },
        )

        record = {
            "probability": probability,
            "outcome": outcome,
            "horse_name": sample.get("horse_name"),
            "final_position": sample.get("final_position"),
            "predicted_position": sample.get("predicted_position"),
            "horse_id": sample.get("horse_id"),
        }
        course_payload.setdefault("entries", []).append(record)
        cleaned.append(record)

    total_samples = len(cleaned)
    total_positive = sum(int(entry["outcome"]) for entry in cleaned)

    if total_samples == 0:
        return {
            "samples": 0,
            "positives": total_positive,
            "curve": [],
            "best_step": None,
            "first_step": None,
            "per_course": [],
            "best_courses": [],
            "courses_needing_attention": [],
        }

    ordered = sorted(cleaned, key=lambda entry: entry["probability"], reverse=True)

    curve: List[Dict[str, Optional[float]]] = []
    cumulative_hits = 0

    for step in range(1, steps + 1):
        cutoff = max(1, ceil(total_samples * (step / steps)))
        selection = ordered[:cutoff]
        cumulative_hits = sum(int(entry["outcome"]) for entry in selection)

        coverage = cutoff / total_samples if total_samples else None
        cumulative_hit_rate = cumulative_hits / cutoff if cutoff else None
        capture_rate: Optional[float] = None
        if total_positive:
            capture_rate = cumulative_hits / total_positive

        lift: Optional[float] = None
        if coverage and capture_rate is not None and coverage > 0:
            lift = capture_rate / coverage

        curve.append(
            {
                "step": step,
                "coverage": coverage,
                "observations": cutoff,
                "cumulative_hit_rate": cumulative_hit_rate,
                "capture_rate": capture_rate,
                "lift": lift,
                "captured_places": cumulative_hits,
                "remaining_places": (
                    total_positive - cumulative_hits if total_positive else None
                ),
            }
        )

    best_step = None
    for point in curve:
        lift = point.get("lift")
        if lift is None:
            continue
        if best_step is None or lift > best_step.get("lift", 0.0):
            best_step = dict(point)

    def _format_example(entry: Dict[str, object]) -> Dict[str, object]:
        """Construit une fiche compacte pour illustrer une sélection."""

        return {
            "horse_name": entry.get("horse_name"),
            "probability": entry.get("probability"),
            "final_position": entry.get("final_position"),
            "predicted_position": entry.get("predicted_position"),
        }

    per_course_summary: List[Dict[str, object]] = []
    for payload in per_course.values():
        entries: List[Dict[str, object]] = sorted(
            payload.get("entries", []),
            key=lambda entry: entry["probability"],
            reverse=True,
        )
        if not entries:
            continue

        total = len(entries)
        positives = sum(int(entry["outcome"]) for entry in entries)
        top_selection_size = max(1, ceil(total / steps))
        top_selection = entries[:top_selection_size]
        captured = sum(int(entry["outcome"]) for entry in top_selection)
        missed_positives = (
            sum(int(entry["outcome"]) for entry in entries[top_selection_size:])
            if top_selection_size < total
            else 0
        )
        capture_rate = captured / positives if positives else None

        course_summary = {
            "course_id": payload.get("course_id"),
            "label": payload.get("label"),
            "total_runners": total,
            "positives": positives,
            "top_selection_size": top_selection_size,
            "captured": captured,
            "missed_positives": int(missed_positives),
            "capture_rate": capture_rate,
            "coverage": top_selection_size / total if total else None,
            "captured_examples": [
                _format_example(entry)
                for entry in top_selection
                if entry.get("outcome") == 1
            ][:3],
            "missed_place_examples": [
                _format_example(entry)
                for entry in entries[top_selection_size:]
                if entry.get("outcome") == 1
            ][:3],
        }
        per_course_summary.append(course_summary)

    best_courses = [
        entry
        for entry in sorted(
            [item for item in per_course_summary if item.get("capture_rate") is not None],
            key=lambda item: (item.get("capture_rate", 0.0), item.get("captured", 0)),
            reverse=True,
        )[:3]
    ]

    courses_needing_attention = [
        entry
        for entry in sorted(
            per_course_summary,
            key=lambda item: (
                -int(item.get("missed_positives", 0)),
                item.get("capture_rate") if item.get("capture_rate") is not None else float("inf"),
            ),
        )[:3]
    ]

    first_step = dict(curve[0]) if curve else None

    return {
        "samples": total_samples,
        "positives": total_positive,
        "curve": curve,
        "best_step": best_step,
        "first_step": first_step,
        "per_course": per_course_summary,
        "best_courses": best_courses,
        "courses_needing_attention": courses_needing_attention,
    }




def _summarise_place_probability_thresholds(
    samples: List[Dict[str, object]],
    *,
    candidate_thresholds: Optional[List[float]] = None,
) -> Dict[str, object]:
    """Analyse les seuils de probabilité de place les plus pertinents."""

    empty_recommendations = _summarise_threshold_recommendations({})
    if not samples:
        return {
            "samples": 0,
            "average_probability": None,
            "observed_positive_rate": None,
            "recommendations": empty_recommendations,
            "per_course": [],
            "top_courses": [],
            "courses_needing_attention": [],
            "selected_examples": [],
            "false_positive_examples": [],
            "missed_positive_examples": [],
        }

    cleaned_samples: List[Dict[str, object]] = []
    scores: List[float] = []
    truths: List[int] = []
    per_course: Dict[Tuple[Optional[int], str], Dict[str, object]] = {}

    for sample in samples:
        try:
            probability = float(sample.get("probability", 0.0))
        except (TypeError, ValueError):  # pragma: no cover - robustesse entrée
            probability = 0.0

        probability = min(max(probability, 0.0), 1.0)
        outcome = 1 if sample.get("outcome") else 0

        scores.append(probability)
        truths.append(outcome)

        course_id = sample.get("course_id")
        label = str(sample.get("course_label") or "Course inconnue")
        course_key = (course_id, label)
        course_payload = per_course.setdefault(
            course_key,
            {
                "course_id": course_id if course_id is not None else None,
                "label": label,
                "probabilities": [],
                "outcomes": [],
                "pronostics": set(),
                "horses": set(),
            },
        )
        course_payload.setdefault("probabilities", []).append(probability)
        course_payload.setdefault("outcomes", []).append(outcome)

        pronostic_id = sample.get("pronostic_id")
        if pronostic_id is not None:
            course_payload.setdefault("pronostics", set()).add(pronostic_id)

        horse_id = sample.get("horse_id")
        if horse_id is not None:
            course_payload.setdefault("horses", set()).add(horse_id)

        cleaned_samples.append(
            {
                "course": label,
                "course_id": course_id if course_id is not None else None,
                "probability": probability,
                "outcome": outcome,
                "horse_name": sample.get("horse_name"),
                "final_position": sample.get("final_position"),
                "predicted_position": sample.get("predicted_position"),
                "model_version": sample.get("model_version"),
            }
        )

    if not scores or not truths:
        return {
            "samples": 0,
            "average_probability": None,
            "observed_positive_rate": None,
            "recommendations": empty_recommendations,
            "per_course": [],
            "top_courses": [],
            "courses_needing_attention": [],
            "selected_examples": [],
            "false_positive_examples": [],
            "missed_positive_examples": [],
        }

    thresholds = candidate_thresholds or [
        0.15,
        0.20,
        0.25,
        0.30,
        0.35,
        0.40,
        0.45,
        0.50,
        0.55,
    ]

    grid = _evaluate_threshold_grid(scores, truths, thresholds)
    recommendations = _summarise_threshold_recommendations(grid)

    average_probability = _safe_average(scores)
    observed_positive_rate = _safe_average(truths)

    best_threshold: Optional[float] = None
    if recommendations.get("best_f1"):
        best_threshold = recommendations["best_f1"].get("threshold")

    def _format_example(record: Dict[str, object]) -> Dict[str, object]:
        """Simplifie l'exposition d'un échantillon proche d'un seuil."""

        return {
            "course": record.get("course"),
            "probability": record.get("probability"),
            "outcome": record.get("outcome"),
            "horse_name": record.get("horse_name"),
            "final_position": record.get("final_position"),
            "predicted_position": record.get("predicted_position"),
            "model_version": record.get("model_version"),
        }

    per_course_summary: List[Dict[str, object]] = []
    for payload in per_course.values():
        probabilities_sample = list(payload.pop("probabilities", []))
        outcomes_sample = list(payload.pop("outcomes", []))
        sample_size = len(probabilities_sample)
        positives = sum(outcomes_sample)

        course_summary: Dict[str, object] = {
            "course_id": payload.get("course_id"),
            "label": payload.get("label"),
            "samples": sample_size,
            "positives": positives,
            "positive_rate": (positives / sample_size) if sample_size else None,
            "average_probability": _safe_average(probabilities_sample),
            "pronostics": len(payload.get("pronostics", set())),
            "horses": len(payload.get("horses", set())),
        }

        if best_threshold is not None:
            above_threshold = [
                (prob, outcome)
                for prob, outcome in zip(probabilities_sample, outcomes_sample)
                if prob >= best_threshold
            ]
            hits_above = sum(outcome for _, outcome in above_threshold)
            course_summary["above_threshold"] = len(above_threshold)
            course_summary["above_threshold_hits"] = hits_above
            course_summary["above_threshold_hit_rate"] = (
                hits_above / len(above_threshold) if above_threshold else None
            )

        per_course_summary.append(course_summary)

    def _ranking_score(item: Dict[str, object]) -> float:
        if best_threshold is not None:
            rate = item.get("above_threshold_hit_rate")
            if rate is not None:
                return float(rate)
        rate = item.get("positive_rate")
        return float(rate) if rate is not None else 0.0

    per_course_summary.sort(key=_ranking_score, reverse=True)

    top_courses = [dict(entry) for entry in per_course_summary[:3]]
    courses_needing_attention = [
        dict(entry)
        for entry in sorted(per_course_summary, key=_ranking_score)[:3]
    ]

    selected_examples: List[Dict[str, object]] = []
    false_positive_examples: List[Dict[str, object]] = []
    missed_positive_examples: List[Dict[str, object]] = []

    if best_threshold is not None:
        above_threshold_samples = [
            record for record in cleaned_samples if record["probability"] >= best_threshold
        ]
        selected_examples = [
            _format_example(record)
            for record in sorted(
                above_threshold_samples,
                key=lambda record: record["probability"],
                reverse=True,
            )[:3]
        ]
        false_positive_examples = [
            _format_example(record)
            for record in sorted(
                (sample for sample in above_threshold_samples if sample["outcome"] == 0),
                key=lambda record: record["probability"],
                reverse=True,
            )[:3]
        ]
        missed_positive_examples = [
            _format_example(record)
            for record in sorted(
                (
                    sample
                    for sample in cleaned_samples
                    if sample["probability"] < best_threshold and sample["outcome"] == 1
                ),
                key=lambda record: record["probability"],
                reverse=True,
            )[:3]
        ]

    recommendations_payload = {
        **recommendations,
        "base_positive_rate": observed_positive_rate,
        "average_probability": average_probability,
        "samples": len(scores),
    }

    return {
        "samples": len(scores),
        "average_probability": average_probability,
        "observed_positive_rate": observed_positive_rate,
        "recommendations": recommendations_payload,
        "per_course": per_course_summary,
        "top_courses": top_courses,
        "courses_needing_attention": courses_needing_attention,
        "selected_examples": selected_examples,
        "false_positive_examples": false_positive_examples,
        "missed_positive_examples": missed_positive_examples,
    }

def _summarise_place_probability_precision_recall(
    samples: List[Dict[str, object]]
) -> Dict[str, object]:
    """Construit une lecture précision/rappel dédiée aux probabilités de place."""

    empty_curve = {
        "samples": 0,
        "positives": 0,
        "negatives": 0,
        "average_precision": None,
        "curve": [],
        "best_point": None,
        "high_precision_points": [],
        "high_recall_points": [],
        "recommended_threshold": None,
        "examples_above_recommended_threshold": [],
        "missed_positive_examples": [],
    }

    if (
        not samples
        or precision_recall_curve is None
        or average_precision_score is None
    ):
        return empty_curve

    cleaned_samples: List[Dict[str, object]] = []
    probabilities: List[float] = []
    outcomes: List[int] = []

    for sample in samples:
        try:
            probability = float(sample.get("probability", 0.0))
        except (TypeError, ValueError):  # pragma: no cover - robustesse saisie
            probability = 0.0

        probability = min(max(probability, 0.0), 1.0)
        outcome = 1 if sample.get("outcome") else 0

        probabilities.append(probability)
        outcomes.append(outcome)

        cleaned_samples.append(
            {
                "course": sample.get("course_label") or sample.get("course"),
                "probability": probability,
                "outcome": outcome,
                "horse_name": sample.get("horse_name"),
                "final_position": sample.get("final_position"),
                "predicted_position": sample.get("predicted_position"),
            }
        )

    if not probabilities or not outcomes:
        return empty_curve

    precision_values, recall_values, thresholds = precision_recall_curve(
        outcomes,
        probabilities,
    )
    average_precision_value = average_precision_score(outcomes, probabilities)

    positives = sum(outcomes)
    negatives = len(outcomes) - positives

    curve: List[Dict[str, object]] = []
    best_point: Optional[Dict[str, object]] = None

    for idx, (precision_value, recall_value) in enumerate(
        zip(precision_values, recall_values)
    ):
        is_sentinel = False
        if idx == 0:
            threshold_value: Optional[float] = None
        elif idx == len(precision_values) - 1:
            threshold_value = float("inf")
            is_sentinel = True
        else:
            threshold_value = float(thresholds[idx - 1])

        if threshold_value is None:
            selected_samples = list(cleaned_samples)
        elif is_sentinel:
            selected_samples = []
        else:
            selected_samples = [
                record
                for record in cleaned_samples
                if record["probability"] >= threshold_value
            ]

        support = len(selected_samples)
        hits = sum(record["outcome"] for record in selected_samples)
        f1_value: Optional[float] = None
        if precision_value + recall_value > 0:
            f1_value = (2 * precision_value * recall_value) / (
                precision_value + recall_value
            )

        point = {
            "precision": float(precision_value),
            "recall": float(recall_value),
            "threshold": (
                None
                if threshold_value in (None, float("inf"))
                else float(threshold_value)
            ),
            "is_sentinel": is_sentinel,
            "support": support,
            "hits": hits,
            "f1": f1_value,
        }
        curve.append(point)

        if not is_sentinel and f1_value is not None:
            if best_point is None or f1_value > best_point.get("f1", 0.0):
                best_point = dict(point)

    high_precision_points = [
        dict(point)
        for point in sorted(
            (p for p in curve if not p.get("is_sentinel")),
            key=lambda item: item.get("precision", 0.0),
            reverse=True,
        )[:3]
    ]
    high_recall_points = [
        dict(point)
        for point in sorted(
            (p for p in curve if not p.get("is_sentinel")),
            key=lambda item: item.get("recall", 0.0),
            reverse=True,
        )[:3]
    ]

    recommended_threshold: Optional[float] = None
    if best_point and best_point.get("threshold") is not None:
        recommended_threshold = float(best_point["threshold"])

    def _format_example(record: Dict[str, object]) -> Dict[str, object]:
        """Normalise l'affichage d'un échantillon autour d'un seuil."""

        return {
            "course": record.get("course"),
            "probability": record.get("probability"),
            "outcome": record.get("outcome"),
            "horse_name": record.get("horse_name"),
            "final_position": record.get("final_position"),
            "predicted_position": record.get("predicted_position"),
        }

    examples_above_threshold: List[Dict[str, object]] = []
    missed_positive_examples: List[Dict[str, object]] = []
    if recommended_threshold is not None:
        above_threshold_samples = [
            record
            for record in cleaned_samples
            if record["probability"] >= recommended_threshold
        ]
        examples_above_threshold = [
            _format_example(record)
            for record in sorted(
                above_threshold_samples,
                key=lambda record: record["probability"],
                reverse=True,
            )[:3]
        ]
        missed_positive_examples = [
            _format_example(record)
            for record in sorted(
                (
                    sample
                    for sample in cleaned_samples
                    if sample["probability"] < recommended_threshold
                    and sample["outcome"] == 1
                ),
                key=lambda record: record["probability"],
                reverse=True,
            )[:3]
        ]

    return {
        "samples": len(probabilities),
        "positives": positives,
        "negatives": negatives,
        "average_precision": average_precision_value,
        "curve": curve,
        "best_point": best_point,
        "high_precision_points": high_precision_points,
        "high_recall_points": high_recall_points,
        "recommended_threshold": recommended_threshold,
        "examples_above_recommended_threshold": examples_above_threshold,
        "missed_positive_examples": missed_positive_examples,
    }


def _build_place_probability_roc_curve(
    samples: List[Dict[str, object]]
) -> Dict[str, object]:
    """Synthétise la courbe ROC des probabilités de place avec ses points clés."""

    empty_curve = {
        "samples": 0,
        "positives": 0,
        "negatives": 0,
        "auc": None,
        "curve": [],
        "best_point": None,
        "high_specificity_points": [],
        "high_sensitivity_points": [],
        "recommended_threshold": None,
        "examples_above_recommended_threshold": [],
        "missed_positive_examples": [],
    }

    if (
        not samples
        or roc_curve is None
        or roc_auc_score is None
    ):
        return empty_curve

    cleaned_samples: List[Dict[str, object]] = []
    probabilities: List[float] = []
    outcomes: List[int] = []

    for sample in samples:
        try:
            probability = float(sample.get("probability", 0.0))
        except (TypeError, ValueError):  # pragma: no cover - robustesse saisie
            probability = 0.0

        probability = min(max(probability, 0.0), 1.0)
        outcome = 1 if sample.get("outcome") else 0

        probabilities.append(probability)
        outcomes.append(outcome)

        cleaned_samples.append(
            {
                "course": sample.get("course_label") or sample.get("course"),
                "probability": probability,
                "outcome": outcome,
                "horse_name": sample.get("horse_name"),
                "final_position": sample.get("final_position"),
                "predicted_position": sample.get("predicted_position"),
            }
        )

    # La courbe ROC nécessite au moins un positif et un négatif : sinon on ne
    # peut pas calculer un compromis rappel/spécificité pertinent.
    if len(set(outcomes)) < 2:
        return empty_curve

    curve_points = _build_roc_curve(probabilities, outcomes)
    if not curve_points:
        return empty_curve

    auc_value = roc_auc_score(outcomes, probabilities)

    positives = sum(outcomes)
    negatives = len(outcomes) - positives

    best_point: Optional[Dict[str, object]] = None
    for point in curve_points:
        threshold_value = point.get("threshold")
        youden_value = point.get("youden_j")
        if threshold_value is None or youden_value is None:
            continue
        if best_point is None or youden_value > best_point.get("youden_j", float("-inf")):
            best_point = dict(point)

    high_specificity_points = [
        dict(point)
        for point in sorted(
            curve_points,
            key=lambda item: item.get("specificity", 0.0),
            reverse=True,
        )[:3]
    ]
    high_sensitivity_points = [
        dict(point)
        for point in sorted(
            curve_points,
            key=lambda item: item.get("true_positive_rate", 0.0),
            reverse=True,
        )[:3]
    ]

    recommended_threshold: Optional[float] = None
    if best_point and best_point.get("threshold") is not None:
        recommended_threshold = float(best_point["threshold"])

    def _format_example(record: Dict[str, object]) -> Dict[str, object]:
        """Normalise l'affichage d'un échantillon pour l'explication métier."""

        return {
            "course": record.get("course"),
            "probability": record.get("probability"),
            "outcome": record.get("outcome"),
            "horse_name": record.get("horse_name"),
            "final_position": record.get("final_position"),
            "predicted_position": record.get("predicted_position"),
        }

    examples_above_threshold: List[Dict[str, object]] = []
    missed_positive_examples: List[Dict[str, object]] = []
    if recommended_threshold is not None:
        above_threshold_samples = [
            record
            for record in cleaned_samples
            if record["probability"] >= recommended_threshold
        ]
        examples_above_threshold = [
            _format_example(record)
            for record in sorted(
                above_threshold_samples,
                key=lambda record: record["probability"],
                reverse=True,
            )[:3]
        ]
        missed_positive_examples = [
            _format_example(record)
            for record in sorted(
                (
                    sample
                    for sample in cleaned_samples
                    if sample["probability"] < recommended_threshold
                    and sample["outcome"] == 1
                ),
                key=lambda record: record["probability"],
                reverse=True,
            )[:3]
        ]

    return {
        "samples": len(probabilities),
        "positives": positives,
        "negatives": negatives,
        "auc": auc_value,
        "curve": curve_points,
        "best_point": best_point,
        "high_specificity_points": high_specificity_points,
        "high_sensitivity_points": high_sensitivity_points,
        "recommended_threshold": recommended_threshold,
        "examples_above_recommended_threshold": examples_above_threshold,
        "missed_positive_examples": missed_positive_examples,
    }


def _summarise_place_probability_ks(
    samples: List[Dict[str, object]]
) -> Dict[str, object]:
    """Mesure la séparation des probabilités de place via la statistique KS."""

    baseline_payload: Dict[str, object] = {
        "samples": 0,
        "courses": 0,
        "positives": 0,
        "negatives": 0,
        "ks_statistic": None,
        "ks_threshold": None,
        "curve": [],
        "top_divergence_courses": [],
        "low_divergence_courses": [],
        "top_positive_examples": [],
        "top_negative_examples": [],
    }

    if not samples:
        return baseline_payload

    cleaned_samples: List[Dict[str, object]] = []
    probabilities: List[float] = []
    truths: List[int] = []
    per_course: Dict[object, Dict[str, object]] = {}

    for sample in samples:
        probability_raw = sample.get("probability")
        outcome_raw = sample.get("outcome")

        try:
            probability = float(probability_raw)
        except (TypeError, ValueError):  # pragma: no cover - entrée corrompue
            continue

        try:
            outcome = int(outcome_raw)
        except (TypeError, ValueError):  # pragma: no cover - entrée corrompue
            continue

        if outcome not in (0, 1):  # pragma: no cover - validation défensive
            continue

        course_identifier: Optional[int]
        course_raw = sample.get("course_id")
        try:
            course_identifier = int(course_raw) if course_raw is not None else None
        except (TypeError, ValueError):  # pragma: no cover - sécurité sur données texte
            course_identifier = None

        course_label = sample.get("course_label")
        if not course_label:
            if course_identifier is not None:
                course_label = f"Course {course_identifier}"
            else:
                course_label = "Course inconnue"

        record = {
            "course": course_label,
            "course_id": course_identifier,
            "probability": probability,
            "outcome": outcome,
            "horse_name": sample.get("horse_name"),
            "final_position": sample.get("final_position"),
            "predicted_position": sample.get("predicted_position"),
        }

        cleaned_samples.append(record)
        probabilities.append(probability)
        truths.append(outcome)

        bucket_key: object = course_identifier if course_identifier is not None else course_label
        bucket = per_course.setdefault(
            bucket_key,
            {
                "course_id": course_identifier,
                "label": course_label,
                "samples": 0,
                "positives": 0,
                "negatives": 0,
                "positive_probabilities": [],
                "negative_probabilities": [],
            },
        )
        bucket["label"] = course_label
        bucket["samples"] = bucket.get("samples", 0) + 1

        if outcome == 1:
            bucket["positives"] = bucket.get("positives", 0) + 1
            bucket.setdefault("positive_probabilities", []).append(probability)
        else:
            bucket["negatives"] = bucket.get("negatives", 0) + 1
            bucket.setdefault("negative_probabilities", []).append(probability)

    positives = sum(truths)
    negatives = len(truths) - positives

    payload = dict(baseline_payload)
    payload.update(
        {
            "samples": len(cleaned_samples),
            "courses": len(per_course),
            "positives": positives,
            "negatives": negatives,
        }
    )

    if not cleaned_samples or positives == 0 or negatives == 0:
        return payload

    ks_details = _compute_ks_analysis(
        probabilities,
        truths,
        sample_points=12,
    )

    course_summaries: List[Dict[str, object]] = []
    for bucket in per_course.values():
        positive_avg = _safe_average(bucket.get("positive_probabilities", []))
        negative_avg = _safe_average(bucket.get("negative_probabilities", []))
        gap: Optional[float] = None
        if positive_avg is not None and negative_avg is not None:
            gap = positive_avg - negative_avg

        course_summaries.append(
            {
                "course_id": bucket.get("course_id"),
                "label": bucket.get("label"),
                "samples": bucket.get("samples", 0),
                "positives": bucket.get("positives", 0),
                "negatives": bucket.get("negatives", 0),
                "average_positive_probability": positive_avg,
                "average_negative_probability": negative_avg,
                "average_gap": gap,
            }
        )

    informative_courses = [
        course
        for course in course_summaries
        if course.get("average_gap") is not None
    ]

    top_divergence_courses = sorted(
        informative_courses,
        key=lambda item: (
            abs(float(item.get("average_gap", 0.0))),
            str(item.get("label") or ""),
        ),
        reverse=True,
    )[:3]

    low_divergence_courses = sorted(
        informative_courses,
        key=lambda item: (
            abs(float(item.get("average_gap", 0.0))),
            str(item.get("label") or ""),
        ),
    )[:3]

    def _format_example(record: Dict[str, object]) -> Dict[str, object]:
        """Uniformise l'affichage des exemples positifs/négatifs."""

        return {
            "course": record.get("course"),
            "horse_name": record.get("horse_name"),
            "probability": record.get("probability"),
            "outcome": record.get("outcome"),
            "final_position": record.get("final_position"),
            "predicted_position": record.get("predicted_position"),
        }

    top_positive_examples = [
        _format_example(record)
        for record in sorted(
            (sample for sample in cleaned_samples if sample.get("outcome") == 1),
            key=lambda item: float(item.get("probability", 0.0)),
            reverse=True,
        )[:3]
    ]

    top_negative_examples = [
        _format_example(record)
        for record in sorted(
            (sample for sample in cleaned_samples if sample.get("outcome") == 0),
            key=lambda item: float(item.get("probability", 0.0)),
            reverse=True,
        )[:3]
    ]

    payload.update(
        {
            "ks_statistic": ks_details.get("ks_statistic"),
            "ks_threshold": ks_details.get("ks_threshold"),
            "curve": ks_details.get("curve", []),
            "top_divergence_courses": top_divergence_courses,
            "low_divergence_courses": low_divergence_courses,
            "top_positive_examples": top_positive_examples,
            "top_negative_examples": top_negative_examples,
        }
    )

    return payload


<<<<<<< HEAD
def _categorise_place_probability_sharpness(
    standard_deviation: Optional[float],
) -> Tuple[str, str]:
    """Classe la dispersion des probabilités de place en segments parlants."""

    if standard_deviation is None:
        return "unknown", "Dispersion indéterminée"

    if standard_deviation < 0.06:
        return "very_controlled", "Dispersion très faible (<6 pts)"

    if standard_deviation < 0.12:
        return "controlled", "Dispersion modérée (6-12 pts)"

    if standard_deviation < 0.18:
        return "broad", "Dispersion large (12-18 pts)"

    return "volatile", "Dispersion très large (≥18 pts)"


def _summarise_place_probability_sharpness(
    samples: List[Dict[str, object]]
) -> Dict[str, object]:
    """Analyse la dispersion absolue des probabilités de place course par course."""

    baseline: Dict[str, object] = {
        "samples": 0,
        "overall": {
            "courses": 0,
            "average_std_dev": None,
            "min_std_dev": None,
            "max_std_dev": None,
            "average_range": None,
            "min_range": None,
            "max_range": None,
            "average_coefficient_of_variation": None,
        },
        "buckets": {},
        "least_dispersed_courses": [],
        "most_dispersed_courses": [],
        "per_course": [],
    }

    if not samples:
        return baseline

    per_course: Dict[Tuple[Optional[int], str], Dict[str, object]] = {}

    for sample in samples:
        probability_raw = sample.get("probability")
        try:
            probability = float(probability_raw)
        except (TypeError, ValueError):  # pragma: no cover - sécurité entrée
            continue

        course_id_raw = sample.get("course_id")
        course_id: Optional[int]
        try:
            course_id = int(course_id_raw) if course_id_raw is not None else None
        except (TypeError, ValueError):  # pragma: no cover - robustesse
            course_id = None

        course_label_raw = sample.get("course_label")
        course_label = str(course_label_raw) if course_label_raw else None
        if not course_label:
            course_label = f"Course {course_id}" if course_id is not None else "Course inconnue"

        key = (course_id, course_label)
        bucket = per_course.setdefault(
            key,
            {
                "course_id": course_id,
                "label": course_label,
                "probabilities": [],
                "outcomes": [],
            },
        )
        bucket.setdefault("probabilities", []).append(probability)
        outcome_raw = sample.get("outcome")
        try:
            outcome = int(outcome_raw) if outcome_raw is not None else None
        except (TypeError, ValueError):  # pragma: no cover - données corrompues
            outcome = None
        bucket.setdefault("outcomes", []).append(outcome)

    course_records: List[Dict[str, object]] = []

    for payload in per_course.values():
        probabilities = payload.get("probabilities", [])
        if not probabilities:
            continue

        cleaned_probabilities: List[float] = []
        for probability in probabilities:
            try:
                cleaned_probabilities.append(max(float(probability), 0.0))
            except (TypeError, ValueError):  # pragma: no cover - robustesse
                continue

        if not cleaned_probabilities:
            continue

        average_probability = _safe_average(cleaned_probabilities)
        if average_probability is None:
            continue

        if len(cleaned_probabilities) > 1:
            variance = sum(
                (value - average_probability) ** 2 for value in cleaned_probabilities
            ) / len(cleaned_probabilities)
            standard_deviation = sqrt(variance)
        else:
            standard_deviation = 0.0

        probability_range = max(cleaned_probabilities) - min(cleaned_probabilities)
        coefficient_of_variation: Optional[float] = None
        if average_probability > 0:
            coefficient_of_variation = standard_deviation / average_probability

        outcomes: List[Optional[int]] = [
            outcome for outcome in payload.get("outcomes", []) if outcome in (0, 1)
        ]
        positive_count = sum(outcomes)
        sample_count = len(cleaned_probabilities)
        positive_rate: Optional[float] = None
        if sample_count:
            positive_rate = positive_count / sample_count if positive_count is not None else None

        course_records.append(
            {
                "course_id": payload.get("course_id"),
                "label": payload.get("label"),
                "samples": sample_count,
                "average_probability": average_probability,
                "standard_deviation": standard_deviation,
                "probability_range": probability_range,
                "coefficient_of_variation": coefficient_of_variation,
                "positive_rate": positive_rate,
            }
        )

    if not course_records:
        return baseline

    std_values = [record["standard_deviation"] for record in course_records]
    range_values = [record["probability_range"] for record in course_records]
    coefficient_values = [
        record["coefficient_of_variation"]
        for record in course_records
        if record.get("coefficient_of_variation") is not None
    ]

    overall = {
        "courses": len(course_records),
        "average_std_dev": _safe_average(std_values),
        "min_std_dev": min(std_values) if std_values else None,
        "max_std_dev": max(std_values) if std_values else None,
        "average_range": _safe_average(range_values),
        "min_range": min(range_values) if range_values else None,
        "max_range": max(range_values) if range_values else None,
        "average_coefficient_of_variation": _safe_average(coefficient_values),
    }

    buckets: Dict[str, Dict[str, object]] = {}
    for record in course_records:
        bucket_key, bucket_label = _categorise_place_probability_sharpness(
            record.get("standard_deviation")
        )
        bucket = buckets.setdefault(
            bucket_key,
            {
                "label": bucket_label,
                "standard_deviations": [],
                "ranges": [],
                "coefficients": [],
                "courses": set(),
            },
        )
        bucket.setdefault("standard_deviations", []).append(record["standard_deviation"])
        bucket.setdefault("ranges", []).append(record["probability_range"])
        if record.get("coefficient_of_variation") is not None:
            bucket.setdefault("coefficients", []).append(record["coefficient_of_variation"])
        bucket.setdefault("courses", set()).add(
            record.get("course_id") if record.get("course_id") is not None else record.get("label")
        )

    for bucket in buckets.values():
        stds = bucket.pop("standard_deviations", [])
        ranges = bucket.pop("ranges", [])
        coeffs = bucket.pop("coefficients", [])
        course_ids = bucket.get("courses", set())
        bucket["samples"] = len(stds)
        bucket["average_std_dev"] = _safe_average(stds)
        bucket["min_std_dev"] = min(stds) if stds else None
        bucket["max_std_dev"] = max(stds) if stds else None
        bucket["average_range"] = _safe_average(ranges)
        bucket["average_coefficient_of_variation"] = _safe_average(coeffs)
        bucket["courses"] = len(course_ids)

    least_dispersed = sorted(
        course_records,
        key=lambda record: record["standard_deviation"],
    )[:3]

    most_dispersed = sorted(
        course_records,
        key=lambda record: record["standard_deviation"],
        reverse=True,
    )[:3]

    payload = dict(baseline)
    payload.update(
        {
            "samples": len(course_records),
            "overall": overall,
            "buckets": buckets,
            "least_dispersed_courses": least_dispersed,
            "most_dispersed_courses": most_dispersed,
            "per_course": course_records,
        }
    )

    return payload


=======
>>>>>>> a22c1ebd
def _categorise_probability_sharpness(
    standard_deviation: Optional[float],
) -> Tuple[str, str]:
    """Classe la dispersion des probabilités en bandes compréhensibles."""

    if standard_deviation is None:
        return "unknown", "Dispersion indéterminée"

    if standard_deviation < 0.04:
        return "compressed", "Dispersion très faible (<4 pts)"

    if standard_deviation < 0.08:
        return "controlled", "Dispersion modérée (4-8 pts)"

    if standard_deviation < 0.12:
        return "broad", "Dispersion large (8-12 pts)"

    return "volatile", "Dispersion très large (≥12 pts)"


def _summarise_probability_sharpness(
    course_stats: Dict[int, Dict[str, object]]
) -> Dict[str, object]:
    """Synthétise la dispersion absolue des probabilités par course."""

    course_records: List[Dict[str, object]] = []

    for course_id, payload in course_stats.items():
        predictions = payload.get("predictions", [])
        if not isinstance(predictions, list) or not predictions:
            continue

        cleaned_probabilities: List[float] = []
        for entry in predictions:
            probability = entry.get("probability")
            if probability is None:
                continue

            try:
                cleaned_probabilities.append(max(float(probability), 0.0))
            except (TypeError, ValueError):  # pragma: no cover - robustesse entrée
                continue

        if not cleaned_probabilities:
            continue

        average_probability = _safe_average(cleaned_probabilities)
        if average_probability is None:
            continue

        if len(cleaned_probabilities) > 1:
            variance = sum(
                (probability - average_probability) ** 2
                for probability in cleaned_probabilities
            ) / len(cleaned_probabilities)
            standard_deviation = sqrt(variance)
        else:
            # Une seule probabilité => dispersion nulle par construction.
            standard_deviation = 0.0

        minimum_probability = min(cleaned_probabilities)
        maximum_probability = max(cleaned_probabilities)
        amplitude = maximum_probability - minimum_probability
        coefficient_of_variation: Optional[float] = None
        if average_probability > 0:
            coefficient_of_variation = standard_deviation / average_probability

        course_records.append(
            {
                "course_id": int(course_id),
                "label": str(payload.get("label") or f"Course {course_id}"),
                "runner_count": len(cleaned_probabilities),
                "average_probability": average_probability,
                "standard_deviation": standard_deviation,
                "probability_range": amplitude,
                "min_probability": minimum_probability,
                "max_probability": maximum_probability,
                "coefficient_of_variation": coefficient_of_variation,
            }
        )

    std_values = [record["standard_deviation"] for record in course_records]
    range_values = [record["probability_range"] for record in course_records]
    variation_values = [
        record["coefficient_of_variation"]
        for record in course_records
        if record["coefficient_of_variation"] is not None
    ]

    overall = {
        "courses": len(course_records),
        "average_std_dev": _safe_average(std_values),
        "min_std_dev": min(std_values) if std_values else None,
        "max_std_dev": max(std_values) if std_values else None,
        "average_range": _safe_average(range_values),
        "min_range": min(range_values) if range_values else None,
        "max_range": max(range_values) if range_values else None,
        "average_coefficient_of_variation": _safe_average(variation_values),
    }

    buckets: Dict[str, Dict[str, object]] = {}
    for record in course_records:
        bucket_key, bucket_label = _categorise_probability_sharpness(
            record["standard_deviation"]
        )
        bucket = buckets.setdefault(
            bucket_key,
            {
                "label": bucket_label,
                "standard_deviations": [],
                "ranges": [],
                "coefficients": [],
                "courses": set(),
            },
        )
        bucket["label"] = bucket_label
        bucket.setdefault("standard_deviations", []).append(
            record["standard_deviation"]
        )
        bucket.setdefault("ranges", []).append(record["probability_range"])
        if record["coefficient_of_variation"] is not None:
            bucket.setdefault("coefficients", []).append(
                record["coefficient_of_variation"]
            )
        bucket.setdefault("courses", set()).add(record["course_id"])

    for bucket in buckets.values():
        stds = bucket.pop("standard_deviations", [])
        ranges = bucket.pop("ranges", [])
        coeffs = bucket.pop("coefficients", [])
        course_ids = bucket.get("courses", set())
        bucket["samples"] = len(stds)
        bucket["average_std_dev"] = _safe_average(stds)
        bucket["min_std_dev"] = min(stds) if stds else None
        bucket["max_std_dev"] = max(stds) if stds else None
        bucket["average_range"] = _safe_average(ranges)
        bucket["average_coefficient_of_variation"] = _safe_average(coeffs)
        bucket["courses"] = len(course_ids)

    def _format_course_record(record: Dict[str, object]) -> Dict[str, object]:
        """Structure les principales statistiques pour chaque course."""

        return {
            "course_id": record["course_id"],
            "label": record["label"],
            "runner_count": record["runner_count"],
            "average_probability": record["average_probability"],
            "standard_deviation": record["standard_deviation"],
            "probability_range": record["probability_range"],
            "coefficient_of_variation": record["coefficient_of_variation"],
        }

    least_dispersed_courses = sorted(
        course_records,
        key=lambda record: record["standard_deviation"],
    )[:3]

    most_dispersed_courses = sorted(
        course_records,
        key=lambda record: record["standard_deviation"],
        reverse=True,
    )[:3]

    return {
        "samples": len(course_records),
        "overall": overall,
        "buckets": buckets,
        "least_dispersed_courses": [
            _format_course_record(record) for record in least_dispersed_courses
        ],
        "most_dispersed_courses": [
            _format_course_record(record) for record in most_dispersed_courses
        ],
    }


def _compute_normalised_dcg(
    ranked_entries: List[Tuple[Dict[str, object], Optional[int]]],
    cutoff: int,
) -> Optional[float]:
    """Calcule un NDCG@k binaire basé sur la position finale des partants.

    Le score retourne ``1.0`` lorsque les chevaux réellement placés (≤ 3) sont
    correctement classés dans les ``cutoff`` premiers pronostics, ``0`` quand ils
    sont relégués en bas de liste. S'il n'existe aucune pertinence dans les
    données (aucun podium identifié), la fonction renvoie ``1.0`` par convention
    afin de ne pas pénaliser une réunion sans signal exploitable.
    """

    if not ranked_entries:
        return None

    effective_cutoff = max(1, cutoff)

    # Transforme les positions finales en pertinence (1 si podium, 0 sinon).
    relevances = [
        1 if final_position is not None and final_position <= 3 else 0
        for _, final_position in ranked_entries
    ]

    predicted_relevances = relevances[:effective_cutoff]
    ideal_relevances = sorted(relevances, reverse=True)[:effective_cutoff]

    def _dcg(values: List[int]) -> float:
        """Calcule le Discounted Cumulative Gain d'une liste binaire."""

        return sum(
            relevance / log2(index + 2)
            for index, relevance in enumerate(values)
            if relevance
        )

    ideal_dcg = _dcg(ideal_relevances)
    if ideal_dcg == 0:
        return 1.0

    return _dcg(predicted_relevances) / ideal_dcg


def _build_calibration_table(
    scores: List[float],
    truths: List[int],
    *,
    bins: int = 5,
) -> List[Dict[str, object]]:
    """Construit un tableau de calibration par quantiles.

    L'objectif est d'exposer à la fois le volume de prédictions par tranche et
    l'écart éventuel entre probabilité moyenne et fréquence observée.
    """

    if not scores or not truths or len(scores) != len(truths):
        return []

    combined = sorted(zip(scores, truths), key=lambda item: item[0])
    bucket_size = max(1, len(combined) // bins)

    calibration_rows: List[Dict[str, object]] = []

    for idx in range(bins):
        start = idx * bucket_size
        end = (idx + 1) * bucket_size if idx < bins - 1 else len(combined)

        if start >= len(combined):
            break

        bucket = combined[start:end]
        bucket_scores = [item[0] for item in bucket]
        bucket_truths = [item[1] for item in bucket]

        calibration_rows.append(
            {
                "bin": idx + 1,
                "count": len(bucket),
                "min_probability": min(bucket_scores),
                "max_probability": max(bucket_scores),
                "average_probability": _safe_average(bucket_scores),
                "empirical_rate": _safe_average(bucket_truths),
            }
        )

    return calibration_rows


def _describe_calibration_quality(
    calibration_rows: List[Dict[str, object]]
) -> Dict[str, Optional[float]]:
    """Synthétise les écarts de calibration observés sur les quantiles."""

    if not calibration_rows:
        return {
            "expected_calibration_error": None,
            "maximum_calibration_gap": None,
            "weighted_bias": None,
            "bins": [],
        }

    total = sum(int(row.get("count", 0) or 0) for row in calibration_rows)
    if not total:
        return {
            "expected_calibration_error": None,
            "maximum_calibration_gap": None,
            "weighted_bias": None,
            "bins": [],
        }

    expected_error = 0.0
    weighted_bias = 0.0
    max_gap = 0.0
    enriched_bins: List[Dict[str, object]] = []

    for row in calibration_rows:
        count = int(row.get("count", 0) or 0)
        weight = count / total if total else 0.0
        average_probability = row.get("average_probability")
        empirical_rate = row.get("empirical_rate")

        # Le « gap » correspond à la différence entre probabilité estimée et fréquence
        # observée : une valeur positive indique que le modèle est trop conservateur,
        # une valeur négative qu'il est trop confiant.
        gap: Optional[float] = None
        if average_probability is not None and empirical_rate is not None:
            gap = empirical_rate - average_probability
            expected_error += weight * abs(gap)
            weighted_bias += weight * gap
            max_gap = max(max_gap, abs(gap))

        enriched_bins.append(
            {
                **row,
                "weight": weight,
                "calibration_gap": gap,
            }
        )

    return {
        "expected_calibration_error": expected_error,
        "maximum_calibration_gap": max_gap,
        "weighted_bias": weighted_bias,
        "bins": enriched_bins,
    }


def _decompose_brier_score(
    calibration_rows: List[Dict[str, object]],
    *,
    base_rate: Optional[float],
    brier_score: Optional[float],
) -> Dict[str, Optional[float]]:
    """Décompose la Brier score en composantes de Murphy pour guider les actions.

    La décomposition distingue trois éléments :

    - ``reliability`` mesure l'écart moyen entre probabilité prédite et fréquence
      observée sur chaque quantile. Plus il est faible, meilleure est la
      calibration.
    - ``resolution`` capture la capacité du modèle à séparer des groupes avec des
      fréquences observées différentes. Plus il est élevé, plus l'information
      apportée par les probabilités est discriminante.
    - ``uncertainty`` correspond à la variance intrinsèque du jeu de données
      (proportion de victoires). Il sert de référence pour calculer un score de
      compétence (« *skill score* »).

    Les opérateurs peuvent ainsi identifier si une dérive de la Brier score
    provient d'un manque de calibration (reliability), d'une perte de
    différenciation (resolution) ou simplement d'une variation du taux de
    gagnants (uncertainty). Lorsque le taux de gagnants est extrême (0 % ou 100
    %), la composante d'incertitude annule toute interprétation et nous
    neutralisons le *skill score*.
    """

    if not calibration_rows or base_rate is None or brier_score is None:
        return {
            "reliability": None,
            "resolution": None,
            "uncertainty": None,
            "skill_score": None,
            "bins": [],
        }

    total = sum(int(row.get("count", 0) or 0) for row in calibration_rows)
    if not total:
        return {
            "reliability": None,
            "resolution": None,
            "uncertainty": base_rate * (1 - base_rate),
            "skill_score": None,
            "bins": [],
        }

    reliability = 0.0
    resolution = 0.0
    decomposition_rows: List[Dict[str, object]] = []

    for row in calibration_rows:
        count = int(row.get("count", 0) or 0)
        if count <= 0:
            continue

        average_probability = row.get("average_probability")
        empirical_rate = row.get("empirical_rate")
        if average_probability is None or empirical_rate is None:
            continue

        weight = count / total
        reliability_contrib = weight * (average_probability - empirical_rate) ** 2
        resolution_contrib = weight * (empirical_rate - base_rate) ** 2

        reliability += reliability_contrib
        resolution += resolution_contrib

        decomposition_rows.append(
            {
                "bin": row.get("bin"),
                "count": count,
                "weight": weight,
                "average_probability": average_probability,
                "empirical_rate": empirical_rate,
                "reliability_contribution": reliability_contrib,
                "resolution_contribution": resolution_contrib,
            }
        )

    uncertainty = base_rate * (1 - base_rate)
    skill_score: Optional[float]
    if uncertainty and uncertainty > 0:
        skill_score = 1 - (brier_score / uncertainty)
    else:
        skill_score = None

    return {
        "reliability": reliability if decomposition_rows else None,
        "resolution": resolution if decomposition_rows else None,
        "uncertainty": uncertainty,
        "skill_score": skill_score,
        "bins": decomposition_rows,
    }


def _build_gain_curve(
    scores: List[float],
    truths: List[int],
    *,
    steps: int = 5,
) -> List[Dict[str, Optional[float]]]:
    """Construit une courbe de gain cumulative sur plusieurs paliers.

    L'objectif est de mesurer la capacité du modèle à concentrer rapidement
    les bons partants (top 3) lorsqu'on ne retient que les meilleures
    probabilités. Chaque ligne représente la performance cumulée après avoir
    couvert ``coverage`` pourcent des partants.
    """

    if not scores or not truths or len(scores) != len(truths):
        return []

    combined = sorted(zip(scores, truths), key=lambda item: item[0], reverse=True)
    total = len(combined)
    total_positive = sum(truths)

    gain_curve: List[Dict[str, Optional[float]]] = []
    cumulative_hits = 0

    for step in range(1, steps + 1):
        cutoff = max(1, ceil(total * (step / steps)))
        selection = combined[:cutoff]
        cumulative_hits = sum(truth for _, truth in selection)

        coverage = cutoff / total
        cumulative_hit_rate = cumulative_hits / cutoff if cutoff else None
        capture_rate: Optional[float] = None
        if total_positive:
            capture_rate = cumulative_hits / total_positive

        gain_curve.append(
            {
                "step": step,
                "coverage": coverage,
                "observations": cutoff,
                "cumulative_hit_rate": cumulative_hit_rate,
                "capture_rate": capture_rate,
            }
        )

    return gain_curve


def _build_precision_recall_curve(
    scores: List[float],
    truths: List[int],
    *,
    sample_points: int = 8,
) -> List[Dict[str, Optional[float]]]:
    """Construit une table compacte de la courbe précision-rappel."""

    if (
        not scores
        or not truths
        or len(scores) != len(truths)
        or precision_recall_curve is None
    ):
        return []

    precision, recall, thresholds = precision_recall_curve(truths, scores)

    if len(thresholds) == 0:
        return []

    curve: List[Dict[str, Optional[float]]] = []

    for idx, threshold in enumerate(list(thresholds)):
        current_precision = float(precision[idx + 1])
        current_recall = float(recall[idx + 1])
        denom = current_precision + current_recall
        f1_score_value = (2 * current_precision * current_recall / denom) if denom else 0.0
        curve.append(
            {
                "threshold": float(threshold),
                "precision": current_precision,
                "recall": current_recall,
                "f1": f1_score_value,
            }
        )

    # Ajoute le point terminal (tous positifs) pour compléter la courbe.
    end_precision = float(precision[-1])
    end_recall = float(recall[-1])
    denom = end_precision + end_recall
    curve.append(
        {
            "threshold": 0.0,
            "precision": end_precision,
            "recall": end_recall,
            "f1": (2 * end_precision * end_recall / denom) if denom else 0.0,
        }
    )

    if len(curve) > sample_points:
        step = max(1, len(curve) // sample_points)
        reduced = [curve[idx] for idx in range(0, len(curve), step)]
        if reduced[-1] != curve[-1]:
            reduced.append(curve[-1])
        curve = reduced[:sample_points]

    return curve


def _build_roc_curve(
    scores: List[float],
    truths: List[int],
    *,
    sample_points: int = 12,
) -> List[Dict[str, Optional[float]]]:
    """Échantillonne la courbe ROC pour suivre le compromis rappel/spécificité."""

    if (
        not scores
        or not truths
        or len(scores) != len(truths)
        or len(set(truths)) < 2
        or roc_curve is None
    ):
        return []

    false_positive_rate, true_positive_rate, thresholds = roc_curve(truths, scores)

    if len(thresholds) == 0:
        return []

    total_points = len(thresholds)
    step = max(1, total_points // sample_points)
    sampled_indices = list(range(0, total_points, step))
    if sampled_indices[-1] != total_points - 1:
        sampled_indices.append(total_points - 1)

    roc_points: List[Dict[str, Optional[float]]] = []

    for idx in sampled_indices:
        threshold_value = thresholds[idx]
        # Le premier seuil retourné par scikit-learn est ``inf`` : on le remplace
        # par ``None`` pour indiquer qu'aucune coupure n'est appliquée.
        if threshold_value == float("inf"):
            threshold: Optional[float] = None
        else:
            threshold = float(threshold_value)

        fpr_value = float(false_positive_rate[idx])
        tpr_value = float(true_positive_rate[idx])

        roc_points.append(
            {
                "threshold": threshold,
                "false_positive_rate": fpr_value,
                "true_positive_rate": tpr_value,
                # Youden J pour identifier le meilleur seuil (TPR - FPR).
                "youden_j": tpr_value - fpr_value,
                "specificity": 1.0 - fpr_value,
            }
        )

    return roc_points


def _build_lift_table(
    scores: List[float],
    truths: List[int],
    *,
    buckets: int = 5,
) -> Dict[str, object]:
    """Construit un tableau de *lift* pour comparer chaque tranche au taux global."""

    if not scores or not truths or len(scores) != len(truths):
        return {"baseline_rate": None, "buckets": []}

    combined = sorted(zip(scores, truths), key=lambda item: item[0], reverse=True)
    total = len(combined)
    total_positive = sum(truths)
    baseline_rate = total_positive / total if total else 0.0

    bucket_size = max(1, total // buckets)
    buckets_rows: List[Dict[str, Optional[float]]] = []
    cumulative_positive = 0

    for idx in range(buckets):
        start = idx * bucket_size
        end = (idx + 1) * bucket_size if idx < buckets - 1 else total

        if start >= total:
            break

        bucket = combined[start:end]
        bucket_total = len(bucket)
        bucket_positive = sum(truth for _, truth in bucket)
        hit_rate: Optional[float] = None
        if bucket_total:
            hit_rate = bucket_positive / bucket_total

        cumulative_positive += bucket_positive

        buckets_rows.append(
            {
                "bucket": idx + 1,
                "from_fraction": start / total,
                "to_fraction": end / total,
                "observations": bucket_total,
                "hit_rate": hit_rate,
                "lift": (hit_rate / baseline_rate) if hit_rate is not None and baseline_rate > 0 else None,
                "cumulative_capture": (
                    cumulative_positive / total_positive if total_positive else None
                ),
                "cumulative_coverage": end / total,
            }
        )

    return {"baseline_rate": baseline_rate if total else None, "buckets": buckets_rows}


def _compute_ks_analysis(
    scores: List[float],
    truths: List[int],
    *,
    sample_points: int = 20,
) -> Dict[str, object]:
    """Mesure la séparation des distributions via le test KS discret.

    Le calcul reporte à la fois la statistique (distance maximale entre les
    distributions cumulées des positifs et négatifs) et une version compacte de
    la courbe pour visualiser rapidement les écarts. Cette vue complète la
    calibration : un modèle bien calibré mais incapable de séparer les classes
    sera pénalisé par une statistique KS faible.
    """

    if not scores or not truths or len(scores) != len(truths):
        return {"ks_statistic": None, "ks_threshold": None, "curve": []}

    total_positive = sum(truths)
    total_negative = len(truths) - total_positive

    if total_positive == 0 or total_negative == 0:
        # Dans ces cas extrêmes, la statistique KS est peu informative : on
        # retourne des valeurs nulles tout en conservant la structure attendue.
        return {"ks_statistic": None, "ks_threshold": None, "curve": []}

    combined = sorted(zip(scores, truths), key=lambda item: item[0], reverse=True)

    ks_statistic = 0.0
    ks_threshold: Optional[float] = None
    curve: List[Dict[str, float]] = []

    positives_seen = 0
    negatives_seen = 0
    step = max(1, len(combined) // sample_points)

    for index, (score, truth) in enumerate(combined, start=1):
        if truth:
            positives_seen += 1
        else:
            negatives_seen += 1

        true_positive_rate = positives_seen / total_positive
        false_positive_rate = negatives_seen / total_negative
        distance = abs(true_positive_rate - false_positive_rate)

        if distance >= ks_statistic:
            ks_statistic = distance
            ks_threshold = score

        if index % step == 0 or index == len(combined):
            curve.append(
                {
                    "fraction": index / len(combined),
                    "threshold": score,
                    "true_positive_rate": true_positive_rate,
                    "false_positive_rate": false_positive_rate,
                    "distance": distance,
                }
            )

    return {
        "ks_statistic": ks_statistic,
        "ks_threshold": ks_threshold,
        "curve": curve,
    }


def _evaluate_threshold_grid(
    scores: List[float],
    truths: List[int],
    thresholds: List[float],
) -> Dict[str, Dict[str, Optional[float]]]:
    """Calcule la sensibilité des métriques pour plusieurs seuils."""

    if not scores or not truths:
        return {}

    evaluation: Dict[str, Dict[str, Optional[float]]] = {}

    for threshold in sorted(set(thresholds)):
        predicted = [1 if score >= threshold else 0 for score in scores]

        accuracy = precision = recall = f1 = None
        if accuracy_score:
            accuracy = accuracy_score(truths, predicted)
            precision = precision_score(truths, predicted, zero_division=0)
            recall = recall_score(truths, predicted, zero_division=0)
            f1 = f1_score(truths, predicted, zero_division=0)

        evaluation[f"{threshold:.2f}"] = {
            "accuracy": accuracy,
            "precision": precision,
            "recall": recall,
            "f1": f1,
            "positive_rate": sum(predicted) / len(predicted) if predicted else None,
        }

    return evaluation


def _summarise_threshold_recommendations(
    grid: Dict[str, Dict[str, Optional[float]]]
) -> Dict[str, object]:
    """Identifie les seuils opérationnels les plus intéressants."""

    if not grid:
        return {
            "grid": [],
            "best_f1": None,
            "maximize_precision": None,
            "maximize_recall": None,
        }

    # On convertit la grille en liste triée pour exposer les seuils de manière lisible.
    ordered_grid: List[Dict[str, Optional[float]]] = []
    for threshold_label, metrics in grid.items():
        try:
            threshold_value = float(threshold_label)
        except (TypeError, ValueError):
            # On ignore les libellés non numériques afin de ne pas casser la vue.
            continue

        ordered_grid.append(
            {
                "threshold": threshold_value,
                "accuracy": metrics.get("accuracy"),
                "precision": metrics.get("precision"),
                "recall": metrics.get("recall"),
                "f1": metrics.get("f1"),
                "positive_rate": metrics.get("positive_rate"),
            }
        )

    ordered_grid.sort(key=lambda row: row["threshold"])

    def _select_best(metric: str) -> Optional[Dict[str, Optional[float]]]:
        """Retourne la ligne optimisant ``metric`` (avec tie-break sur le seuil)."""

        best_row: Optional[Dict[str, Optional[float]]] = None
        best_value = float("-inf")

        for row in ordered_grid:
            value = row.get(metric)
            if value is None:
                continue

            if (
                value > best_value + 1e-12
                or (
                    best_row is not None
                    and abs(value - best_value) <= 1e-12
                    and row["threshold"] < best_row["threshold"]
                )
            ):
                best_value = float(value)
                best_row = row

        return best_row

    best_f1_row = _select_best("f1")
    best_precision_row = _select_best("precision")
    best_recall_row = _select_best("recall")

    # Pour le meilleur F1, on expose l'ensemble des métriques associées afin
    # d'aider l'opérateur à comprendre le compromis proposé.
    best_f1_payload: Optional[Dict[str, Optional[float]]] = None
    if best_f1_row is not None:
        best_f1_payload = {
            "threshold": best_f1_row["threshold"],
            "f1": best_f1_row.get("f1"),
            "precision": best_f1_row.get("precision"),
            "recall": best_f1_row.get("recall"),
            "positive_rate": best_f1_row.get("positive_rate"),
        }

    def _row_to_summary(row: Optional[Dict[str, Optional[float]]], metric: str) -> Optional[Dict[str, Optional[float]]]:
        if row is None:
            return None

        return {
            "threshold": row["threshold"],
            metric: row.get(metric),
            "positive_rate": row.get("positive_rate"),
        }

    return {
        "grid": ordered_grid,
        "best_f1": best_f1_payload,
        "maximize_precision": _row_to_summary(best_precision_row, "precision"),
        "maximize_recall": _row_to_summary(best_recall_row, "recall"),
    }


def _analyse_odds_alignment(
    samples: List[Dict[str, object]]
) -> Dict[str, object]:
    """Quantifie l'alignement entre les probabilités projetées et les cotes publiques."""

    def _empty_payload(priced_count: int = 0) -> Dict[str, object]:
        """Construit une réponse neutre lorsque les données sont insuffisantes."""

        return {
            "priced_samples": priced_count,
            "usable_samples": 0,
            "pearson_correlation": None,
            "mean_probability_gap": None,
            "mean_absolute_error": None,
            "root_mean_squared_error": None,
            "average_predicted_probability": None,
            "average_implied_probability": None,
            "average_overround": None,
            "median_overround": None,
            "courses_with_overlay": 0,
            "course_overrounds": [],
        }

    if not samples:
        return _empty_payload(0)

    priced_samples = [
        sample
        for sample in samples
        if sample.get("odds") is not None and float(sample.get("odds", 0.0)) > 0.0
    ]

    if not priced_samples:
        return _empty_payload(0)

    predicted_probabilities: List[float] = []
    implied_probabilities: List[float] = []
    course_implied_map: Dict[object, List[float]] = {}

    for sample in priced_samples:
        probability = float(sample.get("probability", 0.0))
        odds = float(sample.get("odds", 0.0))

        if odds <= 0.0:
            # Les cotes nulles ou négatives ne peuvent pas être converties en probabilité implicite.
            continue

        implied_probability = 1.0 / odds

        predicted_probabilities.append(probability)
        implied_probabilities.append(implied_probability)

        course_id = sample.get("course_id")
        course_implied_map.setdefault(course_id, []).append(implied_probability)

    usable_samples = len(predicted_probabilities)
    if usable_samples == 0:
        # Si toutes les entrées avaient des cotes invalides, on reste sur un retour neutre.
        return _empty_payload(len(priced_samples))

    # Moyennes et écarts moyens pour visualiser l'écart général au marché.
    mean_gap = sum(
        probability - implied
        for probability, implied in zip(predicted_probabilities, implied_probabilities)
    ) / usable_samples

    mean_absolute_error = sum(
        abs(probability - implied)
        for probability, implied in zip(predicted_probabilities, implied_probabilities)
    ) / usable_samples

    root_mean_squared_error = sqrt(
        sum(
            (probability - implied) ** 2
            for probability, implied in zip(predicted_probabilities, implied_probabilities)
        )
        / usable_samples
    )

    average_predicted_probability = sum(predicted_probabilities) / usable_samples
    average_implied_probability = sum(implied_probabilities) / usable_samples

    # Calcul de la corrélation de Pearson pour mesurer la cohérence du classement proposé
    # par rapport aux cotes publiées.
    mean_predicted = average_predicted_probability
    mean_implied = average_implied_probability

    numerator = sum(
        (probability - mean_predicted) * (implied - mean_implied)
        for probability, implied in zip(predicted_probabilities, implied_probabilities)
    )
    denominator_predicted = sum(
        (probability - mean_predicted) ** 2 for probability in predicted_probabilities
    )
    denominator_implied = sum(
        (implied - mean_implied) ** 2 for implied in implied_probabilities
    )

    if denominator_predicted <= 0.0 or denominator_implied <= 0.0:
        pearson_correlation = None
    else:
        pearson_correlation = numerator / sqrt(denominator_predicted * denominator_implied)

    course_overrounds: List[Dict[str, object]] = []
    overround_values: List[float] = []

    for course_id, implied_values in course_implied_map.items():
        total_implied = sum(implied_values)
        overround = total_implied - 1.0
        overround_values.append(overround)
        course_overrounds.append(
            {
                "course_id": course_id,
                "runner_count": len(implied_values),
                "implied_probability_sum": total_implied,
                "overround": overround,
            }
        )

    def _course_sort_key(entry: Dict[str, object]) -> Tuple[int, object]:
        course_identifier = entry.get("course_id")
        return (1, 0) if course_identifier is None else (0, course_identifier)

    course_overrounds.sort(key=_course_sort_key)

    courses_with_overlay = sum(1 for value in overround_values if value < 0.0)

    average_overround = (
        sum(overround_values) / len(overround_values)
        if overround_values
        else None
    )

    median_overround: Optional[float]
    if not overround_values:
        median_overround = None
    else:
        sorted_overrounds = sorted(overround_values)
        mid = len(sorted_overrounds) // 2
        if len(sorted_overrounds) % 2 == 1:
            median_overround = sorted_overrounds[mid]
        else:
            median_overround = (
                sorted_overrounds[mid - 1] + sorted_overrounds[mid]
            ) / 2.0

    return {
        "priced_samples": len(priced_samples),
        "usable_samples": usable_samples,
        "pearson_correlation": pearson_correlation,
        "mean_probability_gap": mean_gap,
        "mean_absolute_error": mean_absolute_error,
        "root_mean_squared_error": root_mean_squared_error,
        "average_predicted_probability": average_predicted_probability,
        "average_implied_probability": average_implied_probability,
        "average_overround": average_overround,
        "median_overround": median_overround,
        "courses_with_overlay": courses_with_overlay,
        "course_overrounds": course_overrounds,
    }


def _summarise_betting_value(
    samples: List[Dict[str, object]],
    threshold: float,
) -> Dict[str, object]:
    """Estime la rentabilité théorique et réalisée des paris."""

    if not samples:
        return {
            "priced_samples": 0,
            "bets_considered": 0,
            "realized_roi": None,
            "expected_value_per_bet": None,
            "average_edge": None,
            "average_predicted_probability": None,
            "average_implied_probability": None,
            "actual_win_rate": None,
            "best_value_candidates": [],
        }

    priced_samples = [
        sample
        for sample in samples
        if sample.get("odds") is not None and float(sample.get("odds")) > 1.0
    ]

    if not priced_samples:
        return {
            "priced_samples": 0,
            "bets_considered": 0,
            "realized_roi": None,
            "expected_value_per_bet": None,
            "average_edge": None,
            "average_predicted_probability": None,
            "average_implied_probability": None,
            "actual_win_rate": None,
            "best_value_candidates": [],
        }

    bets = [
        sample
        for sample in priced_samples
        if float(sample.get("probability", 0.0)) >= threshold
    ]

    if not bets:
        return {
            "priced_samples": len(priced_samples),
            "bets_considered": 0,
            "realized_roi": None,
            "expected_value_per_bet": None,
            "average_edge": None,
            "average_predicted_probability": None,
            "average_implied_probability": None,
            "actual_win_rate": None,
            "best_value_candidates": [],
        }

    realized_return = 0.0
    expected_values: List[float] = []
    edges: List[float] = []
    predicted_probs: List[float] = []
    implied_probs: List[float] = []

    for bet in bets:
        probability = float(bet.get("probability", 0.0))
        odds = float(bet.get("odds", 0.0))
        implied = 1.0 / odds if odds > 0 else 0.0

        predicted_probs.append(probability)
        implied_probs.append(implied)
        edges.append(probability - implied)

        expected_gain = probability * (odds - 1.0) - (1.0 - probability)
        expected_values.append(expected_gain)

        if bet.get("is_winner"):
            realized_return += odds - 1.0
        else:
            realized_return -= 1.0

    bets_considered = len(bets)
    realized_roi = realized_return / bets_considered if bets_considered else None

    best_value_candidates = sorted(
        (
            {
                "course_id": bet.get("course_id"),
                "partant_id": bet.get("partant_id"),
                "horse_name": bet.get("horse_name"),
                "probability": float(bet.get("probability", 0.0)),
                "odds": float(bet.get("odds", 0.0)),
                "edge": float(edge),
                "won": bool(bet.get("is_winner")),
                "final_position": bet.get("final_position"),
            }
            for bet, edge in zip(bets, edges)
        ),
        key=lambda candidate: candidate["edge"],
        reverse=True,
    )[:3]

    return {
        "priced_samples": len(priced_samples),
        "bets_considered": bets_considered,
        "realized_roi": realized_roi,
        "expected_value_per_bet": sum(expected_values) / bets_considered,
        "average_edge": sum(edges) / bets_considered,
        "average_predicted_probability": sum(predicted_probs) / bets_considered,
        "average_implied_probability": sum(implied_probs) / bets_considered,
        "actual_win_rate": sum(1 for bet in bets if bet.get("is_winner")) / bets_considered,
        "best_value_candidates": best_value_candidates,
    }


def _compute_probability_edge(
    predicted_probability: Optional[object],
    market_odds: Optional[object],
) -> Optional[float]:
    """Calcule l'écart entre la probabilité du modèle et l'implicite du marché."""

    if predicted_probability is None:
        return None

    try:
        model_probability = float(predicted_probability)
    except (TypeError, ValueError):
        return None

    if model_probability < 0.0 or model_probability > 1.0:
        model_probability = max(0.0, min(model_probability, 1.0))

    try:
        odds_value = float(market_odds) if market_odds is not None else None
    except (TypeError, ValueError):
        odds_value = None

    if odds_value is None or odds_value <= 1.0:
        return None

    implied_probability = 1.0 / odds_value
    return model_probability - implied_probability


def _categorise_probability_edge(
    edge_value: Optional[float],
) -> Tuple[str, str]:
    """Regroupe l'écart modèle/marché en segments interprétables."""

    if edge_value is None:
        return "unknown_edge", "Écart de probabilité inconnu"

    if edge_value >= 0.18:
        return "strong_positive_edge", "Écart très favorable (≥ 18 pts)"

    if edge_value >= 0.08:
        return "positive_edge", "Écart favorable (8-18 pts)"

    if edge_value >= 0.03:
        return "slight_positive_edge", "Écart légèrement favorable (3-8 pts)"

    if edge_value <= -0.10:
        return "strong_negative_edge", "Écart très défavorable (≤ -10 pts)"

    if edge_value <= -0.04:
        return "negative_edge", "Écart défavorable (-10 à -4 pts)"

    return "neutral_edge", "Écart neutre (-4 à +3 pts)"


def _summarise_probability_edge_performance(
    breakdown: Dict[str, Dict[str, object]]
) -> Dict[str, Dict[str, Optional[float]]]:
    """Analyse la réussite par tranche d'écart avec les cotes publiques."""

    if not breakdown:
        return {}

    total_samples = sum(len(payload.get("truths", [])) for payload in breakdown.values())
    edge_metrics: Dict[str, Dict[str, Optional[float]]] = {}

    order_priority = {
        "strong_positive_edge": 0,
        "positive_edge": 1,
        "slight_positive_edge": 2,
        "neutral_edge": 3,
        "negative_edge": 4,
        "strong_negative_edge": 5,
        "unknown_edge": 6,
    }

    for segment, payload in sorted(
        breakdown.items(),
        key=lambda item: (order_priority.get(item[0], 99), item[0]),
    ):
        truths = list(payload.get("truths", []))
        predicted = list(payload.get("predictions", []))
        scores = list(payload.get("scores", []))
        courses: Set[int] = set(payload.get("courses", set()))
        horses: Set[int] = set(payload.get("horses", set()))
        edges = [float(value) for value in payload.get("edges", []) if value is not None]
        implied_probabilities = [
            float(value)
            for value in payload.get("implied_probabilities", [])
            if value is not None
        ]
        odds_values = [
            float(value) for value in payload.get("odds", []) if value is not None
        ]

        summary = _summarise_group_performance(truths, predicted, scores)
        summary["label"] = payload.get("label", segment)
        summary["share"] = (len(truths) / total_samples) if total_samples else None
        summary["courses"] = len(courses)
        summary["horses"] = len(horses)
        summary["observed_positive_rate"] = (
            sum(truths) / len(truths) if truths else None
        )

        if edges:
            ordered = sorted(edges)
            midpoint = len(ordered) // 2
            if len(ordered) % 2 == 0:
                median_edge = (ordered[midpoint - 1] + ordered[midpoint]) / 2
            else:
                median_edge = ordered[midpoint]

            summary.update(
                {
                    "average_edge": _safe_average(edges),
                    "median_edge": median_edge,
                    "min_edge": ordered[0],
                    "max_edge": ordered[-1],
                }
            )
        else:
            summary.update(
                {
                    "average_edge": None,
                    "median_edge": None,
                    "min_edge": None,
                    "max_edge": None,
                }
            )

        summary["average_implied_probability"] = _safe_average(implied_probabilities)
        summary["average_odds"] = _safe_average(odds_values)

        edge_metrics[segment] = summary

    return edge_metrics


def _categorise_probability_error(
    absolute_error: Optional[object],
) -> Tuple[str, str, Optional[float]]:
    """Classe l'écart absolu probabilité / réalité en fourchettes parlantes."""

    if absolute_error is None:
        return "error_unknown", "Erreur inconnue", None

    try:
        value = float(absolute_error)
    except (TypeError, ValueError):  # pragma: no cover - robustesse sur données inattendues
        return "error_unknown", "Erreur inconnue", None

    # Les écarts théoriques sont bornés dans [0, 1]. On contraint donc la valeur
    # afin d'éviter qu'une dérive d'arrondi ne vienne polluer la catégorisation.
    value = max(0.0, min(value, 1.0))

    if value <= 0.10:
        return "error_0_10", "Ultra précis (≤ 10 pts)", value

    if value <= 0.20:
        return "error_10_20", "Fiable (10-20 pts)", value

    if value <= 0.35:
        return "error_20_35", "Approximation (20-35 pts)", value

    if value <= 0.50:
        return "error_35_50", "Fragile (35-50 pts)", value

    return "error_50_plus", "À surveiller (> 50 pts)", value


def _summarise_probability_error_performance(
    breakdown: Dict[str, Dict[str, object]]
) -> Dict[str, Dict[str, Optional[float]]]:
    """Analyse la précision réelle selon l'écart absolu des probabilités."""

    if not breakdown:
        return {}

    total_samples = sum(len(payload.get("truths", [])) for payload in breakdown.values())
    error_metrics: Dict[str, Dict[str, Optional[float]]] = {}

    for segment in sorted(breakdown.keys()):
        payload = breakdown[segment]
        truths = list(payload.get("truths", []))
        predicted = list(payload.get("predictions", []))
        scores = list(payload.get("scores", []))
        courses: Set[int] = set(payload.get("courses", set()))
        errors = [
            float(value)
            for value in payload.get("errors", [])
            if value is not None
        ]

        summary = _summarise_group_performance(truths, predicted, scores)
        summary["label"] = payload.get("label", segment)
        summary["share"] = (len(truths) / total_samples) if total_samples else None
        summary["courses"] = len(courses)
        summary["observed_positive_rate"] = sum(truths) / len(truths) if truths else None

        if errors:
            ordered = sorted(errors)
            midpoint = len(ordered) // 2
            if len(ordered) % 2 == 0:
                median_error = (ordered[midpoint - 1] + ordered[midpoint]) / 2
            else:
                median_error = ordered[midpoint]

            summary.update(
                {
                    "average_absolute_error": _safe_average(errors),
                    "median_absolute_error": median_error,
                    "min_absolute_error": ordered[0],
                    "max_absolute_error": ordered[-1],
                }
            )
        else:
            summary.update(
                {
                    "average_absolute_error": None,
                    "median_absolute_error": None,
                    "min_absolute_error": None,
                    "max_absolute_error": None,
                }
            )

        error_metrics[segment] = summary

    return error_metrics


def _categorise_prediction_outcome(
    predicted_label: int,
    actual_label: int,
) -> Tuple[str, str]:
    """Retourne une clé et un libellé pour chaque couple prédiction / réalité."""

    if actual_label == 1 and predicted_label == 1:
        return "true_positive", "Succès (positif confirmé)"

    if actual_label == 0 and predicted_label == 0:
        return "true_negative", "Succès (négatif confirmé)"

    if actual_label == 0 and predicted_label == 1:
        return "false_positive", "Faux positif (à filtrer)"

    return "false_negative", "Faux négatif (à investiguer)"


def _summarise_prediction_outcome_performance(
    breakdown: Dict[str, Dict[str, object]]
) -> Dict[str, Dict[str, Optional[float]]]:
    """Dresse un tableau de bord par type d'issue (TP/FP/TN/FN)."""

    if not breakdown:
        return {}

    total_samples = sum(len(payload.get("truths", [])) for payload in breakdown.values())
    outcome_metrics: Dict[str, Dict[str, Optional[float]]] = {}

    for segment in sorted(breakdown.keys()):
        payload = breakdown[segment]
        truths = list(payload.get("truths", []))
        predicted = list(payload.get("predictions", []))
        scores = [
            float(value)
            for value in payload.get("scores", [])
            if value is not None
        ]
        courses: Set[int] = set(payload.get("courses", set()))
        pronostics: Set[int] = set(payload.get("pronostics", set()))
        model_versions: Set[str] = set(payload.get("model_versions", set()))

        summary = _summarise_group_performance(truths, predicted, scores)
        summary.update(
            {
                "label": payload.get("label", segment),
                "share": (summary["samples"] / total_samples) if total_samples else None,
                "courses": len(courses),
                "pronostics": len(pronostics),
                "model_version_count": len(model_versions),
                "model_versions": sorted(model_versions),
                "observed_positive_rate": sum(truths) / len(truths) if truths else None,
                "prediction_rate": sum(predicted) / len(predicted) if predicted else None,
            }
        )

        average_probability = _safe_average(scores)
        observed_rate = summary["observed_positive_rate"]
        summary["average_probability"] = average_probability

        if average_probability is not None and observed_rate is not None:
            summary["average_calibration_gap"] = average_probability - observed_rate
        else:
            summary["average_calibration_gap"] = None

        if truths:
            summary["accuracy_within_segment"] = sum(
                1 for truth, prediction in zip(truths, predicted) if truth == prediction
            ) / len(truths)
        else:
            summary["accuracy_within_segment"] = None

        outcome_metrics[segment] = summary

    return outcome_metrics


def _categorise_probability_margin(
    primary_probability: Optional[object],
    secondary_probability: Optional[object],
) -> Tuple[str, str, Optional[float]]:
    """Classe l'écart entre les deux meilleurs pronostics d'une course."""

    if primary_probability is None:
        return "margin_unknown", "Marge inconnue", None

    try:
        top_probability = float(primary_probability)
    except (TypeError, ValueError):  # pragma: no cover - robustesse face à des valeurs corrompues
        return "margin_unknown", "Marge inconnue", None

    # Lorsque la deuxième cote est absente (course mono-partant ou données incomplètes),
    # on conserve un segment dédié afin de ne pas mélanger ces cas aux marges habituelles.
    if secondary_probability is None:
        return "margin_singleton", "Sans challenger déclaré", top_probability

    try:
        runner_up_probability = float(secondary_probability)
    except (TypeError, ValueError):  # pragma: no cover - sécurité supplémentaire
        return "margin_unknown", "Marge inconnue", None

    margin = max(0.0, min(top_probability - runner_up_probability, 1.0))
    # Arrondi technique pour éviter qu'un flottant représenté comme 0.0500000000001
    # ne bascule dans la tranche supérieure alors qu'il devrait rester "≤ 5 pts".
    margin = round(margin, 10)

    if margin <= 0.05:
        return "margin_tight", "Très serré (≤ 5 pts)", margin

    if margin <= 0.10:
        return "margin_close", "Serré (5-10 pts)", margin

    if margin <= 0.20:
        return "margin_buffered", "Dégagé (10-20 pts)", margin

    return "margin_clear", "Très confortable (> 20 pts)", margin


def _summarise_probability_margin_performance(
    breakdown: Dict[str, Dict[str, object]]
) -> Dict[str, Dict[str, Optional[float]]]:
    """Analyse la fiabilité des pronostics selon la marge sur le dauphin."""

    if not breakdown:
        return {}

    total_samples = sum(len(payload.get("truths", [])) for payload in breakdown.values())
    margin_metrics: Dict[str, Dict[str, Optional[float]]] = {}

    for segment in sorted(breakdown.keys()):
        payload = breakdown[segment]
        truths = list(payload.get("truths", []))
        predicted = list(payload.get("predictions", []))
        scores = [float(value) for value in payload.get("scores", []) if value is not None]
        courses: Set[int] = set(payload.get("courses", set()))
        horses: Set[int] = set(payload.get("horses", set()))
        margins = [
            float(value)
            for value in payload.get("margins", [])
            if value is not None
        ]

        summary = _summarise_group_performance(truths, predicted, scores)
        summary.update(
            {
                "label": payload.get("label", segment),
                "share": (summary["samples"] / total_samples) if total_samples else None,
                "courses": len(courses),
                "horses": len(horses),
                "observed_positive_rate": sum(truths) / len(truths) if truths else None,
                "average_probability": _safe_average(scores),
            }
        )

        if margins:
            ordered_margins = sorted(margins)
            midpoint = len(ordered_margins) // 2
            if len(ordered_margins) % 2 == 0:
                median_margin = (
                    ordered_margins[midpoint - 1] + ordered_margins[midpoint]
                ) / 2
            else:
                median_margin = ordered_margins[midpoint]

            summary.update(
                {
                    "average_margin": _safe_average(margins),
                    "median_margin": median_margin,
                    "min_margin": ordered_margins[0],
                    "max_margin": ordered_margins[-1],
                }
            )
        else:
            summary.update(
                {
                    "average_margin": None,
                    "median_margin": None,
                    "min_margin": None,
                    "max_margin": None,
                }
            )

        margin_metrics[segment] = summary

    return margin_metrics


def _extract_feature_contributions(payload: Optional[object]) -> Dict[str, float]:
    """Normalise une structure SHAP arbitraire en dictionnaire ``feature -> valeur``.

    Les contributions peuvent provenir d'un dictionnaire natif, d'une liste de
    dictionnaires (contenant les clés ``feature``/``value`` ou ``contribution``),
    ou encore d'une chaîne JSON. Tous les éléments non convertibles en flottants
    sont silencieusement ignorés afin de garantir la robustesse de l'agrégation.
    """

    if payload is None:
        return {}

    raw_data: object = payload

    if isinstance(payload, str):
        try:
            raw_data = json.loads(payload)
        except json.JSONDecodeError:
            return {}

    contributions: Dict[str, float] = {}

    if isinstance(raw_data, dict):
        for key, value in raw_data.items():
            try:
                contributions[str(key)] = float(value)
            except (TypeError, ValueError):  # pragma: no cover - sécurité parsing
                continue
        return contributions

    if isinstance(raw_data, list):
        for item in raw_data:
            if not isinstance(item, dict):
                continue

            feature_name = item.get("feature") or item.get("name") or item.get("label")
            if not feature_name:
                continue

            raw_value = (
                item.get("value")
                if item.get("value") is not None
                else item.get("contribution")
                if item.get("contribution") is not None
                else item.get("impact")
            )

            if raw_value is None:
                continue

            try:
                contributions[str(feature_name)] = float(raw_value)
            except (TypeError, ValueError):  # pragma: no cover - valeurs non numériques
                continue

        return contributions

    return {}


def _summarise_feature_contribution_performance(
    tracker: Dict[str, Dict[str, object]]
) -> Dict[str, object]:
    """Agrège les contributions SHAP pour identifier les leviers dominants.

    Le résultat expose pour chaque feature la contribution moyenne, absolue,
    la part d'occurrences positives/négatives ainsi que les extrêmes observés.
    Une vue *top features* permet de prioriser les facteurs expliquant les
    décisions du modèle sur la fenêtre analysée.
    """

    if not tracker:
        return {
            "total_samples": 0,
            "prediction_samples": 0,
            "features": {},
            "top_features": [],
        }

    features_summary: Dict[str, Dict[str, object]] = {}
    ranking: List[Dict[str, object]] = []
    total_samples = 0
    prediction_ids: Set[int] = set()

    for feature, stats in tracker.items():
        samples = int(stats.get("samples", 0))
        if samples <= 0:
            continue

        total_samples += samples
        prediction_ids.update(stats.get("predictions", set()))

        total_contribution = float(stats.get("total_contribution", 0.0))
        total_abs_contribution = float(stats.get("total_abs_contribution", 0.0))
        positive_count = int(stats.get("positive_count", 0))
        negative_count = int(stats.get("negative_count", 0))
        neutral_count = max(0, samples - positive_count - negative_count)

        average_contribution = total_contribution / samples
        average_abs_contribution = total_abs_contribution / samples

        summary_payload: Dict[str, object] = {
            "samples": samples,
            "average_contribution": average_contribution,
            "average_absolute_contribution": average_abs_contribution,
            "max_contribution": float(stats.get("max_contribution", 0.0)),
            "min_contribution": float(stats.get("min_contribution", 0.0)),
            "positive_share": positive_count / samples if samples else 0.0,
            "negative_share": negative_count / samples if samples else 0.0,
            "neutral_share": neutral_count / samples if samples else 0.0,
            "courses": len(stats.get("courses", set())),
            "horses": len(stats.get("horses", set())),
            "pronostics": len(stats.get("pronostics", set())),
        }

        if average_contribution > 0.005:
            summary_payload["dominant_direction"] = "positive"
        elif average_contribution < -0.005:
            summary_payload["dominant_direction"] = "negative"
        else:
            summary_payload["dominant_direction"] = "neutral"

        features_summary[feature] = summary_payload

        ranking.append(
            {
                "feature": feature,
                "average_absolute_contribution": average_abs_contribution,
                "average_contribution": average_contribution,
                "samples": samples,
            }
        )

    ordered_features = dict(sorted(features_summary.items(), key=lambda item: item[0]))
    top_features = sorted(
        ranking,
        key=lambda item: (item["average_absolute_contribution"], item["samples"]),
        reverse=True,
    )[:10]

    return {
        "total_samples": total_samples,
        "prediction_samples": len(prediction_ids),
        "features": ordered_features,
        "top_features": top_features,
    }


def _categorise_favourite_alignment(
    model_entry: Optional[Dict[str, object]],
    pmu_entry: Optional[Dict[str, object]],
) -> Tuple[str, str]:
    """Identifie si le favori modèle est aligné avec le favori PMU."""

    if pmu_entry is None:
        return "pmu_missing", "Favori PMU indisponible"

    if model_entry is None:
        return "model_missing", "Favori modèle indisponible"

    try:
        model_horse = model_entry.get("horse_id")
        pmu_horse = pmu_entry.get("horse_id")
    except AttributeError:  # pragma: no cover - sécurité sur structures inattendues
        return "pmu_missing", "Favori PMU indisponible"

    if model_horse is not None and pmu_horse is not None and model_horse == pmu_horse:
        return "aligned", "Favori modèle aligné sur les cotes PMU"

    return "divergent", "Favori modèle différent du PMU"


def _summarise_favourite_alignment_performance(
    breakdown: Dict[str, Dict[str, object]],
    total_courses: int,
) -> Dict[str, Dict[str, Optional[float]]]:
    """Synthétise le comportement du favori modèle vs le favori marché."""

    if not breakdown:
        return {}

    alignment_metrics: Dict[str, Dict[str, Optional[float]]] = {}

    for segment in sorted(breakdown.keys()):
        payload = breakdown[segment]
        courses: Set[int] = set(payload.get("courses", set()))
        course_count = len(courses)
        pmu_courses = int(payload.get("pmu_courses", 0))

        model_truths = [int(value) for value in payload.get("model_truths", [])]
        model_predictions = [int(value) for value in payload.get("model_predictions", [])]
        model_scores = [float(value) for value in payload.get("model_scores", [])]

        summary = _summarise_group_performance(model_truths, model_predictions, model_scores)
        summary.update(
            {
                "label": payload.get("label", segment),
                "courses": course_count,
                "share": (course_count / total_courses) if total_courses else None,
                "model_win_rate": (
                    payload.get("model_wins", 0) / course_count if course_count else None
                ),
                "pmu_win_rate": (
                    payload.get("pmu_wins", 0) / pmu_courses if pmu_courses else None
                ),
                "aligned_winner_rate": (
                    payload.get("aligned_wins", 0) / course_count if course_count else None
                ),
                "average_model_probability": _safe_average(model_scores),
                "average_pmu_probability": _safe_average(
                    [float(value) for value in payload.get("pmu_scores", [])]
                ),
                "average_pmu_odds": _safe_average(
                    [float(value) for value in payload.get("pmu_odds", [])]
                ),
                "average_probability_gap": _safe_average(
                    [float(value) for value in payload.get("probability_gaps", [])]
                ),
                "average_pmu_rank_in_model": _safe_average(
                    [float(value) for value in payload.get("pmu_ranks", [])]
                ),
            }
        )

        pmu_truths = [int(value) for value in payload.get("pmu_truths", [])]
        summary["pmu_positive_rate"] = (
            sum(pmu_truths) / len(pmu_truths) if pmu_truths else None
        )

        alignment_metrics[segment] = summary

    return alignment_metrics


def _summarise_winner_rankings(
    winner_ranks: List[int],
    total_courses: int,
) -> Dict[str, Optional[float]]:
    """Condense la position des vainqueurs dans le classement du modèle.

    Cette synthèse fournit un complément indispensable aux indicateurs « Top 1 »
    et « Top 3 » déjà exposés :

    * ``mean_rank`` et ``median_rank`` révèlent la place typique du gagnant dans
      le classement probabiliste ;
    * ``mean_reciprocal_rank`` (MRR) mesure la qualité moyenne de ranking sur
      l'ensemble des courses, en valorisant fortement les vainqueurs trouvés en
      tête de liste ;
    * ``share_top1`` et ``share_top3`` suivent la fréquence des gagnants situés
      dans les toutes premières positions, normalisées par le volume total de
      courses évaluées afin de suivre aisément l'évolution d'une exécution à
      l'autre ;
    * ``distribution`` conserve un histogramme ordonné des rangs observés pour
      faciliter l'analyse terrain.
    """

    if not winner_ranks:
        return {
            "evaluated_courses": total_courses,
            "mean_rank": None,
            "median_rank": None,
            "mean_reciprocal_rank": None,
            "share_top1": None,
            "share_top3": None,
            "distribution": {},
        }

    distribution = Counter(winner_ranks)
    evaluated = len(winner_ranks)
    mean_rank = sum(winner_ranks) / evaluated
    median_rank = float(median(winner_ranks))
    mean_reciprocal_rank = sum(1.0 / rank for rank in winner_ranks) / evaluated

    top1_share = (distribution.get(1, 0) / total_courses) if total_courses else None
    top3_share = (
        sum(count for rank, count in distribution.items() if rank <= 3) / total_courses
        if total_courses
        else None
    )

    return {
        "evaluated_courses": total_courses,
        "mean_rank": mean_rank,
        "median_rank": median_rank,
        "mean_reciprocal_rank": mean_reciprocal_rank,
        "share_top1": top1_share,
        "share_top3": top3_share,
        "distribution": {
            f"rank_{rank}": count for rank, count in sorted(distribution.items())
        },
    }


def _summarise_topn_performance(
    topn_tracking: Dict[int, Dict[str, object]],
    total_courses: int,
) -> Dict[str, Dict[str, Optional[float]]]:
    """Agrège les statistiques de réussite pour les ``Top N`` du modèle.

    Cette synthèse complète les indicateurs globaux (Top 1 / Top 3) en conservant
    un historique par taille de panier. Chaque entrée rapporte :

    * la proportion de courses couvertes par le segment (``coverage_rate``) ;
    * la fréquence à laquelle un gagnant ou un placé (Top 3) est capturé ;
    * la probabilité moyenne/médiane proposée sur les chevaux retenus ;
    * la meilleure position finale moyenne/médiane observée dans le segment ;
    * les volumes exacts de courses et de sélections contribuant au calcul.
    """

    summary: Dict[str, Dict[str, Optional[float]]] = {}

    for top_n, payload in sorted(topn_tracking.items()):
        courses = int(payload.get("courses", 0))
        probabilities = [
            float(value)
            for value in payload.get("probabilities", [])
            if value is not None
        ]
        best_finishes = [
            float(value)
            for value in payload.get("best_finishes", [])
            if value is not None
        ]
        winner_hits = int(payload.get("winner_hits", 0))
        place_hits = int(payload.get("place_hits", 0))

        summary[f"top{top_n}"] = {
            "label": f"Top {top_n}",
            "courses_covered": courses,
            "coverage_rate": (courses / total_courses) if total_courses else None,
            "samples": len(probabilities),
            "winner_hits": winner_hits,
            "winner_hit_rate": (winner_hits / courses) if courses else None,
            "top3_hits": place_hits,
            "top3_hit_rate": (place_hits / courses) if courses else None,
            "average_probability": _safe_average(probabilities),
            "median_probability": float(median(probabilities)) if probabilities else None,
            "best_finish_average": _safe_average(best_finishes),
            "best_finish_median": float(median(best_finishes)) if best_finishes else None,
        }

    return summary


def _compute_spearman_correlation(
    predicted_probabilities: List[float],
    finish_positions: List[int],
) -> Optional[float]:
    """Calcule la corrélation de Spearman entre le ranking prévu et l'arrivée."""

    n = len(predicted_probabilities)
    if n < 2 or n != len(finish_positions):
        return None

    # Classement du modèle : probabilité décroissante (0 -> favori).
    predicted_ranks = [0] * n
    for rank, index in enumerate(
        sorted(range(n), key=lambda idx: (-predicted_probabilities[idx], idx)), start=1
    ):
        predicted_ranks[index] = rank

    # Classement réel : position d'arrivée croissante (1 -> vainqueur).
    actual_ranks = [0] * n
    for rank, index in enumerate(
        sorted(range(n), key=lambda idx: (finish_positions[idx], idx)), start=1
    ):
        actual_ranks[index] = rank

    denominator = n * (n**2 - 1)
    if denominator == 0:
        return None

    diff_squared = sum(
        (predicted_ranks[idx] - actual_ranks[idx]) ** 2 for idx in range(n)
    )
    return 1 - (6 * diff_squared) / denominator


def _summarise_rank_correlation_performance(
    ranking_samples: Dict[int, Dict[str, object]]
) -> Dict[str, object]:
    """Synthétise la corrélation rang/pronostic par course et globalement."""

    course_details: Dict[str, Dict[str, object]] = {}
    spearman_scores: List[float] = []

    for course_id, payload in ranking_samples.items():
        probabilities = [
            float(value)
            for value in payload.get("probabilities", [])
            if value is not None
        ]
        finish_positions = [
            int(value)
            for value in payload.get("finish_positions", [])
            if value is not None
        ]

        correlation = _compute_spearman_correlation(probabilities, finish_positions)
        if correlation is None:
            continue

        key = payload.get("key") or f"course_{course_id}"
        label = payload.get("label") or key.replace("_", " ")

        course_details[key] = {
            "course_id": course_id,
            "label": label,
            "runner_count": len(probabilities),
            "spearman": correlation,
        }
        spearman_scores.append(correlation)

    evaluated_courses = len(spearman_scores)
    tracked_courses = len(ranking_samples)

    return {
        "tracked_courses": tracked_courses,
        "evaluated_courses": evaluated_courses,
        "courses_missing_results": tracked_courses - evaluated_courses,
        "average_spearman": _safe_average(spearman_scores),
        "median_spearman": float(median(spearman_scores)) if spearman_scores else None,
        "best_spearman": max(spearman_scores) if spearman_scores else None,
        "worst_spearman": min(spearman_scores) if spearman_scores else None,
        "course_details": course_details,
    }


def _summarise_rank_error_metrics(
    rank_error_tracking: Dict[int, Dict[str, object]]
) -> Dict[str, object]:
    """Mesure l'écart de classement entre le modèle et l'arrivée officielle."""

    tracked_courses = len(rank_error_tracking)
    total_samples = 0
    total_perfect = 0
    absolute_errors_all: List[float] = []
    squared_errors_all: List[float] = []
    signed_errors_all: List[float] = []
    course_details: Dict[str, Dict[str, object]] = {}

    for course_id, payload in rank_error_tracking.items():
        absolute_errors = [
            float(value)
            for value in payload.get("absolute_errors", [])
            if value is not None
        ]
        if not absolute_errors:
            continue

        squared_errors = [
            float(value)
            for value in payload.get("squared_errors", [])
            if value is not None
        ]
        if not squared_errors:
            squared_errors = [error**2 for error in absolute_errors]

        signed_errors = [
            float(value)
            for value in payload.get("signed_errors", [])
            if value is not None
        ]

        samples = len(absolute_errors)
        perfect_predictions = int(payload.get("perfect_predictions", 0))
        runner_count = int(payload.get("runner_count", samples))

        total_samples += samples
        total_perfect += perfect_predictions
        absolute_errors_all.extend(absolute_errors)
        squared_errors_all.extend(squared_errors)
        signed_errors_all.extend(signed_errors)

        key = payload.get("key") or f"course_{course_id}"
        label = payload.get("label") or key.replace("_", " ")

        course_details[key] = {
            "course_id": course_id,
            "label": label,
            "samples": samples,
            "runner_count": runner_count,
            "mean_absolute_error": sum(absolute_errors) / samples,
            "median_absolute_error": float(median(absolute_errors)),
            "max_absolute_error": max(absolute_errors),
            "rmse": sqrt(sum(squared_errors) / samples),
            "perfect_predictions": perfect_predictions,
            "perfect_share": (perfect_predictions / samples) if samples else None,
            "average_bias": (
                sum(signed_errors) / samples if signed_errors else None
            ),
            "median_bias": (
                float(median(signed_errors)) if signed_errors else None
            ),
        }

    evaluated_courses = len(course_details)

    if total_samples == 0:
        return {
            "tracked_courses": tracked_courses,
            "evaluated_courses": evaluated_courses,
            "courses_missing_results": tracked_courses - evaluated_courses,
            "samples": 0,
            "mean_absolute_error": None,
            "median_absolute_error": None,
            "rmse": None,
            "max_absolute_error": None,
            "perfect_predictions": 0,
            "perfect_share": None,
            "average_bias": None,
            "median_bias": None,
            "course_details": course_details,
        }

    return {
        "tracked_courses": tracked_courses,
        "evaluated_courses": evaluated_courses,
        "courses_missing_results": tracked_courses - evaluated_courses,
        "samples": total_samples,
        "mean_absolute_error": sum(absolute_errors_all) / total_samples,
        "median_absolute_error": float(median(absolute_errors_all)),
        "rmse": sqrt(sum(squared_errors_all) / total_samples)
        if squared_errors_all
        else None,
        "max_absolute_error": max(absolute_errors_all) if absolute_errors_all else None,
        "perfect_predictions": total_perfect,
        "perfect_share": total_perfect / total_samples,
        "average_bias": (
            sum(signed_errors_all) / total_samples if signed_errors_all else None
        ),
        "median_bias": (
            float(median(signed_errors_all)) if signed_errors_all else None
        ),
        "course_details": course_details,
    }


def _categorise_rank_error(
    absolute_error: float,
) -> Tuple[str, str]:
    """Retourne la clé de segment et un libellé lisible pour un écart de rang.

    Nous regroupons les erreurs absolues en cinq bandes qui correspondent aux
    usages terrain :

    * ``0`` → classement parfaitement aligné ;
    * ``1`` → un léger décalage d'une position ;
    * ``2-3`` → une approximation raisonnable ;
    * ``4-5`` → un écart marqué à investiguer ;
    * ``≥ 6`` → un décrochage net qui mérite un suivi rapproché.
    """

    if absolute_error <= 0:
        return "rank_error_exact", "Classement exact (écart 0)"

    if absolute_error <= 1:
        return "rank_error_one", "Écart léger (±1 rang)"

    if absolute_error <= 3:
        return "rank_error_two_three", "Écart modéré (2 à 3 rangs)"

    if absolute_error <= 5:
        return "rank_error_four_five", "Écart marqué (4 à 5 rangs)"

    return "rank_error_six_plus", "Décrochage important (≥ 6 rangs)"


def _summarise_rank_error_distribution(
    breakdown: Dict[str, Dict[str, object]],
    total_courses: int,
) -> Dict[str, Dict[str, Optional[float]]]:
    """Dresse un histogramme commenté des écarts de classement du modèle.

    Le tableau retour présente pour chaque bande :

    * la part d'observations concernées (``share``) et la couverture en cours ;
    * les indicateurs de classification (accuracy, rappel...) sur le segment ;
    * l'amplitude moyenne/médiane de l'erreur ainsi que le biais signé ;
    * la capacité à capturer gagnants et podiums malgré l'écart initial.
    """

    if not breakdown:
        return {}

    total_samples = sum(len(payload.get("absolute_errors", [])) for payload in breakdown.values())
    distribution: Dict[str, Dict[str, Optional[float]]] = {}

    for segment in sorted(breakdown.keys()):
        payload = breakdown[segment]
        truths = [int(value) for value in payload.get("truths", [])]
        predictions = [int(value) for value in payload.get("predictions", [])]
        scores = [
            float(value)
            for value in payload.get("scores", [])
            if value is not None
        ]
        absolute_errors = [
            float(value)
            for value in payload.get("absolute_errors", [])
            if value is not None
        ]
        signed_errors = [
            float(value)
            for value in payload.get("signed_errors", [])
            if value is not None
        ]
        predicted_ranks = [
            int(value)
            for value in payload.get("predicted_ranks", [])
            if value is not None
        ]
        final_positions = [
            int(value)
            for value in payload.get("final_positions", [])
            if value is not None
        ]
        courses: Set[int] = set(payload.get("courses", set()))
        horses: Set[int] = set(payload.get("horses", set()))

        summary = _summarise_group_performance(truths, predictions, scores)
        sample_count = len(absolute_errors)

        summary.update(
            {
                "label": payload.get("label", segment),
                "share": (sample_count / total_samples) if total_samples else None,
                "courses": len(courses),
                "course_share": (len(courses) / total_courses) if total_courses else None,
                "horses": len(horses),
                "samples": sample_count,
                "average_absolute_error": _safe_average(absolute_errors),
                "median_absolute_error": float(median(absolute_errors)) if absolute_errors else None,
                "max_absolute_error": max(absolute_errors) if absolute_errors else None,
                "average_signed_error": _safe_average(signed_errors),
                "median_signed_error": float(median(signed_errors)) if signed_errors else None,
                "average_predicted_rank": _safe_average(predicted_ranks),
                "median_predicted_rank": float(median(predicted_ranks)) if predicted_ranks else None,
                "average_final_position": _safe_average(final_positions),
                "median_final_position": float(median(final_positions)) if final_positions else None,
            }
        )

        if final_positions:
            winners = sum(1 for value in final_positions if value == 1)
            podiums = sum(1 for value in final_positions if value <= 3)
            summary.update(
                {
                    "winner_rate": winners / len(final_positions),
                    "top3_rate": podiums / len(final_positions),
                }
            )
        else:
            summary.update({"winner_rate": None, "top3_rate": None})

        distribution[segment] = summary

    return distribution


def _categorise_experience_level(
    career_starts: Optional[object],
    *,
    prefix: str,
    display_name: str,
) -> Tuple[str, str, Optional[int]]:
    """Catégorise le volume de courses disputées pour un type d'acteur donné."""

    if career_starts is None:
        return f"{prefix}_experience_unknown", f"{display_name} - expérience inconnue", None

    try:
        value = int(career_starts)
    except (TypeError, ValueError):  # pragma: no cover - robustesse vis-à-vis de valeurs corrompues
        return f"{prefix}_experience_unknown", f"{display_name} - expérience inconnue", None

    value = max(0, value)

    if value <= 150:
        return (
            f"{prefix}_experience_rookie",
            f"{display_name} débutant (≤ 150 courses)",
            value,
        )

    if value <= 400:
        return (
            f"{prefix}_experience_progressing",
            f"{display_name} en progression (151-400 courses)",
            value,
        )

    if value <= 800:
        return (
            f"{prefix}_experience_confirmed",
            f"{display_name} confirmé (401-800 courses)",
            value,
        )

    if value <= 1200:
        return (
            f"{prefix}_experience_expert",
            f"{display_name} expert (801-1 200 courses)",
            value,
        )

    return (
        f"{prefix}_experience_veteran",
        f"{display_name} vétéran (> 1 200 courses)",
        value,
    )


def _categorise_jockey_experience(
    career_starts: Optional[object],
) -> Tuple[str, str, Optional[int]]:
    """Découpe l'expérience d'un jockey en bandes exploitables pour le monitoring."""

    return _categorise_experience_level(
        career_starts,
        prefix="jockey",
        display_name="Jockey",
    )


def _categorise_trainer_experience(
    career_starts: Optional[object],
) -> Tuple[str, str, Optional[int]]:
    """Découpe l'expérience d'un entraîneur en bandes exploitables pour le monitoring."""

    return _categorise_experience_level(
        career_starts,
        prefix="trainer",
        display_name="Entraîneur",
    )


def _summarise_experience_performance(
    breakdown: Dict[str, Dict[str, object]]
) -> Dict[str, Dict[str, Optional[float]]]:
    """Synthétise la performance par niveau d'expérience (jockeys/entraîneurs)."""

    if not breakdown:
        return {}

    total_samples = sum(len(payload.get("truths", [])) for payload in breakdown.values())
    experience_metrics: Dict[str, Dict[str, Optional[float]]] = {}

    for segment in sorted(breakdown.keys()):
        payload = breakdown[segment]
        truths = list(payload.get("truths", []))
        predicted = list(payload.get("predictions", []))
        scores = list(payload.get("scores", []))
        courses: Set[int] = set(payload.get("courses", set()))
        actors: Set[int] = set(payload.get("actors", set()))
        starts = [
            int(value)
            for value in payload.get("career_starts", [])
            if value is not None
        ]

        summary = _summarise_group_performance(truths, predicted, scores)
        summary.update(
            {
                "label": payload.get("label", segment),
                "share": (len(truths) / total_samples) if total_samples else None,
                "courses": len(courses),
                "actors": len(actors),
                "observed_positive_rate": sum(truths) / len(truths) if truths else None,
                "average_career_starts": _safe_average(starts),
                "min_career_starts": min(starts) if starts else None,
                "max_career_starts": max(starts) if starts else None,
            }
        )

        experience_metrics[segment] = summary

    return experience_metrics


def _summarise_group_performance(
    truths: List[int],
    predicted: List[int],
    scores: List[float],
) -> Dict[str, Optional[float]]:
    """Assemble un petit tableau de bord de métriques pour un sous-ensemble donné."""

    summary: Dict[str, Optional[float]] = {
        "samples": len(truths),
        "positive_rate": sum(predicted) / len(predicted) if predicted else None,
        "average_probability": _safe_average(scores),
    }

    if not truths or not predicted:
        summary.update({
            "accuracy": None,
            "precision": None,
            "recall": None,
            "f1": None,
        })
        return summary

    if accuracy_score:
        summary.update(
            {
                "accuracy": accuracy_score(truths, predicted),
                "precision": precision_score(truths, predicted, zero_division=0),
                "recall": recall_score(truths, predicted, zero_division=0),
                "f1": f1_score(truths, predicted, zero_division=0),
            }
        )
    else:  # pragma: no cover - dépend de l'environnement
        summary.update({
            "accuracy": None,
            "precision": None,
            "recall": None,
            "f1": None,
        })

    return summary


def _describe_prediction_confidence_level(level: str) -> str:
    """Retourne un libellé lisible pour un niveau de confiance brut."""

    mapping = {
        "high": "Confiance élevée",
        "medium": "Confiance moyenne",
        "low": "Confiance faible",
        "unknown": "Confiance inconnue",
    }
    return mapping.get(level, f"Confiance {level}")


def _summarise_prediction_confidence_performance(
    breakdown: Dict[str, Dict[str, object]],
    total_samples: int,
) -> Dict[str, Dict[str, Optional[float]]]:
    """Dresse un panorama complet des performances par niveau de confiance."""

    if not breakdown:
        return {}

    confidence_metrics: Dict[str, Dict[str, Optional[float]]] = {}

    for level in sorted(breakdown.keys()):
        payload = breakdown[level]
        truths = list(payload.get("truths", []))
        predicted = list(payload.get("predictions", []))
        scores = list(payload.get("scores", []))
        courses: Set[int] = set(payload.get("courses", set()))
        pronostics: Set[int] = set(payload.get("pronostics", set()))

        summary = _summarise_group_performance(truths, predicted, scores)
        sample_count = len(truths)
        summary.update(
            {
                "label": payload.get("label")
                or _describe_prediction_confidence_level(level),
                "share": (sample_count / total_samples) if total_samples else None,
                "observed_positive_rate": (
                    sum(truths) / sample_count if sample_count else None
                ),
                "courses": len(courses),
                "pronostics": len(pronostics),
            }
        )

        confidence_metrics[level] = summary

    return confidence_metrics


def _summarise_daily_performance(
    daily_breakdown: Dict[str, Dict[str, object]]
) -> List[Dict[str, Optional[float]]]:
    """Agrège les performances jour par jour pour suivre les dérives temporelles."""

    if not daily_breakdown:
        return []

    timeline: List[Dict[str, Optional[float]]] = []

    for day in sorted(daily_breakdown.keys()):
        payload = daily_breakdown[day]
        truths = list(payload.get("truths", []))
        predicted = list(payload.get("predictions", []))
        scores = list(payload.get("scores", []))
        courses: Set[int] = set(payload.get("courses", set()))
        value_bet_courses: Set[int] = set(payload.get("value_bet_courses", set()))

        sample_count = len(truths)
        positive_rate = (
            sum(predicted) / sample_count if sample_count else None
        )
        observed_positive_rate = (
            sum(truths) / sample_count if sample_count else None
        )

        accuracy = precision = recall = f1 = None
        if accuracy_score and sample_count:
            accuracy = accuracy_score(truths, predicted)
            precision = precision_score(truths, predicted, zero_division=0)
            recall = recall_score(truths, predicted, zero_division=0)
            f1 = f1_score(truths, predicted, zero_division=0)

        timeline.append(
            {
                "day": day,
                "samples": sample_count,
                "courses": len(courses),
                "value_bet_courses": len(value_bet_courses),
                "accuracy": accuracy,
                "precision": precision,
                "recall": recall,
                "f1": f1,
                "positive_rate": positive_rate,
                "observed_positive_rate": observed_positive_rate,
                "average_probability": _safe_average(scores),
            }
        )

    return timeline


def _summarise_segment_performance(
    breakdown: Dict[str, Dict[str, object]]
) -> Dict[str, Dict[str, Optional[float]]]:
    """Construit un panorama de métriques par segment métier (discipline, surface, etc.)."""

    if not breakdown:
        return {}

    segment_metrics: Dict[str, Dict[str, Optional[float]]] = {}

    for segment in sorted(breakdown.keys()):
        payload = breakdown[segment]
        truths = list(payload.get("truths", []))
        predicted = list(payload.get("predictions", []))
        scores = list(payload.get("scores", []))
        courses: Set[int] = set(payload.get("courses", set()))

        summary = _summarise_group_performance(truths, predicted, scores)
        summary["observed_positive_rate"] = (
            sum(truths) / len(truths) if truths else None
        )
        summary["courses"] = len(courses)

        segment_metrics[segment] = summary

    return segment_metrics


def _summarise_discipline_surface_performance(
    breakdown: Dict[str, Dict[str, object]]
) -> Dict[str, Dict[str, Optional[float]]]:
    """Analyse les combinaisons discipline/surface pour détecter les biais croisés."""

    if not breakdown:
        return {}

    combined_metrics: Dict[str, Dict[str, Optional[float]]] = {}

    for identifier in sorted(breakdown.keys()):
        payload = breakdown[identifier]
        truths = list(payload.get("truths", []))
        predicted = list(payload.get("predictions", []))
        scores = list(payload.get("scores", []))
        courses: Set[int] = set(payload.get("courses", set()))
        reunions: Set[int] = set(payload.get("reunions", set()))
        distances = [
            float(value)
            for value in payload.get("distances", [])
            if value is not None
        ]

        summary = _summarise_group_performance(truths, predicted, scores)
        summary.update(
            {
                "label": payload.get("label") or identifier,
                "discipline": payload.get("discipline"),
                "surface": payload.get("surface"),
                "courses": len(courses),
                "reunions": len(reunions),
                "average_distance": _safe_average(distances),
                "min_distance": min(distances) if distances else None,
                "max_distance": max(distances) if distances else None,
                "observed_positive_rate": (sum(truths) / len(truths)) if truths else None,
            }
        )

        combined_metrics[identifier] = summary

    return combined_metrics


def _summarise_model_version_performance(
    breakdown: Dict[str, Dict[str, object]],
    total_samples: int,
) -> Dict[str, Dict[str, Optional[float]]]:
    """Dresse un état des lieux détaillé des performances par version de modèle."""

    if not breakdown:
        return {}

    version_metrics: Dict[str, Dict[str, Optional[float]]] = {}

    for version in sorted(breakdown.keys()):
        payload = breakdown[version]
        truths = list(payload.get("truths", []))
        predicted = list(payload.get("predictions", []))
        scores = list(payload.get("scores", []))
        courses: Set[int] = set(payload.get("courses", set()))
        confidence_levels: Counter[str] = Counter(payload.get("confidence_levels", {}))

        summary = _summarise_group_performance(truths, predicted, scores)
        summary["observed_positive_rate"] = (
            sum(truths) / len(truths) if truths else None
        )
        summary["courses"] = len(courses)
        summary["share"] = (len(truths) / total_samples) if total_samples else None
        summary["confidence_distribution"] = dict(confidence_levels)

        version_metrics[version] = summary

    return version_metrics


def _summarise_actor_performance(
    breakdown: Dict[str, Dict[str, Any]],
    *,
    top_n: int = 5,
    min_samples: int = 3,
) -> List[Dict[str, Any]]:
    """Construit un classement pour les jockeys/entraîneurs suivis."""

    if not breakdown:
        return []

    total_samples = sum(len(payload.get("truths", [])) for payload in breakdown.values())
    leaderboard: List[Dict[str, Any]] = []

    for identifier, payload in breakdown.items():
        truths = list(payload.get("truths", []))
        predicted = list(payload.get("predictions", []))
        scores = list(payload.get("scores", []))
        label = payload.get("label") or identifier
        courses: Set[int] = set(payload.get("courses", set()))
        horses: Set[int] = set(payload.get("horses", set()))

        summary = _summarise_group_performance(truths, predicted, scores)
        summary.update(
            {
                "identifier": identifier,
                "label": label,
                "samples": len(truths),
                "courses": len(courses),
                "horses": len(horses),
                "observed_positive_rate": (sum(truths) / len(truths)) if truths else None,
                "share": (len(truths) / total_samples) if total_samples else None,
            }
        )

        leaderboard.append(summary)

    leaderboard.sort(
        key=lambda item: (
            -item["samples"],
            -((item.get("f1") or 0.0)),
            -((item.get("precision") or 0.0)),
            item.get("label"),
        )
    )

    threshold = min_samples if total_samples >= min_samples else 1
    filtered = [item for item in leaderboard if item["samples"] >= threshold]

    return filtered[:top_n] if filtered else leaderboard[:top_n]


def _summarise_jockey_trainer_performance(
    breakdown: Dict[str, Dict[str, Any]],
    *,
    top_n: int = 8,
    min_samples: int = 2,
) -> List[Dict[str, Any]]:
    """Analyse les binômes jockey/entraîneur pour détecter les synergies fortes."""

    if not breakdown:
        return []

    total_samples = sum(len(payload.get("truths", [])) for payload in breakdown.values())
    leaderboard: List[Dict[str, Any]] = []

    for identifier, payload in breakdown.items():
        truths = list(payload.get("truths", []))
        predicted = list(payload.get("predictions", []))
        scores = list(payload.get("scores", []))
        label = payload.get("label") or identifier
        courses: Set[int] = set(payload.get("courses", set()))
        horses: Set[int] = set(payload.get("horses", set()))
        jockeys: Set[int] = set(payload.get("jockeys", set()))
        trainers: Set[int] = set(payload.get("trainers", set()))

        summary = _summarise_group_performance(truths, predicted, scores)
        summary.update(
            {
                "identifier": identifier,
                "label": label,
                "jockey_label": payload.get("jockey_label"),
                "trainer_label": payload.get("trainer_label"),
                "samples": len(truths),
                "courses": len(courses),
                "horses": len(horses),
                "jockeys": len(jockeys),
                "trainers": len(trainers),
                "observed_positive_rate": (sum(truths) / len(truths)) if truths else None,
                "share": (len(truths) / total_samples) if total_samples else None,
            }
        )

        leaderboard.append(summary)

    leaderboard.sort(
        key=lambda item: (
            -item["samples"],
            -((item.get("f1") or 0.0)),
            -((item.get("precision") or 0.0)),
            item.get("label"),
        )
    )

    threshold = min_samples if total_samples >= min_samples else 1
    filtered = [item for item in leaderboard if item["samples"] >= threshold]

    return filtered[:top_n] if filtered else leaderboard[:top_n]


def _summarise_owner_trainer_performance(
    breakdown: Dict[str, Dict[str, Any]],
    *,
    top_n: int = 8,
    min_samples: int = 2,
) -> List[Dict[str, Any]]:
    """Identifie les tandems propriétaire/entraîneur les plus performants."""

    if not breakdown:
        return []

    total_samples = sum(len(payload.get("truths", [])) for payload in breakdown.values())
    leaderboard: List[Dict[str, Any]] = []

    for identifier, payload in breakdown.items():
        truths = list(payload.get("truths", []))
        predicted = list(payload.get("predictions", []))
        scores = list(payload.get("scores", []))
        label = payload.get("label") or identifier
        courses: Set[int] = set(payload.get("courses", set()))
        horses: Set[int] = set(payload.get("horses", set()))
        owners: Set[str] = set(payload.get("owners", set()))
        trainers: Set[int] = set(payload.get("trainers", set()))

        summary = _summarise_group_performance(truths, predicted, scores)
        summary.update(
            {
                "identifier": identifier,
                "label": label,
                "owner_label": payload.get("owner_label"),
                "trainer_label": payload.get("trainer_label"),
                "samples": len(truths),
                "courses": len(courses),
                "horses": len(horses),
                "owners": len(owners),
                "trainers": len(trainers),
                "observed_positive_rate": (sum(truths) / len(truths)) if truths else None,
                "share": (len(truths) / total_samples) if total_samples else None,
            }
        )

        leaderboard.append(summary)

    leaderboard.sort(
        key=lambda item: (
            -item["samples"],
            -((item.get("f1") or 0.0)),
            -((item.get("precision") or 0.0)),
            item.get("label"),
        )
    )

    threshold = min_samples if total_samples >= min_samples else 1
    filtered = [item for item in leaderboard if item["samples"] >= threshold]

    return filtered[:top_n] if filtered else leaderboard[:top_n]


def _summarise_owner_jockey_performance(
    breakdown: Dict[str, Dict[str, Any]],
    *,
    top_n: int = 8,
    min_samples: int = 2,
) -> List[Dict[str, Any]]:
    """Classe les binômes propriétaire/jockey qui convertissent le plus souvent."""

    if not breakdown:
        return []

    total_samples = sum(len(payload.get("truths", [])) for payload in breakdown.values())
    leaderboard: List[Dict[str, Any]] = []

    for identifier, payload in breakdown.items():
        truths = list(payload.get("truths", []))
        predicted = list(payload.get("predictions", []))
        scores = list(payload.get("scores", []))
        label = payload.get("label") or identifier
        courses: Set[int] = set(payload.get("courses", set()))
        horses: Set[int] = set(payload.get("horses", set()))
        owners: Set[str] = set(payload.get("owners", set()))
        jockeys: Set[int] = set(payload.get("jockeys", set()))

        summary = _summarise_group_performance(truths, predicted, scores)
        summary.update(
            {
                "identifier": identifier,
                "label": label,
                "owner_label": payload.get("owner_label"),
                "jockey_label": payload.get("jockey_label"),
                "samples": len(truths),
                "courses": len(courses),
                "horses": len(horses),
                "owners": len(owners),
                "jockeys": len(jockeys),
                "observed_positive_rate": (sum(truths) / len(truths)) if truths else None,
                "share": (len(truths) / total_samples) if total_samples else None,
            }
        )

        leaderboard.append(summary)

    leaderboard.sort(
        key=lambda item: (
            -item["samples"],
            -((item.get("f1") or 0.0)),
            -((item.get("precision") or 0.0)),
            item.get("label"),
        )
    )

    threshold = min_samples if total_samples >= min_samples else 1
    filtered = [item for item in leaderboard if item["samples"] >= threshold]

    return filtered[:top_n] if filtered else leaderboard[:top_n]


def _summarise_hippodrome_performance(
    breakdown: Dict[str, Dict[str, object]]
) -> List[Dict[str, Any]]:
    """Mesure la fiabilité du modèle hippodrome par hippodrome."""

    if not breakdown:
        return []

    leaderboard: List[Dict[str, Any]] = []

    for identifier, payload in breakdown.items():
        truths = list(payload.get("truths", []))
        predicted = list(payload.get("predictions", []))
        scores = list(payload.get("scores", []))
        courses: Set[int] = set(payload.get("courses", set()))
        reunions: Set[int] = set(payload.get("reunions", set()))
        horses: Set[int] = set(payload.get("horses", set()))
        label = payload.get("label") or identifier

        summary = _summarise_group_performance(truths, predicted, scores)
        summary.update(
            {
                "identifier": identifier,
                "label": label,
                "samples": len(truths),
                "courses": len(courses),
                "reunions": len(reunions),
                "horses": len(horses),
                "observed_positive_rate": (sum(truths) / len(truths)) if truths else None,
            }
        )

        leaderboard.append(summary)

    leaderboard.sort(
        key=lambda item: (
            -item["samples"],
            -((item.get("f1") or 0.0)),
            -((item.get("precision") or 0.0)),
            item.get("label"),
        )
    )

    return leaderboard


def _normalise_city_label(city: Optional[object]) -> Tuple[str, str]:
    """Normalise une ville d'hippodrome pour stabiliser les tableaux de bord."""

    if city is None:
        return "unknown", "Ville inconnue"

    raw_value = str(city).strip()

    if not raw_value:
        return "unknown", "Ville inconnue"

    # On génère un slug simple afin de garantir des clés déterministes.
    slug = "".join(char if char.isalnum() else "_" for char in raw_value)
    slug = slug.strip("_").lower() or "unknown"

    # Pour l'affichage on capitalise chaque mot afin de conserver les accents.
    label = " ".join(word.capitalize() for word in raw_value.split()) or raw_value

    return slug, label


def _normalise_country_label(country: Optional[object]) -> Tuple[str, str]:
    """Normalise un champ ``country`` pour garantir des regroupements cohérents."""

    if country is None:
        return "unknown", "Pays inconnu"

    raw_value = str(country).strip()

    if not raw_value:
        return "unknown", "Pays inconnu"

    iso_mapping = {
        "FR": "France",
        "FRA": "France",
        "BE": "Belgique",
        "BEL": "Belgique",
        "CH": "Suisse",
        "CHE": "Suisse",
        "GB": "Royaume-Uni",
        "UK": "Royaume-Uni",
        "GBR": "Royaume-Uni",
        "IE": "Irlande",
        "IRL": "Irlande",
        "ES": "Espagne",
        "ESP": "Espagne",
        "IT": "Italie",
        "ITA": "Italie",
    }

    upper_value = raw_value.upper()
    label = iso_mapping.get(upper_value, raw_value)

    slug_source = upper_value if len(upper_value) <= 3 else raw_value.lower()
    slug = "".join(char if char.isalnum() else "_" for char in slug_source).strip("_")

    if not slug:
        slug = "unknown"

    return slug.lower(), label


def _summarise_country_performance(
    breakdown: Dict[str, Dict[str, object]]
) -> Dict[str, Dict[str, Optional[float]]]:
    """Assemble un tableau de bord des performances agrégées par pays."""

    if not breakdown:
        return {}

    total_samples = sum(len(payload.get("truths", [])) for payload in breakdown.values())
    country_metrics: Dict[str, Dict[str, Optional[float]]] = {}

    for segment in sorted(breakdown.keys()):
        payload = breakdown[segment]
        truths = list(payload.get("truths", []))
        predicted = list(payload.get("predictions", []))
        scores = list(payload.get("scores", []))
        courses: Set[int] = set(payload.get("courses", set()))
        reunions: Set[int] = set(payload.get("reunions", set()))
        hippodromes: Set[int] = set(payload.get("hippodromes", set()))
        cities: Set[str] = set(payload.get("cities", set()))

        summary = _summarise_group_performance(truths, predicted, scores)
        summary["label"] = payload.get("label", segment)
        summary["share"] = (
            summary["samples"] / total_samples if total_samples else None
        )
        summary["courses"] = len(courses)
        summary["reunions"] = len(reunions)
        summary["hippodromes"] = len(hippodromes)
        if cities:
            summary["cities"] = sorted(cities)
        summary["observed_positive_rate"] = (
            sum(truths) / len(truths) if truths else None
        )

        country_metrics[segment] = summary

    return country_metrics


def _summarise_city_performance(
    breakdown: Dict[str, Dict[str, object]]
) -> Dict[str, Dict[str, Optional[float]]]:
    """Construit une synthèse des performances du modèle par ville."""

    if not breakdown:
        return {}

    total_samples = sum(len(payload.get("truths", [])) for payload in breakdown.values())
    city_metrics: Dict[str, Dict[str, Optional[float]]] = {}

    for segment in sorted(breakdown.keys()):
        payload = breakdown[segment]
        truths = list(payload.get("truths", []))
        predicted = list(payload.get("predictions", []))
        scores = list(payload.get("scores", []))
        courses: Set[int] = set(payload.get("courses", set()))
        reunions: Set[int] = set(payload.get("reunions", set()))
        hippodromes: Set[int] = set(payload.get("hippodromes", set()))
        countries: Set[str] = set(payload.get("countries", set()))

        summary = _summarise_group_performance(truths, predicted, scores)
        summary["label"] = payload.get("label", segment)
        summary["share"] = (len(truths) / total_samples) if total_samples else None
        summary["courses"] = len(courses)
        summary["reunions"] = len(reunions)
        summary["hippodromes"] = len(hippodromes)
        summary["observed_positive_rate"] = (
            sum(truths) / len(truths) if truths else None
        )
        if countries:
            summary["countries"] = sorted(countries)

        city_metrics[segment] = summary

    return city_metrics


def _normalise_api_source_label(source: Optional[object]) -> Tuple[str, str]:
    """Nettoie la source API d'une réunion pour stabiliser les regroupements."""

    if source is None:
        return "unknown", "Source API inconnue"

    raw_value = str(source).strip()
    if not raw_value:
        return "unknown", "Source API inconnue"

    slug = "".join(char if char.isalnum() else "_" for char in raw_value).strip("_")
    slug = slug.lower() or "unknown"

    return slug, raw_value


def _summarise_api_source_performance(
    breakdown: Dict[str, Dict[str, object]]
) -> Dict[str, Dict[str, Optional[float]]]:
    """Assemble les performances agrégées par source d'alimentation API."""

    if not breakdown:
        return {}

    total_samples = sum(len(payload.get("truths", [])) for payload in breakdown.values())
    api_metrics: Dict[str, Dict[str, Optional[float]]] = {}

    for segment in sorted(breakdown.keys()):
        payload = breakdown[segment]
        truths = [int(value) for value in payload.get("truths", [])]
        predicted = [int(value) for value in payload.get("predictions", [])]
        scores = [float(score) for score in payload.get("scores", [])]
        courses: Set[int] = set(payload.get("courses", set()))
        reunions: Set[int] = set(payload.get("reunions", set()))
        hippodromes: Set[int] = set(payload.get("hippodromes", set()))
        pronostics: Set[int] = set(payload.get("pronostics", set()))
        model_versions: Set[str] = set(payload.get("model_versions", set()))

        summary = _summarise_group_performance(truths, predicted, scores)
        summary["label"] = payload.get("label", segment)
        summary["share"] = (len(truths) / total_samples) if total_samples else None
        summary["courses"] = len(courses)
        summary["reunions"] = len(reunions)
        if hippodromes:
            summary["hippodromes"] = len(hippodromes)
        if pronostics:
            summary["pronostics"] = len(pronostics)
        if model_versions:
            summary["model_versions"] = sorted(model_versions)
        summary["observed_positive_rate"] = (
            sum(truths) / len(truths) if truths else None
        )

        api_metrics[segment] = summary

    return api_metrics


def _normalise_owner_label(owner: Optional[object]) -> Tuple[str, str]:
    """Normalise un propriétaire pour stabiliser les ventilations dédiées."""

    if owner is None:
        return "unknown", "Propriétaire inconnu"

    raw_value = str(owner).strip()

    if not raw_value:
        return "unknown", "Propriétaire inconnu"

    slug = "".join(char if char.isalnum() else "_" for char in raw_value)
    slug = slug.strip("_").lower() or "unknown"

    return slug, raw_value


def _summarise_owner_performance(
    breakdown: Dict[str, Dict[str, object]]
) -> Dict[str, Dict[str, Optional[float]]]:
    """Assemble un tableau de bord des performances agrégées par propriétaire."""

    if not breakdown:
        return {}

    total_samples = sum(len(payload.get("truths", [])) for payload in breakdown.values())
    owner_metrics: Dict[str, Dict[str, Optional[float]]] = {}

    for segment in sorted(breakdown.keys()):
        payload = breakdown[segment]
        truths = list(payload.get("truths", []))
        predicted = list(payload.get("predictions", []))
        scores = list(payload.get("scores", []))
        courses: Set[int] = set(payload.get("courses", set()))
        horses: Set[int] = set(payload.get("horses", set()))
        trainers: Set[int] = set(payload.get("trainers", set()))
        jockeys: Set[int] = set(payload.get("jockeys", set()))
        hippodromes: Set[int] = set(payload.get("hippodromes", set()))

        summary = _summarise_group_performance(truths, predicted, scores)
        summary["label"] = payload.get("label", segment)
        summary["share"] = (len(truths) / total_samples) if total_samples else None
        summary["courses"] = len(courses)
        summary["horses"] = len(horses)
        if trainers:
            summary["trainers"] = len(trainers)
        if jockeys:
            summary["jockeys"] = len(jockeys)
        if hippodromes:
            summary["hippodromes"] = len(hippodromes)
        summary["observed_positive_rate"] = (
            sum(truths) / len(truths) if truths else None
        )

        owner_metrics[segment] = summary

    return owner_metrics


def _categorise_predicted_position(
    predicted_position: Optional[object],
) -> Tuple[str, str, Optional[int]]:
    """Normalise la position de classement annoncée par le modèle.

    Le modèle peut renseigner ``predicted_position`` pour indiquer le rang
    théorique du partant dans le classement final. Cette fonction convertit la
    valeur brute en (clé technique, libellé lisible, rang entier) afin de
    simplifier l'agrégation statistique et la réutilisation dans les tableaux
    de bord.
    """

    if predicted_position is None:
        return "predicted_unknown", "Position prédite inconnue", None

    try:
        value = int(predicted_position)
    except (TypeError, ValueError):  # pragma: no cover - tolérance entrées libres
        return "predicted_unknown", "Position prédite inconnue", None

    if value <= 0:
        return "predicted_unknown", "Position prédite inconnue", None

    if value == 1:
        return "predicted_1", "Modèle : vainqueur annoncé", value

    if value == 2:
        return "predicted_2", "Modèle : podium assuré (rang 2)", value

    if value == 3:
        return "predicted_3", "Modèle : podium élargi (rang 3)", value

    if value <= 5:
        return "predicted_4_5", "Modèle : outsiders proches (rangs 4-5)", value

    return "predicted_6_plus", "Modèle : sélection élargie (rang 6+)", value


def _summarise_predicted_position_performance(
    breakdown: Dict[str, Dict[str, object]]
) -> Dict[str, Dict[str, Optional[float]]]:
    """Dresse un tableau de bord par position prédite par le modèle.

    On y retrouve les métriques de classification classiques mais également
    l'écart moyen/median entre le rang annoncé et l'arrivée officielle afin de
    détecter les segments où le modèle surestime ou sous-estime systématiquement
    ses sélections.
    """

    if not breakdown:
        return {}

    total_samples = sum(len(payload.get("truths", [])) for payload in breakdown.values())
    position_metrics: Dict[str, Dict[str, Optional[float]]] = {}

    for segment in sorted(breakdown.keys()):
        payload = breakdown[segment]
        truths = [int(value) for value in payload.get("truths", [])]
        predicted = [int(value) for value in payload.get("predictions", [])]
        scores = [float(score) for score in payload.get("scores", [])]
        final_positions = [int(pos) for pos in payload.get("final_positions", [])]
        predicted_positions = [int(pos) for pos in payload.get("predicted_positions", [])]
        rank_errors = [float(err) for err in payload.get("rank_errors", [])]
        courses: Set[int] = set(payload.get("courses", set()))
        horses: Set[int] = set(payload.get("horses", set()))
        pronostics: Set[int] = set(payload.get("pronostics", set()))

        summary = _summarise_group_performance(truths, predicted, scores)
        summary["label"] = payload.get("label", segment)
        summary["share"] = (len(truths) / total_samples) if total_samples else None
        summary["courses"] = len(courses)
        if horses:
            summary["horses"] = len(horses)
        if pronostics:
            summary["pronostics"] = len(pronostics)
        summary["observed_positive_rate"] = sum(truths) / len(truths) if truths else None

        summary["average_predicted_position"] = _safe_average(predicted_positions)
        summary["average_final_position"] = _safe_average(final_positions)

        if predicted_positions:
            summary["median_predicted_position"] = median(predicted_positions)
        else:
            summary["median_predicted_position"] = None

        if final_positions:
            summary["median_final_position"] = median(final_positions)
            summary["best_final_position"] = min(final_positions)
            summary["worst_final_position"] = max(final_positions)
        else:
            summary["median_final_position"] = None
            summary["best_final_position"] = None
            summary["worst_final_position"] = None

        if rank_errors:
            absolute_errors = [abs(value) for value in rank_errors]
            summary["average_rank_error"] = _safe_average(absolute_errors)
            summary["median_rank_error"] = median(absolute_errors)
            summary["signed_bias"] = _safe_average(rank_errors)
        else:
            summary["average_rank_error"] = None
            summary["median_rank_error"] = None
            summary["signed_bias"] = None

        position_metrics[segment] = summary

    return position_metrics


def _categorise_prediction_rank(rank: Optional[int]) -> Tuple[str, str]:
    """Convertit un rang prédit en couple (clé technique, libellé lisible)."""

    if rank is None or rank <= 0:
        return "unknown", "Rang inconnu"
    if rank == 1:
        return "rank_1", "Sélection prioritaire (rang 1)"
    if rank == 2:
        return "rank_2", "Deuxième choix (rang 2)"
    if rank == 3:
        return "rank_3", "Troisième choix (rang 3)"
    if rank <= 5:
        return "rank_4_5", "Sélections intermédiaires (rangs 4-5)"
    return "rank_6_plus", "Sélections élargies (rang 6 et +)"


def _summarise_prediction_rank_performance(
    breakdown: Dict[str, Dict[str, object]]
) -> Dict[str, Dict[str, Optional[float]]]:
    """Synthétise les performances selon la hiérarchie des partants sélectionnés par le modèle."""

    if not breakdown:
        return {}

    total_samples = sum(len(payload.get("truths", [])) for payload in breakdown.values())
    rank_metrics: Dict[str, Dict[str, Optional[float]]] = {}

    for segment in sorted(breakdown.keys()):
        payload = breakdown[segment]
        truths = [int(value) for value in payload.get("truths", [])]
        predicted = [int(value) for value in payload.get("predictions", [])]
        scores = [float(score) for score in payload.get("scores", [])]
        final_positions = [int(pos) for pos in payload.get("final_positions", [])]
        ranks = [int(value) for value in payload.get("ranks", [])]
        courses: Set[int] = set(payload.get("courses", set()))
        horses: Set[int] = set(payload.get("horses", set()))

        summary = _summarise_group_performance(truths, predicted, scores)
        summary["label"] = payload.get("label", segment)
        summary["share"] = (len(truths) / total_samples) if total_samples else None
        summary["courses"] = len(courses)
        if horses:
            summary["horses"] = len(horses)
        summary["observed_positive_rate"] = (
            sum(truths) / len(truths) if truths else None
        )
        summary["average_rank"] = _safe_average(ranks)

        if final_positions:
            summary["average_final_position"] = _safe_average(final_positions)
            summary["best_final_position"] = min(final_positions)
            summary["worst_final_position"] = max(final_positions)
        else:
            summary["average_final_position"] = None
            summary["best_final_position"] = None
            summary["worst_final_position"] = None

        rank_metrics[segment] = summary

    return rank_metrics


def _categorise_final_position(final_position: Optional[object]) -> Tuple[str, str]:
    """Range la position d'arrivée observée dans des segments lisibles."""

    if final_position is None:
        return "unknown", "Position inconnue"

    try:
        position_value = int(final_position)
    except (TypeError, ValueError):  # pragma: no cover - tolérance pour formats inattendus
        return "unknown", "Position inconnue"

    if position_value <= 0:
        return "unknown", "Position inconnue"

    if position_value == 1:
        return "winner", "Vainqueur"

    if position_value == 2:
        return "runner_up", "Deuxième place"

    if position_value == 3:
        return "third_place", "Troisième place"

    if position_value <= 6:
        return "top6", "Places 4 à 6"

    if position_value <= 10:
        return "top10", "Places 7 à 10"

    return "beyond_top10", "Au-delà de la 10e place"


def _summarise_final_position_performance(
    breakdown: Dict[str, Dict[str, object]]
) -> Dict[str, Dict[str, Optional[float]]]:
    """Synthétise les performances réelles selon la position d'arrivée enregistrée."""

    if not breakdown:
        return {}

    total_samples = sum(len(payload.get("truths", [])) for payload in breakdown.values())
    position_metrics: Dict[str, Dict[str, Optional[float]]] = {}

    for segment in sorted(breakdown.keys()):
        payload = breakdown[segment]
        truths = [int(value) for value in payload.get("truths", [])]
        predicted = [int(value) for value in payload.get("predictions", [])]
        scores = [float(score) for score in payload.get("scores", [])]
        raw_positions = [
            int(position)
            for position in payload.get("positions", [])
            if position is not None
        ]
        position_values = [float(value) for value in raw_positions]
        courses: Set[int] = set(payload.get("courses", set()))
        horses: Set[int] = set(payload.get("horses", set()))

        summary = _summarise_group_performance(truths, predicted, scores)
        sample_count = len(truths)
        summary["label"] = payload.get("label", segment)
        summary["share"] = (sample_count / total_samples) if total_samples else None
        summary["courses"] = len(courses)
        if horses:
            summary["horses"] = len(horses)
        summary["observed_positive_rate"] = (
            sum(truths) / sample_count if sample_count else None
        )
        summary["average_final_position"] = (
            _safe_average(position_values) if position_values else None
        )
        summary["best_final_position"] = min(raw_positions) if raw_positions else None
        summary["worst_final_position"] = max(raw_positions) if raw_positions else None
        summary["top3_rate"] = (
            sum(1 for value in raw_positions if value <= 3) / len(raw_positions)
            if raw_positions
            else None
        )

        position_metrics[segment] = summary

    return position_metrics


def _categorise_publication_lead_time(
    generated_at: Optional[datetime],
    race_date: Optional[date],
    scheduled_time: Optional[time],
) -> Tuple[str, str, Optional[float]]:
    """Détermine la fenêtre de publication en heures avant le départ officiel."""

    if not generated_at or not race_date:
        return "unknown", "Publication à délai inconnu", None

    if not isinstance(generated_at, datetime):
        return "unknown", "Publication à délai inconnu", None

    race_time = scheduled_time or time(12, 0)
    race_datetime = datetime.combine(race_date, race_time)
    lead_delta = race_datetime - generated_at
    lead_hours = lead_delta.total_seconds() / 3600

    if lead_hours < 0:
        return "post_race", "Publication postérieure à la course", lead_hours
    if lead_hours < 2:
        return "less_2h", "Publication < 2h avant départ", lead_hours
    if lead_hours < 6:
        return "between_2h_6h", "Publication 2-6h avant départ", lead_hours
    if lead_hours < 12:
        return "between_6h_12h", "Publication 6-12h avant départ", lead_hours
    if lead_hours < 24:
        return "between_12h_24h", "Publication 12-24h avant départ", lead_hours
    if lead_hours < 48:
        return "between_24h_48h", "Publication 24-48h avant départ", lead_hours
    return "beyond_48h", "Publication ≥ 48h avant départ", lead_hours


def _summarise_lead_time_performance(
    breakdown: Dict[str, Dict[str, object]]
) -> Dict[str, Dict[str, Optional[float]]]:
    """Observe la précision du modèle en fonction du délai de publication."""

    if not breakdown:
        return {}

    total_samples = sum(len(payload.get("truths", [])) for payload in breakdown.values())
    lead_time_metrics: Dict[str, Dict[str, Optional[float]]] = {}

    for segment in sorted(breakdown.keys()):
        payload = breakdown[segment]
        truths = list(payload.get("truths", []))
        predicted = list(payload.get("predictions", []))
        scores = list(payload.get("scores", []))
        courses: Set[int] = set(payload.get("courses", set()))
        pronostics: Set[int] = set(payload.get("pronostics", set()))
        lead_times = [float(value) for value in payload.get("lead_times", [])]

        summary = _summarise_group_performance(truths, predicted, scores)
        summary["label"] = payload.get("label", segment)
        summary["share"] = (len(truths) / total_samples) if total_samples else None
        summary["courses"] = len(courses)
        summary["pronostics"] = len(pronostics)

        if lead_times:
            ordered = sorted(lead_times)
            midpoint = len(ordered) // 2
            if len(ordered) % 2 == 0:
                median_value = (ordered[midpoint - 1] + ordered[midpoint]) / 2
            else:
                median_value = ordered[midpoint]

            summary.update(
                {
                    "average_lead_hours": _safe_average(lead_times),
                    "median_lead_hours": median_value,
                    "min_lead_hours": ordered[0],
                    "max_lead_hours": ordered[-1],
                }
            )
        else:
            summary.update(
                {
                    "average_lead_hours": None,
                    "median_lead_hours": None,
                    "min_lead_hours": None,
                    "max_lead_hours": None,
                }
            )

        lead_time_metrics[segment] = summary

    return lead_time_metrics


def _normalise_nationality_label(
    nationality: Optional[object]
) -> Tuple[str, str]:
    """Standardise une nationalité pour harmoniser les tableaux de bord."""

    if nationality is None:
        return "unknown", "Nationalité inconnue"

    raw_value = str(nationality).strip()

    if not raw_value:
        return "unknown", "Nationalité inconnue"

    iso_mapping = {
        "FR": "France",
        "FRA": "France",
        "BE": "Belgique",
        "BEL": "Belgique",
        "CH": "Suisse",
        "CHE": "Suisse",
        "IT": "Italie",
        "ITA": "Italie",
        "DE": "Allemagne",
        "DEU": "Allemagne",
        "ES": "Espagne",
        "ESP": "Espagne",
        "GB": "Royaume-Uni",
        "UK": "Royaume-Uni",
        "GBR": "Royaume-Uni",
        "IE": "Irlande",
        "IRL": "Irlande",
    }

    upper_value = raw_value.upper()
    label = iso_mapping.get(upper_value)

    if label is None:
        # Pour un libellé déjà explicite ("France", "États-Unis"...), on le met
        # simplement en casse titre pour un rendu homogène.
        label = raw_value.title()

    slug_source = label if label else raw_value
    slug = "".join(char if char.isalnum() else "_" for char in slug_source.lower()).strip("_")

    if not slug:
        slug = "unknown"

    return slug, label or raw_value


def _summarise_nationality_performance(
    breakdown: Dict[str, Dict[str, object]]
) -> Dict[str, Dict[str, Optional[float]]]:
    """Agrège les performances selon la nationalité des jockeys/entraîneurs."""

    if not breakdown:
        return {}

    total_samples = sum(len(payload.get("truths", [])) for payload in breakdown.values())
    nationality_metrics: Dict[str, Dict[str, Optional[float]]] = {}

    for segment in sorted(breakdown.keys()):
        payload = breakdown[segment]
        truths = list(payload.get("truths", []))
        predicted = list(payload.get("predictions", []))
        scores = list(payload.get("scores", []))
        courses: Set[int] = set(payload.get("courses", set()))
        reunions: Set[int] = set(payload.get("reunions", set()))
        horses: Set[int] = set(payload.get("horses", set()))
        actors: Set[int] = set(payload.get("actors", set()))

        summary = _summarise_group_performance(truths, predicted, scores)
        summary["label"] = payload.get("label", segment)
        summary["share"] = (
            summary["samples"] / total_samples if total_samples else None
        )
        summary["courses"] = len(courses)
        summary["reunions"] = len(reunions)
        summary["horses"] = len(horses)
        summary["actors"] = len(actors)
        summary["observed_positive_rate"] = (
            sum(truths) / len(truths) if truths else None
        )

        nationality_metrics[segment] = summary

    return nationality_metrics


def _normalise_track_type_label(track_type: Optional[object]) -> Tuple[str, str]:
    """Normalise le type de piste pour alimenter les tableaux de bord."""

    if track_type is None:
        return "unknown", "Type de piste inconnu"

    if isinstance(track_type, TrackType):
        normalized = track_type.value
    else:
        normalized = str(track_type).strip().lower()

    mapping = {
        "plat": ("flat", "Piste plate"),
        "trot": ("trot", "Piste de trot"),
        "obstacles": ("obstacles", "Piste d'obstacles"),
        "mixte": ("mixed", "Piste mixte"),
    }

    if not normalized:
        return "unknown", "Type de piste inconnu"

    if normalized in mapping:
        return mapping[normalized]

    return normalized, normalized.capitalize()


def _summarise_track_type_performance(
    breakdown: Dict[str, Dict[str, object]]
) -> Dict[str, Dict[str, Optional[float]]]:
    """Construit une vue de performance agrégée par type de piste."""

    if not breakdown:
        return {}

    total_samples = sum(len(payload.get("truths", [])) for payload in breakdown.values())
    track_metrics: Dict[str, Dict[str, Optional[float]]] = {}

    for segment in sorted(breakdown.keys()):
        payload = breakdown[segment]
        truths = list(payload.get("truths", []))
        predicted = list(payload.get("predictions", []))
        scores = list(payload.get("scores", []))
        courses: Set[int] = set(payload.get("courses", set()))
        reunions: Set[int] = set(payload.get("reunions", set()))
        hippodromes: Set[int] = set(payload.get("hippodromes", set()))

        summary = _summarise_group_performance(truths, predicted, scores)
        summary["observed_positive_rate"] = (
            sum(truths) / len(truths) if truths else None
        )
        summary["courses"] = len(courses)
        summary["reunions"] = len(reunions)
        summary["hippodromes"] = len(hippodromes)
        summary["share"] = (len(truths) / total_samples) if total_samples else None
        summary["label"] = payload.get("label", segment)

        track_metrics[segment] = summary

    return track_metrics


def _categorise_track_length(
    track_length: Optional[object],
) -> Tuple[str, str, Optional[int]]:
    """Classe la longueur des pistes pour identifier les profils de virages."""

    if track_length is None:
        return "unknown", "Longueur de piste inconnue", None

    try:
        value = int(track_length)
    except (TypeError, ValueError):  # pragma: no cover - nettoyage défensif
        return "unknown", "Longueur de piste inconnue", None

    if value <= 1400:
        return "compact_loop", "Piste compacte (≤ 1 400 m)", value

    if value <= 1700:
        return "standard_loop", "Piste standard (1 401-1 700 m)", value

    return "extended_loop", "Piste longue (> 1 700 m)", value


def _summarise_track_length_performance(
    breakdown: Dict[str, Dict[str, object]]
) -> Dict[str, Dict[str, Optional[float]]]:
    """Assemble les métriques d'efficacité selon la longueur de la piste."""

    if not breakdown:
        return {}

    total_samples = sum(len(payload.get("truths", [])) for payload in breakdown.values())
    ordering = {
        "compact_loop": 0,
        "standard_loop": 1,
        "extended_loop": 2,
        "unknown": 3,
    }
    length_metrics: Dict[str, Dict[str, Optional[float]]] = {}

    for segment, payload in sorted(
        breakdown.items(), key=lambda item: (ordering.get(item[0], 99), item[0])
    ):
        truths = list(payload.get("truths", []))
        predicted = list(payload.get("predictions", []))
        scores = list(payload.get("scores", []))
        courses: Set[int] = set(payload.get("courses", set()))
        reunions: Set[int] = set(payload.get("reunions", set()))
        hippodromes: Set[int] = set(payload.get("hippodromes", set()))
        lengths = [
            int(value)
            for value in payload.get("track_lengths", [])
            if value is not None
        ]

        summary = _summarise_group_performance(truths, predicted, scores)
        summary["label"] = payload.get("label", segment)
        summary["courses"] = len(courses)
        summary["reunions"] = len(reunions)
        summary["hippodromes"] = len(hippodromes)
        summary["share"] = (len(truths) / total_samples) if total_samples else None
        summary["average_track_length"] = _safe_average(lengths)
        summary["min_track_length"] = min(lengths) if lengths else None
        summary["max_track_length"] = max(lengths) if lengths else None

        length_metrics[segment] = summary

    return length_metrics


def _categorise_course_distance(distance: Optional[int]) -> str:
    """Classe les distances officielles en familles d'effort comparables."""

    if not distance:
        return "unknown"

    if distance < 1600:
        return "short_distance"

    if distance <= 2400:
        return "middle_distance"

    return "long_distance"


def _categorise_day_part(scheduled_time: Optional[object]) -> str:
    """Regroupe l'horaire officiel en grandes plages (matin, après-midi, soirée)."""

    if not isinstance(scheduled_time, time):
        return "unknown"

    total_minutes = scheduled_time.hour * 60 + scheduled_time.minute

    if total_minutes < 12 * 60:
        return "morning"

    if total_minutes < 18 * 60:
        return "afternoon"

    return "evening"


def _categorise_field_size(field_size: Optional[int]) -> str:
    """Regroupe les tailles de champs en segments homogènes pour l'analyse."""

    if not field_size:
        return "unknown"

    if field_size <= 8:
        return "small_field"

    if field_size <= 12:
        return "medium_field"

    return "large_field"


def _categorise_prize_money(prize_money: Optional[object]) -> str:
    """Classe l'allocation financière afin de suivre l'impact du niveau de dotation."""

    if prize_money is None:
        return "unknown"

    try:
        value = float(prize_money)
    except (TypeError, ValueError):  # pragma: no cover - robustesse sur types inattendus
        return "unknown"

    if value < 10000:
        return "low_prize"

    if value < 30000:
        return "medium_prize"

    if value < 70000:
        return "high_prize"

    return "premium_prize"


def _categorise_prize_per_runner(
    prize_money: Optional[object],
    field_size: Optional[object],
) -> Tuple[str, str, Optional[float], Optional[int]]:
    """Calcule la dotation moyenne par partant et la segmente pour le reporting."""

    if prize_money is None or field_size in (None, 0):
        return "unknown", "Dotation/partant inconnue", None, None

    try:
        prize_value = float(prize_money)
        field_value = int(field_size)
    except (TypeError, ValueError):  # pragma: no cover - entrées incohérentes
        return "unknown", "Dotation/partant inconnue", None, None

    if field_value <= 0:
        return "unknown", "Dotation/partant inconnue", None, None

    per_runner = prize_value / float(field_value)

    if per_runner < 600:
        segment = "per_runner_low"
        label = "< 600 € par partant"
    elif per_runner < 1200:
        segment = "per_runner_mid"
        label = "600-1200 € par partant"
    elif per_runner < 2000:
        segment = "per_runner_high"
        label = "1200-2000 € par partant"
    else:
        segment = "per_runner_premium"
        label = "> 2000 € par partant"

    return segment, label, per_runner, field_value


def _categorise_handicap_value(handicap_value: Optional[object]) -> Tuple[str, str]:
    """Regroupe les valeurs de handicap pour analyser l'équité donnée à chaque partant."""

    if handicap_value is None:
        return "unknown", "Handicap inconnu"

    try:
        value = float(handicap_value)
    except (TypeError, ValueError):  # pragma: no cover - sécurise les imports de données exotiques
        return "unknown", "Handicap inconnu"

    if value <= 10:
        return "light_handicap", "Handicap léger (≤10)"

    if value <= 20:
        return "medium_handicap", "Handicap moyen (11-20)"

    if value <= 30:
        return "competitive_handicap", "Handicap relevé (21-30)"

    return "high_handicap", "Handicap très élevé (>30)"


def _categorise_carried_weight(
    carried_weight: Optional[object],
) -> Tuple[str, str, Optional[float]]:
    """Classe le poids porté afin de suivre l'impact de la charge sur la performance."""

    if carried_weight is None:
        return "unknown", "Poids inconnu", None

    try:
        value = float(carried_weight)
    except (TypeError, ValueError):  # pragma: no cover - sécurise les valeurs inattendues
        return "unknown", "Poids inconnu", None

    if value < 54.0:
        return "very_light", "Très léger (<54 kg)", value

    if value < 57.0:
        return "light", "Léger (54-57 kg)", value

    if value < 60.0:
        return "medium", "Moyen (57-60 kg)", value

    return "heavy", "Lourd (≥60 kg)", value


def _categorise_equipment_profile(
    equipment: Optional[object],
) -> Tuple[str, str, Optional[int], Optional[bool]]:
    """Normalise les informations d'équipement pour un partant donné."""

    if equipment is None:
        return "unknown", "Équipement inconnu", None, None

    items: List[str] = []

    if isinstance(equipment, dict):
        raw_items = equipment.get("items")
        if isinstance(raw_items, list):
            items = [str(item).strip() for item in raw_items if str(item).strip()]
        elif isinstance(raw_items, str):
            items = [raw_items.strip()]
    elif isinstance(equipment, list):
        items = [str(item).strip() for item in equipment if str(item).strip()]
    elif isinstance(equipment, str):  # pragma: no cover - garde-fou supplémentaire
        items = [equipment.strip()]

    normalised = [item.lower() for item in items if item]
    has_blinkers = any("oeill" in item or "œill" in item for item in normalised)

    if not items:
        return "no_equipment", "Aucun équipement déclaré", 0, False

    if has_blinkers:
        return "blinkers", "Œillères déclarées", len(items), True

    if len(items) == 1:
        return "single_gear", "Équipement isolé", 1, False

    return "multi_gear", "Équipement combiné (≥2)", len(items), False


def _summarise_weight_performance(
    breakdown: Dict[str, Dict[str, object]]
) -> Dict[str, Dict[str, Optional[float]]]:
    """Assemble une vue agrégée par classe de poids porté."""

    if not breakdown:
        return {}

    total_samples = sum(len(payload.get("truths", [])) for payload in breakdown.values())
    weight_metrics: Dict[str, Dict[str, Optional[float]]] = {}

    for segment in sorted(breakdown.keys()):
        payload = breakdown[segment]
        truths = list(payload.get("truths", []))
        predicted = list(payload.get("predictions", []))
        scores = list(payload.get("scores", []))
        weights = [
            float(value)
            for value in payload.get("weights", [])
            if value is not None
        ]
        courses: Set[int] = set(payload.get("courses", set()))
        horses: Set[int] = set(payload.get("horses", set()))

        summary = _summarise_group_performance(truths, predicted, scores)
        summary["observed_positive_rate"] = sum(truths) / len(truths) if truths else None
        summary["average_weight"] = _safe_average(weights)
        summary["min_weight"] = min(weights) if weights else None
        summary["max_weight"] = max(weights) if weights else None
        summary["courses"] = len(courses)
        summary["horses"] = len(horses)
        summary["share"] = (len(truths) / total_samples) if total_samples else None
        summary["label"] = payload.get("label", segment)

        weight_metrics[segment] = summary

    return weight_metrics


def _categorise_odds_band(odds: Optional[object]) -> Tuple[str, str]:
    """Regroupe les partants par profil de cote pour suivre la robustesse du modèle."""

    if odds is None:
        return "unpriced", "Non coté"

    try:
        value = float(odds)
    except (TypeError, ValueError):  # pragma: no cover - sécurité sur valeurs exotiques
        return "unpriced", "Non coté"

    if value <= 4.0:
        return "favorite", "Favori (≤4/1)"

    if value <= 8.0:
        return "challenger", "Challenger (4-8/1)"

    if value <= 15.0:
        return "outsider", "Outsider (8-15/1)"

    return "long_shot", "Très longue cote (>15/1)"


def _summarise_odds_band_performance(
    breakdown: Dict[str, Dict[str, object]]
) -> Dict[str, Dict[str, Optional[float]]]:
    """Assemble un tableau de bord par segment de cote PMU."""

    if not breakdown:
        return {}

    total_samples = sum(len(payload.get("truths", [])) for payload in breakdown.values())
    odds_metrics: Dict[str, Dict[str, Optional[float]]] = {}

    for segment in sorted(breakdown.keys()):
        payload = breakdown[segment]
        truths = list(payload.get("truths", []))
        predicted = list(payload.get("predictions", []))
        scores = list(payload.get("scores", []))
        odds_values = [
            float(value)
            for value in payload.get("odds", [])
            if value is not None
        ]
        implied_probabilities = [
            float(value)
            for value in payload.get("implied_probabilities", [])
            if value is not None
        ]
        courses: Set[int] = set(payload.get("courses", set()))
        horses: Set[int] = set(payload.get("horses", set()))

        summary = _summarise_group_performance(truths, predicted, scores)
        summary["observed_positive_rate"] = (
            sum(truths) / len(truths) if truths else None
        )
        summary["average_odds"] = _safe_average(odds_values)
        summary["min_odds"] = min(odds_values) if odds_values else None
        summary["max_odds"] = max(odds_values) if odds_values else None
        summary["average_implied_probability"] = _safe_average(implied_probabilities)
        summary["courses"] = len(courses)
        summary["horses"] = len(horses)
        summary["share"] = (len(truths) / total_samples) if total_samples else None
        summary["label"] = payload.get("label", segment)

        odds_metrics[segment] = summary

    return odds_metrics


def _format_minutes_as_time(value: Optional[float]) -> Optional[str]:
    """Convertit un nombre de minutes depuis minuit en format ``HH:MM`` lisible."""

    if value is None:
        return None

    minutes = int(round(value))
    hour = (minutes // 60) % 24
    minute = minutes % 60
    return f"{hour:02d}:{minute:02d}"


def _resolve_horse_age(
    partant: object,
    course: Course,
    pronostic: Pronostic,
) -> Optional[int]:
    """Calcule l'âge du cheval au moment de la course ou ``None`` si inconnu."""

    horse = getattr(partant, "horse", None)
    if horse is None:
        return None

    explicit_age = getattr(partant, "horse_age", None)
    if explicit_age is not None:
        try:
            value = int(explicit_age)
        except (TypeError, ValueError):  # pragma: no cover - garde-fou sur données erratiques
            return None
        return value if value >= 0 else None

    birth_year = getattr(horse, "birth_year", None)
    if birth_year:
        try:
            reference_year: Optional[int] = None
            reunion = getattr(course, "reunion", None)
            if reunion and getattr(reunion, "reunion_date", None):
                reference_year = reunion.reunion_date.year
            elif getattr(pronostic, "generated_at", None):
                reference_year = pronostic.generated_at.year
            else:
                reference_year = date.today().year

            age = int(reference_year) - int(birth_year)
        except (TypeError, ValueError):  # pragma: no cover - tolérance sur types inattendus
            return None

        return age if age >= 0 else None

    computed_age = getattr(horse, "age", None)
    if computed_age is None:
        return None

    try:
        value = int(computed_age)
    except (TypeError, ValueError):  # pragma: no cover - dernières sécurités
        return None

    return value if value >= 0 else None


def _categorise_horse_age(age: Optional[int]) -> str:
    """Regroupe les âges des chevaux pour analyser la maturité qui performe."""

    if age is None or age <= 0:
        return "unknown"

    if age <= 3:
        return "juvenile"

    if age <= 5:
        return "prime"

    if age <= 8:
        return "experienced"

    return "senior"


def _categorise_draw_position(
    draw: Optional[int],
    field_size: Optional[int],
) -> str:
    """Regroupe les numéros de corde pour comparer inside/middle/outside."""

    if not draw or draw <= 0:
        return "unknown"

    if field_size and field_size > 0:
        inside_boundary = max(1, ceil(field_size / 3))
        outside_boundary = max(inside_boundary, field_size - inside_boundary + 1)

        if draw <= inside_boundary:
            return "inside"

        if draw >= outside_boundary:
            return "outside"

        return "middle"

    if draw <= 4:
        return "inside"

    if draw >= 9:
        return "outside"

    return "middle"


def _categorise_start_type(start_type: Optional[object]) -> str:
    """Regroupe les modes de départ en familles exploitables côté monitoring."""

    if not start_type:
        return "unknown"

    # Les valeurs issues de SQLAlchemy sont déjà des chaînes ``str`` (l'enum
    # hérite de ``str``). On tolère cependant un objet ``StartType`` pour
    # conserver une fonction purement utilitaire.
    if isinstance(start_type, StartType):
        value = start_type.value
    else:
        value = str(start_type)

    label = value.lower()

    # On conserve une distinction explicite entre les départs mécanisés
    # (« stalle », « autostart ») et les départs manuels qui sont regroupés
    # sous un même segment pour disposer d'assez d'échantillons.
    if label in {"stalle", "autostart"}:
        return label

    if label in {"volte", "elastique", "corde"}:
        return "manual_start"

    return label or "unknown"


def _normalise_race_category_label(category: Optional[object]) -> Tuple[str, str]:
    """Normalise une catégorie de course en identifiant stable et libellé lisible."""

    if not category:
        return "unknown", "Catégorie inconnue"

    cleaned = str(category).strip()
    if not cleaned:
        return "unknown", "Catégorie inconnue"

    identifier = cleaned.lower().replace(" ", "_")
    return identifier, cleaned


def _normalise_race_class_label(race_class: Optional[object]) -> Tuple[str, str]:
    """Normalise une classe officielle en conservant une étiquette business."""

    if not race_class:
        return "unknown", "Classe inconnue"

    cleaned = str(race_class).strip()
    if not cleaned:
        return "unknown", "Classe inconnue"

    identifier = f"class_{cleaned.lower().replace(' ', '_')}"
    display = f"Classe {cleaned.upper()}"
    return identifier, display


def _categorise_rest_period(rest_days: Optional[int]) -> str:
    """Segmente les jours de repos pour analyser l'effet de la fraîcheur."""

    if rest_days is None:
        return "unknown"

    if rest_days < 14:
        return "very_fresh"

    if rest_days < 30:
        return "fresh"

    if rest_days < 90:
        return "normal_cycle"

    return "extended_break"


def _summarise_distance_performance(
    breakdown: Dict[str, Dict[str, object]]
) -> Dict[str, Dict[str, Optional[float]]]:
    """Mesure la stabilité prédictive en fonction de la distance disputée."""

    if not breakdown:
        return {}

    distance_metrics: Dict[str, Dict[str, Optional[float]]] = {}

    for segment in sorted(breakdown.keys()):
        payload = breakdown[segment]
        truths = list(payload.get("truths", []))
        predicted = list(payload.get("predictions", []))
        scores = list(payload.get("scores", []))
        courses: Set[int] = set(payload.get("courses", set()))
        distances = [int(value) for value in payload.get("distances", []) if value]

        summary = _summarise_group_performance(truths, predicted, scores)
        summary["observed_positive_rate"] = (
            sum(truths) / len(truths) if truths else None
        )
        summary["courses"] = len(courses)
        summary["average_distance"] = _safe_average(distances)
        summary["min_distance"] = min(distances) if distances else None
        summary["max_distance"] = max(distances) if distances else None

        distance_metrics[segment] = summary

    return distance_metrics


def _resolve_day_part_label(segment: str) -> str:
    """Associe un segment technique à un libellé métier lisible."""

    mapping = {
        "morning": "Matin",
        "afternoon": "Après-midi",
        "evening": "Soir",
        "unknown": "Horaire inconnu",
    }
    return mapping.get(segment, segment.replace("_", " ").title())


def _summarise_day_part_performance(
    breakdown: Dict[str, Dict[str, object]]
) -> Dict[str, Dict[str, Optional[float]]]:
    """Analyse l'efficacité du modèle selon la plage horaire des réunions."""

    if not breakdown:
        return {}

    total_samples = sum(len(payload.get("truths", [])) for payload in breakdown.values())
    day_part_metrics: Dict[str, Dict[str, Optional[float]]] = {}

    for segment in sorted(breakdown.keys()):
        payload = breakdown[segment]
        truths = list(payload.get("truths", []))
        predicted = list(payload.get("predictions", []))
        scores = list(payload.get("scores", []))
        courses: Set[int] = set(payload.get("courses", set()))
        minutes = [int(value) for value in payload.get("minutes", []) if value is not None]

        summary = _summarise_group_performance(truths, predicted, scores)
        summary["observed_positive_rate"] = (
            sum(truths) / len(truths) if truths else None
        )
        summary["courses"] = len(courses)
        summary["share"] = (len(truths) / total_samples) if total_samples else None
        summary["label"] = _resolve_day_part_label(segment)

        average_minutes = _safe_average(minutes) if minutes else None
        summary["average_post_time"] = _format_minutes_as_time(average_minutes)
        summary["earliest_post_time"] = _format_minutes_as_time(min(minutes)) if minutes else None
        summary["latest_post_time"] = _format_minutes_as_time(max(minutes)) if minutes else None

        day_part_metrics[segment] = summary

    return day_part_metrics


def _categorise_race_order(
    course_number: Optional[object],
) -> Tuple[str, str, Optional[int]]:
    """Classe la course selon sa position dans la réunion pour repérer les biais."""

    try:
        number = int(course_number) if course_number is not None else None
    except (TypeError, ValueError):  # pragma: no cover - résilience sur entrées inattendues
        number = None

    if number is None or number <= 0:
        return "unknown", "Ordre inconnu", None

    if number <= 3:
        return "early_card", "Début de réunion (courses 1-3)", number

    if number <= 6:
        return "mid_card", "Milieu de réunion (courses 4-6)", number

    return "late_card", "Fin de réunion (courses 7+)", number


def _summarise_race_order_performance(
    breakdown: Dict[str, Dict[str, object]]
) -> Dict[str, Dict[str, Optional[float]]]:
    """Assemble une vue des performances selon l'ordre des courses dans la réunion."""

    if not breakdown:
        return {}

    total_samples = sum(len(payload.get("truths", [])) for payload in breakdown.values())

    order_priority = {"early_card": 0, "mid_card": 1, "late_card": 2, "unknown": 3}

    race_order_metrics: Dict[str, Dict[str, Optional[float]]] = {}

    for segment, payload in sorted(
        breakdown.items(),
        key=lambda item: (order_priority.get(item[0], 99), item[0]),
    ):
        truths = list(payload.get("truths", []))
        predicted = list(payload.get("predictions", []))
        scores = list(payload.get("scores", []))
        courses: Set[int] = set(payload.get("courses", set()))
        reunions: Set[int] = set(payload.get("reunions", set()))
        course_numbers = [int(value) for value in payload.get("course_numbers", []) if value]

        summary = _summarise_group_performance(truths, predicted, scores)
        summary["observed_positive_rate"] = (
            sum(truths) / len(truths) if truths else None
        )
        summary["courses"] = len(courses)
        summary["reunions"] = len(reunions)
        summary["share"] = (len(truths) / total_samples) if total_samples else None
        summary["label"] = payload.get("label", segment)

        summary["average_course_number"] = _safe_average(course_numbers)
        summary["min_course_number"] = min(course_numbers) if course_numbers else None
        summary["max_course_number"] = max(course_numbers) if course_numbers else None

        race_order_metrics[segment] = summary

    return race_order_metrics


def _categorise_reunion_number(
    reunion_number: Optional[object],
) -> Tuple[str, str, Optional[int]]:
    """Classe la réunion selon son numéro officiel (R1, R2, etc.)."""

    try:
        number = int(reunion_number) if reunion_number is not None else None
    except (TypeError, ValueError):  # pragma: no cover - résilience face aux entrées libres
        number = None

    if number is None or number <= 0:
        return "unknown", "Réunion inconnue", None

    if number <= 2:
        return "morning_cards", "Réunions R1-R2 (matinales)", number

    if number <= 5:
        return "day_cards", "Réunions R3-R5 (journée)", number

    return "evening_cards", "Réunions R6+ (soir)", number


def _summarise_reunion_number_performance(
    breakdown: Dict[str, Dict[str, object]]
) -> Dict[str, Dict[str, Optional[float]]]:
    """Assemble une vue des performances par numéro de réunion (R1, R2, ...)."""

    if not breakdown:
        return {}

    total_samples = sum(len(payload.get("truths", [])) for payload in breakdown.values())

    order_priority = {
        "morning_cards": 0,
        "day_cards": 1,
        "evening_cards": 2,
        "unknown": 3,
    }

    reunion_metrics: Dict[str, Dict[str, Optional[float]]] = {}

    for segment, payload in sorted(
        breakdown.items(),
        key=lambda item: (order_priority.get(item[0], 99), item[0]),
    ):
        truths = list(payload.get("truths", []))
        predicted = list(payload.get("predictions", []))
        scores = list(payload.get("scores", []))
        courses: Set[int] = set(payload.get("courses", set()))
        reunions: Set[int] = set(payload.get("reunions", set()))
        reunion_numbers = [
            int(value)
            for value in payload.get("reunion_numbers", [])
            if value is not None
        ]

        summary = _summarise_group_performance(truths, predicted, scores)
        summary["observed_positive_rate"] = (
            sum(truths) / len(truths) if truths else None
        )
        summary["courses"] = len(courses)
        summary["reunions"] = len(reunions)
        summary["share"] = (len(truths) / total_samples) if total_samples else None
        summary["label"] = payload.get("label", segment)

        summary["average_reunion_number"] = _safe_average(reunion_numbers)
        summary["min_reunion_number"] = min(reunion_numbers) if reunion_numbers else None
        summary["max_reunion_number"] = max(reunion_numbers) if reunion_numbers else None

        reunion_metrics[segment] = summary

    return reunion_metrics


def _categorise_value_bet_flag(
    value_bet_detected: Optional[object],
) -> Tuple[str, str, Optional[bool]]:
    """Normalise le statut « value bet » d'un pronostic pour la segmentation."""

    if isinstance(value_bet_detected, bool):
        flag = value_bet_detected
    elif isinstance(value_bet_detected, str):
        normalised = value_bet_detected.strip().lower()
        if normalised in {"true", "1", "yes", "oui", "on"}:
            flag = True
        elif normalised in {"false", "0", "no", "non", "off"}:
            flag = False
        else:
            flag = None
    else:
        flag = None

    if flag is True:
        return "value_bet_detected", "Pronostic value bet détecté", True
    if flag is False:
        return "standard_pronostic", "Pronostic standard", False
    return "unknown_status", "Statut de value bet inconnu", None


def _summarise_value_bet_flag_performance(
    breakdown: Dict[str, Dict[str, object]]
) -> Dict[str, Dict[str, Optional[float]]]:
    """Mesure la précision selon que le pronostic est tagué value bet ou non."""

    if not breakdown:
        return {}

    total_samples = sum(len(payload.get("truths", [])) for payload in breakdown.values())
    total_pronostics = sum(len(payload.get("pronostics", set())) for payload in breakdown.values())

    order_priority = {
        "value_bet_detected": 0,
        "standard_pronostic": 1,
        "unknown_status": 2,
    }

    flag_metrics: Dict[str, Dict[str, Optional[float]]] = {}

    for segment, payload in sorted(
        breakdown.items(),
        key=lambda item: (order_priority.get(item[0], 99), item[0]),
    ):
        truths = list(payload.get("truths", []))
        predicted = list(payload.get("predictions", []))
        scores = list(payload.get("scores", []))
        courses: Set[int] = set(payload.get("courses", set()))
        pronostics: Set[int] = set(payload.get("pronostics", set()))
        flags = [bool(flag) for flag in payload.get("flags", [])]

        summary = _summarise_group_performance(truths, predicted, scores)
        summary["observed_positive_rate"] = (
            sum(truths) / len(truths) if truths else None
        )
        summary["courses"] = len(courses)
        summary["pronostics"] = len(pronostics)
        summary["share"] = (len(truths) / total_samples) if total_samples else None
        summary["pronostic_share"] = (
            len(pronostics) / total_pronostics if total_pronostics else None
        )
        summary["label"] = payload.get("label", segment)
        summary["value_bet_flag"] = payload.get("flag")
        summary["value_bet_flag_rate"] = (
            sum(flags) / len(flags) if flags else None
        )

        flag_metrics[segment] = summary

    return flag_metrics


def _categorise_year(
    race_date: Optional[object],
) -> Tuple[str, str, Optional[int]]:
    """Retourne l'année calendaire associée à la réunion analysée."""

    if isinstance(race_date, datetime):
        race_date = race_date.date()

    if not isinstance(race_date, date):
        return "unknown", "Année inconnue", None

    year_value = race_date.year
    segment = f"{year_value:04d}"
    label = f"Année {year_value}"

    return segment, label, year_value


def _summarise_year_performance(
    breakdown: Dict[str, Dict[str, object]]
) -> Dict[str, Dict[str, Optional[float]]]:
    """Assemble une vue des performances agrégées par année civile."""

    if not breakdown:
        return {}

    total_samples = sum(len(payload.get("truths", [])) for payload in breakdown.values())

    def _sort_key(item: Tuple[str, Dict[str, object]]) -> Tuple[int, str]:
        payload = item[1]
        year_value = payload.get("year")
        return (
            int(year_value) if isinstance(year_value, int) else 9999,
            item[0],
        )

    year_metrics: Dict[str, Dict[str, Optional[float]]] = {}

    for segment, payload in sorted(breakdown.items(), key=_sort_key):
        truths = list(payload.get("truths", []))
        predicted = list(payload.get("predictions", []))
        scores = list(payload.get("scores", []))
        courses: Set[int] = set(payload.get("courses", set()))
        reunions: Set[int] = set(payload.get("reunions", set()))
        dates: Set[str] = set(payload.get("dates", set()))

        summary = _summarise_group_performance(truths, predicted, scores)
        summary["observed_positive_rate"] = sum(truths) / len(truths) if truths else None
        summary["share"] = (len(truths) / total_samples) if total_samples else None
        summary["label"] = payload.get("label", segment)
        summary["year"] = payload.get("year")
        summary["courses"] = len(courses)
        summary["reunions"] = len(reunions)
        summary["first_date"] = min(dates) if dates else None
        summary["last_date"] = max(dates) if dates else None

        year_metrics[segment] = summary

    return year_metrics


def _categorise_month(
    race_date: Optional[object],
) -> Tuple[str, str, Optional[int], Optional[int]]:
    """Retourne le mois (AAAA-MM) auquel rattacher la réunion suivie."""

    if isinstance(race_date, datetime):
        race_date = race_date.date()

    if not isinstance(race_date, date):
        return "unknown", "Mois inconnu", None, None

    month_names = {
        1: "Janvier",
        2: "Février",
        3: "Mars",
        4: "Avril",
        5: "Mai",
        6: "Juin",
        7: "Juillet",
        8: "Août",
        9: "Septembre",
        10: "Octobre",
        11: "Novembre",
        12: "Décembre",
    }

    month_index = race_date.month
    year = race_date.year
    segment = f"{year:04d}-{month_index:02d}"
    label = f"{month_names.get(month_index, race_date.strftime('%B'))} {year}"

    return segment, label, month_index, year


def _summarise_month_performance(
    breakdown: Dict[str, Dict[str, object]]
) -> Dict[str, Dict[str, Optional[float]]]:
    """Assemble une vue des performances agrégées par mois calendaire."""

    if not breakdown:
        return {}

    total_samples = sum(len(payload.get("truths", [])) for payload in breakdown.values())

    def _sort_key(item: Tuple[str, Dict[str, object]]) -> Tuple[int, int, str]:
        payload = item[1]
        year = payload.get("year")
        month_index = payload.get("month_index")
        return (
            int(year) if isinstance(year, int) else 9999,
            int(month_index) if isinstance(month_index, int) else 13,
            item[0],
        )

    month_metrics: Dict[str, Dict[str, Optional[float]]] = {}

    for segment, payload in sorted(breakdown.items(), key=_sort_key):
        truths = list(payload.get("truths", []))
        predicted = list(payload.get("predictions", []))
        scores = list(payload.get("scores", []))
        courses: Set[int] = set(payload.get("courses", set()))
        reunions: Set[int] = set(payload.get("reunions", set()))
        dates: Set[str] = set(payload.get("dates", set()))

        summary = _summarise_group_performance(truths, predicted, scores)
        summary["observed_positive_rate"] = (
            sum(truths) / len(truths) if truths else None
        )
        summary["courses"] = len(courses)
        summary["reunions"] = len(reunions)
        summary["share"] = (len(truths) / total_samples) if total_samples else None
        summary["label"] = payload.get("label", segment)
        summary["month_index"] = payload.get("month_index")
        summary["year"] = payload.get("year")
        summary["first_date"] = min(dates) if dates else None
        summary["last_date"] = max(dates) if dates else None

        month_metrics[segment] = summary

    return month_metrics


def _categorise_quarter(
    race_date: Optional[object],
) -> Tuple[str, str, Optional[int], Optional[int]]:
    """Identifie le trimestre civil auquel rattacher la réunion évaluée."""

    if isinstance(race_date, datetime):
        race_date = race_date.date()

    if not isinstance(race_date, date):
        return "unknown", "Trimestre inconnu", None, None

    quarter_index = ((race_date.month - 1) // 3) + 1
    year = race_date.year
    segment = f"{year:04d}-Q{quarter_index}"
    label = f"T{quarter_index} {year}"

    return segment, label, quarter_index, year


def _categorise_season(
    race_date: Optional[object],
) -> Tuple[str, str, Optional[int], Optional[int]]:
    """Associe la réunion à une saison météorologique normalisée."""

    if isinstance(race_date, datetime):
        race_date = race_date.date()

    if not isinstance(race_date, date):
        return "unknown", "Saison inconnue", None, None

    month = race_date.month
    year = race_date.year

    # Regroupe les mois selon les saisons météorologiques classiques en
    # conservant un ordre stable pour le tri et l'affichage.
    if month in (12, 1, 2):
        return f"{year:04d}-winter", f"Hiver {year}", 1, year

    if month in (3, 4, 5):
        return f"{year:04d}-spring", f"Printemps {year}", 2, year

    if month in (6, 7, 8):
        return f"{year:04d}-summer", f"Été {year}", 3, year

    return f"{year:04d}-autumn", f"Automne {year}", 4, year


def _summarise_quarter_performance(
    breakdown: Dict[str, Dict[str, object]]
) -> Dict[str, Dict[str, Optional[float]]]:
    """Assemble une vue des performances agrégées par trimestre civil."""

    if not breakdown:
        return {}

    total_samples = sum(len(payload.get("truths", [])) for payload in breakdown.values())

    def _sort_key(item: Tuple[str, Dict[str, object]]) -> Tuple[int, int, str]:
        payload = item[1]
        year = payload.get("year")
        quarter_index = payload.get("quarter_index")
        return (
            int(year) if isinstance(year, int) else 9999,
            int(quarter_index) if isinstance(quarter_index, int) else 5,
            item[0],
        )

    quarter_metrics: Dict[str, Dict[str, Optional[float]]] = {}

    for segment, payload in sorted(breakdown.items(), key=_sort_key):
        truths = list(payload.get("truths", []))
        predicted = list(payload.get("predictions", []))
        scores = list(payload.get("scores", []))
        courses: Set[int] = set(payload.get("courses", set()))
        reunions: Set[int] = set(payload.get("reunions", set()))
        dates: Set[str] = set(payload.get("dates", set()))

        summary = _summarise_group_performance(truths, predicted, scores)
        summary["observed_positive_rate"] = sum(truths) / len(truths) if truths else None
        summary["courses"] = len(courses)
        summary["reunions"] = len(reunions)
        summary["share"] = (len(truths) / total_samples) if total_samples else None
        summary["label"] = payload.get("label", segment)
        summary["quarter_index"] = payload.get("quarter_index")
        summary["year"] = payload.get("year")
        summary["dates"] = sorted(dates)

        quarter_metrics[segment] = summary

    return quarter_metrics


def _summarise_season_performance(
    breakdown: Dict[str, Dict[str, object]]
) -> Dict[str, Dict[str, Optional[float]]]:
    """Condense les performances agrégées par saison météorologique."""

    if not breakdown:
        return {}

    total_samples = sum(len(payload.get("truths", [])) for payload in breakdown.values())

    def _sort_key(item: Tuple[str, Dict[str, object]]) -> Tuple[int, int, str]:
        payload = item[1]
        year = payload.get("year")
        season_index = payload.get("season_index")
        return (
            int(year) if isinstance(year, int) else 9999,
            int(season_index) if isinstance(season_index, int) else 9,
            item[0],
        )

    season_metrics: Dict[str, Dict[str, Optional[float]]] = {}

    for segment, payload in sorted(breakdown.items(), key=_sort_key):
        truths = list(payload.get("truths", []))
        predicted = list(payload.get("predictions", []))
        scores = list(payload.get("scores", []))
        courses: Set[int] = set(payload.get("courses", set()))
        reunions: Set[int] = set(payload.get("reunions", set()))
        dates: Set[str] = set(payload.get("dates", set()))

        summary = _summarise_group_performance(truths, predicted, scores)
        summary.update(
            {
                "label": payload.get("label", segment),
                "season_index": payload.get("season_index"),
                "year": payload.get("year"),
                "courses": len(courses),
                "reunions": len(reunions),
                "share": (len(truths) / total_samples) if total_samples else None,
                "observed_positive_rate": sum(truths) / len(truths) if truths else None,
                "dates": sorted(dates),
            }
        )

        season_metrics[segment] = summary

    return season_metrics


def _categorise_weekday(
    race_date: Optional[object],
) -> Tuple[str, str, Optional[int]]:
    """Classe la réunion selon le jour de la semaine pour surveiller les dérives."""

    if isinstance(race_date, datetime):
        race_date = race_date.date()

    if not isinstance(race_date, date):
        return "unknown", "Jour inconnu", None

    weekday_index = race_date.weekday()
    mapping = {
        0: ("monday", "Lundi"),
        1: ("tuesday", "Mardi"),
        2: ("wednesday", "Mercredi"),
        3: ("thursday", "Jeudi"),
        4: ("friday", "Vendredi"),
        5: ("saturday", "Samedi"),
        6: ("sunday", "Dimanche"),
    }

    segment, label = mapping.get(
        weekday_index,
        (f"weekday_{weekday_index}", race_date.strftime("%A")),
    )
    return segment, label, weekday_index


def _summarise_weekday_performance(
    breakdown: Dict[str, Dict[str, object]]
) -> Dict[str, Dict[str, Optional[float]]]:
    """Assemble une vue synthétique des performances par jour de la semaine."""

    if not breakdown:
        return {}

    total_samples = sum(len(payload.get("truths", [])) for payload in breakdown.values())
    weekday_metrics: Dict[str, Dict[str, Optional[float]]] = {}

    for segment, payload in sorted(
        breakdown.items(),
        key=lambda item: (item[1].get("weekday_index", 7), item[0]),
    ):
        truths = list(payload.get("truths", []))
        predicted = list(payload.get("predictions", []))
        scores = list(payload.get("scores", []))
        courses: Set[int] = set(payload.get("courses", set()))
        reunions: Set[int] = set(payload.get("reunions", set()))
        dates: Set[str] = set(payload.get("dates", set()))

        summary = _summarise_group_performance(truths, predicted, scores)
        summary["observed_positive_rate"] = (
            sum(truths) / len(truths) if truths else None
        )
        summary["courses"] = len(courses)
        summary["reunions"] = len(reunions)
        summary["share"] = (len(truths) / total_samples) if total_samples else None
        summary["label"] = payload.get("label", segment)
        summary["weekday_index"] = payload.get("weekday_index")
        summary["first_date"] = min(dates) if dates else None
        summary["last_date"] = max(dates) if dates else None

        weekday_metrics[segment] = summary

    return weekday_metrics


def _summarise_field_size_performance(
    breakdown: Dict[str, Dict[str, object]]
) -> Dict[str, Dict[str, Optional[float]]]:
    """Évalue la précision du modèle selon la taille des pelotons rencontrés."""

    if not breakdown:
        return {}

    field_metrics: Dict[str, Dict[str, Optional[float]]] = {}

    for segment in sorted(breakdown.keys()):
        payload = breakdown[segment]
        truths = list(payload.get("truths", []))
        predicted = list(payload.get("predictions", []))
        scores = list(payload.get("scores", []))
        courses: Set[int] = set(payload.get("courses", set()))
        field_sizes = [int(size) for size in payload.get("field_sizes", []) if size]

        summary = _summarise_group_performance(truths, predicted, scores)
        summary["observed_positive_rate"] = (
            sum(truths) / len(truths) if truths else None
        )
        summary["courses"] = len(courses)
        summary["average_field_size"] = _safe_average(field_sizes)
        summary["min_field_size"] = min(field_sizes) if field_sizes else None
        summary["max_field_size"] = max(field_sizes) if field_sizes else None

        field_metrics[segment] = summary

    return field_metrics


def _summarise_prize_money_performance(
    breakdown: Dict[str, Dict[str, object]]
) -> Dict[str, Dict[str, Optional[float]]]:
    """Évalue la robustesse du modèle selon la dotation financière des courses."""

    if not breakdown:
        return {}

    prize_metrics: Dict[str, Dict[str, Optional[float]]] = {}

    for segment in sorted(breakdown.keys()):
        payload = breakdown[segment]
        truths = list(payload.get("truths", []))
        predicted = list(payload.get("predictions", []))
        scores = list(payload.get("scores", []))
        courses: Set[int] = set(payload.get("courses", set()))
        prize_amounts = [
            float(value)
            for value in payload.get("prize_amounts", [])
            if value is not None
        ]

        summary = _summarise_group_performance(truths, predicted, scores)
        summary["observed_positive_rate"] = (
            sum(truths) / len(truths) if truths else None
        )
        summary["courses"] = len(courses)
        summary["average_prize_eur"] = _safe_average(prize_amounts)
        summary["min_prize_eur"] = min(prize_amounts) if prize_amounts else None
        summary["max_prize_eur"] = max(prize_amounts) if prize_amounts else None

        prize_metrics[segment] = summary

    return prize_metrics


def _summarise_prize_per_runner_performance(
    breakdown: Dict[str, Dict[str, object]]
) -> Dict[str, Dict[str, Optional[float]]]:
    """Analyse la stabilité du modèle selon la dotation moyenne par partant."""

    if not breakdown:
        return {}

    total_samples = sum(len(payload.get("truths", [])) for payload in breakdown.values())
    per_runner_metrics: Dict[str, Dict[str, Optional[float]]] = {}

    for segment in sorted(breakdown.keys()):
        payload = breakdown[segment]
        truths = list(payload.get("truths", []))
        predicted = list(payload.get("predictions", []))
        scores = list(payload.get("scores", []))
        courses: Set[int] = set(payload.get("courses", set()))
        per_runner_values = [
            float(value)
            for value in payload.get("per_runner_values", [])
            if value is not None
        ]
        field_sizes = [
            int(value)
            for value in payload.get("field_sizes", [])
            if value not in (None, "unknown")
        ]

        summary = _summarise_group_performance(truths, predicted, scores)
        summary["observed_positive_rate"] = (
            sum(truths) / len(truths) if truths else None
        )
        summary["courses"] = len(courses)
        summary["share"] = (len(truths) / total_samples) if total_samples else None
        summary["label"] = payload.get("label", segment)
        summary["average_prize_per_runner_eur"] = _safe_average(per_runner_values)
        summary["min_prize_per_runner_eur"] = (
            min(per_runner_values) if per_runner_values else None
        )
        summary["max_prize_per_runner_eur"] = (
            max(per_runner_values) if per_runner_values else None
        )
        summary["average_field_size"] = _safe_average(field_sizes)
        summary["min_field_size"] = min(field_sizes) if field_sizes else None
        summary["max_field_size"] = max(field_sizes) if field_sizes else None

        per_runner_metrics[segment] = summary

    return per_runner_metrics


def _summarise_handicap_performance(
    breakdown: Dict[str, Dict[str, object]]
) -> Dict[str, Dict[str, Optional[float]]]:
    """Synthétise les performances selon la valeur de handicap imposée."""

    if not breakdown:
        return {}

    total_samples = sum(len(payload.get("truths", [])) for payload in breakdown.values())
    handicap_metrics: Dict[str, Dict[str, Optional[float]]] = {}

    for segment in sorted(breakdown.keys()):
        payload = breakdown[segment]
        truths = list(payload.get("truths", []))
        predicted = list(payload.get("predictions", []))
        scores = list(payload.get("scores", []))
        courses: Set[int] = set(payload.get("courses", set()))
        horses: Set[int] = set(payload.get("horses", set()))
        handicap_values = [
            float(value)
            for value in payload.get("handicaps", [])
            if value is not None
        ]

        summary = _summarise_group_performance(truths, predicted, scores)
        summary["observed_positive_rate"] = (
            sum(truths) / len(truths) if truths else None
        )
        summary["courses"] = len(courses)
        summary["horses"] = len(horses)
        summary["share"] = (len(truths) / total_samples) if total_samples else None
        summary["label"] = payload.get("label", segment)
        summary["average_handicap_value"] = _safe_average(handicap_values)
        summary["min_handicap_value"] = min(handicap_values) if handicap_values else None
        summary["max_handicap_value"] = max(handicap_values) if handicap_values else None

        handicap_metrics[segment] = summary

    return handicap_metrics


def _summarise_equipment_performance(
    breakdown: Dict[str, Dict[str, object]]
) -> Dict[str, Dict[str, Optional[float]]]:
    """Mesure l'impact des configurations de matériel sur les performances."""

    if not breakdown:
        return {}

    total_samples = sum(len(payload.get("truths", [])) for payload in breakdown.values())
    equipment_metrics: Dict[str, Dict[str, Optional[float]]] = {}

    for segment in sorted(breakdown.keys()):
        payload = breakdown[segment]
        truths = list(payload.get("truths", []))
        predicted = list(payload.get("predictions", []))
        scores = list(payload.get("scores", []))
        courses: Set[int] = set(payload.get("courses", set()))
        horses: Set[int] = set(payload.get("horses", set()))

        summary = _summarise_group_performance(truths, predicted, scores)
        summary["observed_positive_rate"] = (
            sum(truths) / len(truths) if truths else None
        )
        summary["courses"] = len(courses)
        summary["horses"] = len(horses)
        summary["label"] = payload.get("label", segment.title())
        summary["share"] = (
            summary["samples"] / total_samples if total_samples else None
        )

        item_counts = [
            int(value)
            for value in payload.get("item_counts", [])
            if isinstance(value, (int, float))
        ]
        summary["average_equipment_items"] = _safe_average(item_counts)
        summary["min_equipment_items"] = min(item_counts) if item_counts else None
        summary["max_equipment_items"] = max(item_counts) if item_counts else None

        blinkers_flags = [
            bool(flag)
            for flag in payload.get("blinkers_flags", [])
            if isinstance(flag, bool)
        ]
        summary["blinkers_rate"] = (
            sum(1 for flag in blinkers_flags if flag) / len(blinkers_flags)
            if blinkers_flags
            else None
        )

        equipment_metrics[segment] = summary

    return equipment_metrics


def _categorise_recent_form(
    recent_positions: Optional[List[int]],
) -> Tuple[str, str]:
    """Classe la forme récente d'un cheval selon ses dernières arrivées."""

    if not recent_positions:
        return "unknown", "Forme inconnue"

    # Écarte toute valeur non entière qui pourrait remonter d'une source externe.
    clean_positions = [
        int(position)
        for position in recent_positions
        if isinstance(position, (int, float))
    ]

    if not clean_positions:
        return "unknown", "Forme inconnue"

    best_finish = min(clean_positions)
    average_finish = sum(clean_positions) / len(clean_positions)

    if best_finish == 1:
        return "recent_winner", "Gagnant récent"

    if average_finish <= 3.0:
        return "strong_form", "Forme solide (moyenne ≤3)"

    if average_finish <= 5.0:
        return "steady_form", "Forme régulière (moyenne 3-5)"

    if average_finish <= 8.0:
        return "inconsistent_form", "Forme irrégulière (moyenne 5-8)"

    return "poor_form", "Forme en difficulté (>8)"


def _summarise_recent_form_performance(
    breakdown: Dict[str, Dict[str, object]]
) -> Dict[str, Dict[str, Optional[float]]]:
    """Expose les performances selon les segments de forme récente."""

    if not breakdown:
        return {}

    total_samples = sum(len(payload.get("truths", [])) for payload in breakdown.values())
    form_metrics: Dict[str, Dict[str, Optional[float]]] = {}

    for segment in sorted(breakdown.keys()):
        payload = breakdown[segment]
        truths = list(payload.get("truths", []))
        predicted = list(payload.get("predictions", []))
        scores = list(payload.get("scores", []))
        courses: Set[int] = set(payload.get("courses", set()))
        horses: Set[int] = set(payload.get("horses", set()))

        average_positions = [
            float(value)
            for value in payload.get("average_positions", [])
            if value is not None
        ]
        best_positions = [
            int(value)
            for value in payload.get("best_positions", [])
            if value is not None
        ]
        worst_positions = [
            int(value)
            for value in payload.get("worst_positions", [])
            if value is not None
        ]
        starts_counts = [
            int(value)
            for value in payload.get("starts_counts", [])
            if value is not None
        ]
        win_flags = [
            bool(value)
            for value in payload.get("win_flags", [])
            if value is not None
        ]

        summary = _summarise_group_performance(truths, predicted, scores)
        summary["observed_positive_rate"] = (
            sum(truths) / len(truths) if truths else None
        )
        summary["courses"] = len(courses)
        summary["horses"] = len(horses)
        summary["share"] = (
            summary["samples"] / total_samples if total_samples else None
        )
        summary["label"] = payload.get("label", segment)
        summary["average_recent_position"] = _safe_average(average_positions)
        summary["best_recent_position"] = (
            min(best_positions) if best_positions else None
        )
        summary["worst_recent_position"] = (
            max(worst_positions) if worst_positions else None
        )
        summary["average_recent_history_size"] = _safe_average(
            [float(value) for value in starts_counts]
        )
        summary["recent_win_rate"] = (
            sum(1 for flag in win_flags if flag) / len(win_flags)
            if win_flags
            else None
        )

        form_metrics[segment] = summary

    return form_metrics


def _categorise_confidence_score(
    confidence_score: Optional[object],
) -> Tuple[str, str, Optional[float]]:
    """Normalise un score de confiance en pourcentage et retourne le segment associé."""

    if confidence_score is None:
        return "unknown", "Confiance inconnue", None

    try:
        value = float(confidence_score)
    except (TypeError, ValueError):  # pragma: no cover - garde-fou contre valeurs inattendues
        return "unknown", "Confiance inconnue", None

    # Certains pipelines stockent un ratio [0, 1], d'autres déjà un pourcentage.
    # On contraint la valeur sur 0-100 pour homogénéiser les analyses.
    value = max(0.0, min(value, 100.0)) if value > 1.0 else max(0.0, min(value * 100.0, 100.0))

    if value < 30.0:
        return "very_low", "Confiance très faible (<30%)", value

    if value < 50.0:
        return "low", "Confiance faible (30-50%)", value

    if value < 70.0:
        return "medium", "Confiance moyenne (50-70%)", value

    if value < 85.0:
        return "high", "Confiance élevée (70-85%)", value

    return "very_high", "Confiance très élevée (≥85%)", value


def _summarise_confidence_score_performance(
    breakdown: Dict[str, Dict[str, object]]
) -> Dict[str, Dict[str, Optional[float]]]:
    """Assemble un tableau de bord par tranche de confiance pronostic."""

    if not breakdown:
        return {}

    total_samples = sum(len(payload.get("truths", [])) for payload in breakdown.values())
    confidence_metrics: Dict[str, Dict[str, Optional[float]]] = {}

    for segment in sorted(breakdown.keys()):
        payload = breakdown[segment]
        truths = list(payload.get("truths", []))
        predicted = list(payload.get("predictions", []))
        scores = list(payload.get("scores", []))
        confidence_scores = [
            float(value)
            for value in payload.get("confidence_scores", [])
            if value is not None
        ]
        courses: Set[int] = set(payload.get("courses", set()))

        summary = _summarise_group_performance(truths, predicted, scores)
        summary["observed_positive_rate"] = sum(truths) / len(truths) if truths else None
        summary["average_confidence"] = _safe_average(confidence_scores)
        summary["min_confidence"] = min(confidence_scores) if confidence_scores else None
        summary["max_confidence"] = max(confidence_scores) if confidence_scores else None
        summary["courses"] = len(courses)
        summary["share"] = (len(truths) / total_samples) if total_samples else None
        summary["label"] = payload.get("label", segment)

        confidence_metrics[segment] = summary

    return confidence_metrics


def _categorise_win_probability(
    probability: Optional[object],
) -> Tuple[str, str, Optional[float]]:
    """Regroupe une probabilité de victoire en bandes homogènes pour analyse."""

    if probability is None:
        return "unknown", "Probabilité inconnue", None

    try:
        value = float(probability)
    except (TypeError, ValueError):  # pragma: no cover - garde-fou contre saisies invalides
        return "unknown", "Probabilité inconnue", None

    # Les probabilités sont bornées dans [0, 1] mais on protège contre les arrondis exotiques.
    value = max(0.0, min(value, 1.0))

    bands: List[Tuple[float, str, str]] = [
        (0.20, "under_20", "Probabilité < 20%"),
        (0.30, "between_20_30", "Probabilité 20-30%"),
        (0.40, "between_30_40", "Probabilité 30-40%"),
        (0.50, "between_40_50", "Probabilité 40-50%"),
        (0.60, "between_50_60", "Probabilité 50-60%"),
        (0.70, "between_60_70", "Probabilité 60-70%"),
        (0.80, "between_70_80", "Probabilité 70-80%"),
        (0.90, "between_80_90", "Probabilité 80-90%"),
    ]

    for upper_bound, segment_key, label in bands:
        if value < upper_bound:
            return segment_key, label, value

    return "at_least_90", "Probabilité ≥ 90%", value


def _summarise_win_probability_performance(
    breakdown: Dict[str, Dict[str, object]]
) -> Dict[str, Dict[str, Optional[float]]]:
    """Analyse la calibration réelle par bande de probabilité de victoire brute."""

    if not breakdown:
        return {}

    total_samples = sum(len(payload.get("truths", [])) for payload in breakdown.values())
    probability_metrics: Dict[str, Dict[str, Optional[float]]] = {}

    for segment in sorted(breakdown.keys()):
        payload = breakdown[segment]
        truths = list(payload.get("truths", []))
        predicted = list(payload.get("predictions", []))
        scores = list(payload.get("scores", []))
        probabilities = [
            float(value)
            for value in payload.get("probabilities", [])
            if value is not None
        ]
        courses: Set[int] = set(payload.get("courses", set()))
        pronostics: Set[int] = set(payload.get("pronostics", set()))

        summary = _summarise_group_performance(truths, predicted, scores)
        summary["label"] = payload.get("label", segment)
        summary["share"] = (len(truths) / total_samples) if total_samples else None
        summary["courses"] = len(courses)
        summary["pronostics"] = len(pronostics)
        summary["average_probability"] = _safe_average(probabilities)
        summary["min_probability"] = min(probabilities) if probabilities else None
        summary["max_probability"] = max(probabilities) if probabilities else None
        summary["observed_positive_rate"] = (
            sum(truths) / len(truths) if truths else None
        )

        if summary["average_probability"] is not None and summary["observed_positive_rate"] is not None:
            summary["average_calibration_gap"] = (
                summary["average_probability"] - summary["observed_positive_rate"]
            )
        else:
            summary["average_calibration_gap"] = None

        probability_metrics[segment] = summary

    return probability_metrics


def _categorise_place_probability(
    probability: Optional[object],
) -> Tuple[str, str, Optional[float]]:
    """Regroupe une probabilité de place (top 3) en bandes métiers lisibles."""

    if probability is None:
        return "unknown", "Probabilité de place inconnue", None

    try:
        value = float(probability)
    except (TypeError, ValueError):  # pragma: no cover - résilience en entrée
        return "unknown", "Probabilité de place inconnue", None

    value = max(0.0, min(value, 1.0))

    bands: List[Tuple[float, str, str]] = [
        (0.30, "under_30", "Probabilité de place < 30%"),
        (0.40, "between_30_40", "Probabilité de place 30-40%"),
        (0.50, "between_40_50", "Probabilité de place 40-50%"),
        (0.60, "between_50_60", "Probabilité de place 50-60%"),
        (0.70, "between_60_70", "Probabilité de place 60-70%"),
        (0.80, "between_70_80", "Probabilité de place 70-80%"),
    ]

    for upper_bound, segment_key, label in bands:
        if value < upper_bound:
            return segment_key, label, value

    return "at_least_80", "Probabilité de place ≥ 80%", value


def _summarise_place_probability_performance(
    breakdown: Dict[str, Dict[str, object]]
) -> Dict[str, Dict[str, Optional[float]]]:
    """Analyse la calibration des probabilités de place par bande homogène."""

    if not breakdown:
        return {}

    total_samples = sum(len(payload.get("truths", [])) for payload in breakdown.values())
    place_metrics: Dict[str, Dict[str, Optional[float]]] = {}

    for segment in sorted(breakdown.keys()):
        payload = breakdown[segment]
        truths = list(payload.get("truths", []))
        predicted = list(payload.get("predictions", []))
        scores = list(payload.get("scores", []))
        stored_probabilities = [
            float(value)
            for value in payload.get("place_probabilities", [])
            if value is not None
        ]

        if stored_probabilities:
            probability_sample = stored_probabilities
        else:
            probability_sample = [
                float(value)
                for value in scores
                if value is not None
            ]

        courses: Set[int] = set(payload.get("courses", set()))
        pronostics: Set[int] = set(payload.get("pronostics", set()))

        summary = _summarise_group_performance(truths, predicted, scores)
        summary["label"] = payload.get("label", segment)
        summary["share"] = (len(truths) / total_samples) if total_samples else None
        summary["courses"] = len(courses)
        summary["pronostics"] = len(pronostics)
        summary["average_probability"] = _safe_average(probability_sample)
        summary["min_probability"] = min(probability_sample) if probability_sample else None
        summary["max_probability"] = max(probability_sample) if probability_sample else None
        summary["observed_positive_rate"] = (
            sum(truths) / len(truths) if truths else None
        )

        if summary["average_probability"] is not None and summary["observed_positive_rate"] is not None:
            summary["average_calibration_gap"] = (
                summary["average_probability"] - summary["observed_positive_rate"]
            )
        else:
            summary["average_calibration_gap"] = None

        place_metrics[segment] = summary

    return place_metrics


def _categorise_horse_gender(gender: Optional[object]) -> Tuple[str, str]:
    """Normalise le genre du cheval pour faciliter l'agrégation."""

    if gender is None:
        return "unknown", "Genre inconnu"

    if isinstance(gender, Gender):
        normalized = gender.value
    else:
        normalized = str(gender).strip().lower()

    if not normalized:
        return "unknown", "Genre inconnu"

    normalized = (
        normalized.replace("â", "a")
        .replace("à", "a")
        .replace("é", "e")
        .replace("è", "e")
    )

    mapping = {
        "male": ("male", "Mâle"),
        "femelle": ("female", "Femelle"),
        "female": ("female", "Femelle"),
        "hongre": ("hongre", "Hongre"),
    }

    if normalized in mapping:
        return mapping[normalized]

    return "unknown", "Genre inconnu"


def _summarise_horse_gender_performance(
    breakdown: Dict[str, Dict[str, object]]
) -> Dict[str, Dict[str, Optional[float]]]:
    """Mesure la qualité prédictive selon le genre déclaré des chevaux."""

    if not breakdown:
        return {}

    total_samples = sum(len(payload.get("truths", [])) for payload in breakdown.values())
    gender_metrics: Dict[str, Dict[str, Optional[float]]] = {}

    for segment in sorted(breakdown.keys()):
        payload = breakdown[segment]
        truths = list(payload.get("truths", []))
        predicted = list(payload.get("predictions", []))
        scores = list(payload.get("scores", []))
        courses: Set[int] = set(payload.get("courses", set()))
        horses: Set[int] = set(payload.get("horses", set()))

        summary = _summarise_group_performance(truths, predicted, scores)
        summary["observed_positive_rate"] = (
            sum(truths) / len(truths) if truths else None
        )
        summary["courses"] = len(courses)
        summary["horses"] = len(horses)
        summary["label"] = payload.get("label", segment.title())
        summary["share"] = (
            summary["samples"] / total_samples if total_samples else None
        )

        gender_metrics[segment] = summary

    return gender_metrics


def _normalise_coat_color_label(
    raw_color: Optional[object],
) -> Tuple[str, str]:
    """Uniformise la robe pour agréger les performances par couleur."""

    if raw_color is None:
        return "unknown", "Robe inconnue"

    color_text = str(raw_color).strip()
    if not color_text:
        return "unknown", "Robe inconnue"

    normalized = (
        color_text.lower()
        .replace("œ", "oe")
        .replace("ç", "c")
        .replace("é", "e")
        .replace("è", "e")
        .replace("ê", "e")
        .replace("à", "a")
        .replace("â", "a")
        .replace("î", "i")
        .replace("ï", "i")
        .replace("ô", "o")
        .replace("û", "u")
    )
    normalized = normalized.replace("-", " ").replace("_", " ")

    synonyms: List[Tuple[str, Tuple[str, ...], str]] = [
        ("alezan", ("alezan", "alezane", "alezans", "chestnut"), "Alezan"),
        ("bai", ("bai", "bais", "bay", "bay brown"), "Bai"),
        (
            "gris",
            ("gris", "grise", "grey", "grise pommele", "gris pommele", "roan"),
            "Gris",
        ),
        ("noir", ("noir", "noire", "black"), "Noir"),
        ("rouan", ("rouan", "rouane"), "Rouan"),
    ]

    for key, keywords, label in synonyms:
        if any(keyword in normalized for keyword in keywords):
            return key, label

    slug = "_".join(part for part in normalized.split() if part)
    if not slug:
        return "unknown", "Robe inconnue"

    return slug, color_text.title()


def _summarise_horse_coat_performance(
    breakdown: Dict[str, Dict[str, object]]
) -> Dict[str, Dict[str, Optional[float]]]:
    """Compare la stabilité prédictive selon la robe officielle des chevaux."""

    if not breakdown:
        return {}

    total_samples = sum(len(payload.get("truths", [])) for payload in breakdown.values())
    coat_metrics: Dict[str, Dict[str, Optional[float]]] = {}

    for segment in sorted(breakdown.keys()):
        payload = breakdown[segment]
        truths = list(payload.get("truths", []))
        predicted = list(payload.get("predictions", []))
        scores = list(payload.get("scores", []))
        courses: Set[int] = set(payload.get("courses", set()))
        horses: Set[int] = set(payload.get("horses", set()))
        raw_inputs = [
            str(value).strip()
            for value in payload.get("raw_inputs", [])
            if isinstance(value, str) and value.strip()
        ]

        summary = _summarise_group_performance(truths, predicted, scores)
        summary.update(
            {
                "label": payload.get("label", segment.title()),
                "share": (
                    summary["samples"] / total_samples if total_samples else None
                ),
                "courses": len(courses),
                "horses": len(horses),
                "observed_positive_rate": (
                    sum(truths) / len(truths) if truths else None
                ),
                "input_examples": sorted(set(raw_inputs))[:3] if raw_inputs else [],
            }
        )

        coat_metrics[segment] = summary

    return coat_metrics


def _normalise_horse_breed_label(
    raw_breed: Optional[object],
) -> Tuple[str, str]:
    """Uniformise la race déclarée pour agréger les performances par lignée."""

    if raw_breed is None:
        return "unknown", "Race inconnue"

    breed_text = str(raw_breed).strip()
    if not breed_text:
        return "unknown", "Race inconnue"

    normalized = (
        breed_text.lower()
        .replace("œ", "oe")
        .replace("ê", "e")
        .replace("é", "e")
        .replace("è", "e")
        .replace("ç", "c")
        .replace("à", "a")
        .replace("â", "a")
        .replace("-", " ")
        .replace("_", " ")
    )

    synonyms: List[Tuple[str, Tuple[str, ...], str]] = [
        ("pur_sang", ("pur sang", "pursang", "thoroughbred"), "Pur-sang"),
        (
            "anglo_arabe",
            ("anglo arabe", "anglo-arabe", "angloarab"),
            "Anglo-arabe",
        ),
        (
            "trotteur_francais",
            (
                "trotteur francais",
                "trotteur français",
                "trotteur",
            ),
            "Trotteur français",
        ),
        ("aqps", ("aqps", "autre que pur sang"), "AQPS"),
    ]

    for slug, keywords, label in synonyms:
        if any(keyword in normalized for keyword in keywords):
            return slug, label

    slug = "_".join(part for part in normalized.split() if part)
    if not slug:
        return "unknown", "Race inconnue"

    return slug, breed_text.title()


def _summarise_horse_breed_performance(
    breakdown: Dict[str, Dict[str, object]]
) -> Dict[str, Dict[str, Optional[float]]]:
    """Dresse un panorama des performances selon la race déclarée."""

    if not breakdown:
        return {}

    total_samples = sum(len(payload.get("truths", [])) for payload in breakdown.values())
    breed_metrics: Dict[str, Dict[str, Optional[float]]] = {}

    for segment in sorted(breakdown.keys()):
        payload = breakdown[segment]
        truths = list(payload.get("truths", []))
        predicted = list(payload.get("predictions", []))
        scores = list(payload.get("scores", []))
        courses: Set[int] = set(payload.get("courses", set()))
        horses: Set[int] = set(payload.get("horses", set()))
        raw_inputs = [
            str(value).strip()
            for value in payload.get("raw_inputs", [])
            if isinstance(value, str) and value.strip()
        ]

        summary = _summarise_group_performance(truths, predicted, scores)
        summary.update(
            {
                "label": payload.get("label", segment.title()),
                "share": (
                    summary["samples"] / total_samples if total_samples else None
                ),
                "courses": len(courses),
                "horses": len(horses),
                "observed_positive_rate": (
                    sum(truths) / len(truths) if truths else None
                ),
                "input_examples": sorted(set(raw_inputs))[:3] if raw_inputs else [],
            }
        )

        breed_metrics[segment] = summary

    return breed_metrics


def _normalise_sire_label(raw_sire: Optional[object]) -> Tuple[str, str]:
    """Uniformise le nom du père pour agréger les performances par lignée."""

    if raw_sire is None:
        return "unknown", "Père inconnu"

    sire_text = str(raw_sire).strip()
    if not sire_text:
        return "unknown", "Père inconnu"

    normalized = (
        sire_text.lower()
        .replace("œ", "oe")
        .replace("ê", "e")
        .replace("é", "e")
        .replace("è", "e")
        .replace("ë", "e")
        .replace("à", "a")
        .replace("â", "a")
        .replace("î", "i")
        .replace("ï", "i")
        .replace("ô", "o")
        .replace("û", "u")
    )

    slug = "".join(char if char.isalnum() else "_" for char in normalized)
    slug = "_".join(part for part in slug.split("_") if part)

    if not slug:
        return "unknown", sire_text

    return slug, sire_text


def _normalise_dam_label(raw_dam: Optional[object]) -> Tuple[str, str]:
    """Uniformise le nom de la mère pour suivre les lignées maternelles."""

    if raw_dam is None:
        return "unknown", "Mère inconnue"

    dam_text = str(raw_dam).strip()
    if not dam_text:
        return "unknown", "Mère inconnue"

    normalized = (
        dam_text.lower()
        .replace("œ", "oe")
        .replace("ê", "e")
        .replace("é", "e")
        .replace("è", "e")
        .replace("ë", "e")
        .replace("à", "a")
        .replace("â", "a")
        .replace("î", "i")
        .replace("ï", "i")
        .replace("ô", "o")
        .replace("û", "u")
    )

    slug = "".join(char if char.isalnum() else "_" for char in normalized)
    slug = "_".join(part for part in slug.split("_") if part)

    if not slug:
        return "unknown", dam_text

    return slug, dam_text


def _summarise_sire_performance(
    breakdown: Dict[str, Dict[str, object]]
) -> Dict[str, Dict[str, Optional[float]]]:
    """Assemble un tableau de bord des performances par père déclaré."""

    if not breakdown:
        return {}

    total_samples = sum(len(payload.get("truths", [])) for payload in breakdown.values())
    sire_metrics: Dict[str, Dict[str, Optional[float]]] = {}

    for segment in sorted(breakdown.keys()):
        payload = breakdown[segment]
        truths = list(payload.get("truths", []))
        predicted = list(payload.get("predictions", []))
        scores = list(payload.get("scores", []))
        courses: Set[int] = set(payload.get("courses", set()))
        horses: Set[int] = set(payload.get("horses", set()))
        trainers: Set[int] = set(payload.get("trainers", set()))
        raw_inputs = [
            str(value).strip()
            for value in payload.get("raw_inputs", [])
            if isinstance(value, str) and value.strip()
        ]

        summary = _summarise_group_performance(truths, predicted, scores)
        summary.update(
            {
                "label": payload.get("label", segment.title()),
                "share": (
                    summary["samples"] / total_samples if total_samples else None
                ),
                "courses": len(courses),
                "horses": len(horses),
                "observed_positive_rate": (
                    sum(truths) / len(truths) if truths else None
                ),
                "input_examples": sorted(set(raw_inputs))[:3] if raw_inputs else [],
            }
        )

        if trainers:
            summary["trainers"] = len(trainers)

        sire_metrics[segment] = summary

    return sire_metrics


def _summarise_dam_performance(
    breakdown: Dict[str, Dict[str, object]]
) -> Dict[str, Dict[str, Optional[float]]]:
    """Assemble un tableau de bord des performances par mère déclarée."""

    if not breakdown:
        return {}

    total_samples = sum(len(payload.get("truths", [])) for payload in breakdown.values())
    dam_metrics: Dict[str, Dict[str, Optional[float]]] = {}

    for segment in sorted(breakdown.keys()):
        payload = breakdown[segment]
        truths = list(payload.get("truths", []))
        predicted = list(payload.get("predictions", []))
        scores = list(payload.get("scores", []))
        courses: Set[int] = set(payload.get("courses", set()))
        horses: Set[int] = set(payload.get("horses", set()))
        raw_inputs = [
            str(value).strip()
            for value in payload.get("raw_inputs", [])
            if isinstance(value, str) and value.strip()
        ]

        summary = _summarise_group_performance(truths, predicted, scores)
        summary.update(
            {
                "label": payload.get("label", segment.title()),
                "share": (
                    summary["samples"] / total_samples if total_samples else None
                ),
                "courses": len(courses),
                "horses": len(horses),
                "observed_positive_rate": (
                    sum(truths) / len(truths) if truths else None
                ),
                "input_examples": sorted(set(raw_inputs))[:3] if raw_inputs else [],
            }
        )

        dam_metrics[segment] = summary

    return dam_metrics


def _summarise_horse_age_performance(
    breakdown: Dict[str, Dict[str, object]]
) -> Dict[str, Dict[str, Optional[float]]]:
    """Mesure la stabilité des prédictions selon la maturité des chevaux."""

    if not breakdown:
        return {}

    age_metrics: Dict[str, Dict[str, Optional[float]]] = {}

    for segment in sorted(breakdown.keys()):
        payload = breakdown[segment]
        truths = list(payload.get("truths", []))
        predicted = list(payload.get("predictions", []))
        scores = list(payload.get("scores", []))
        courses: Set[int] = set(payload.get("courses", set()))
        horses: Set[int] = set(payload.get("horses", set()))
        ages = [int(value) for value in payload.get("ages", []) if value is not None]

        summary = _summarise_group_performance(truths, predicted, scores)
        summary["observed_positive_rate"] = (
            sum(truths) / len(truths) if truths else None
        )
        summary["courses"] = len(courses)
        summary["horses"] = len(horses)
        summary["average_age"] = _safe_average(ages)
        summary["min_age"] = min(ages) if ages else None
        summary["max_age"] = max(ages) if ages else None

        age_metrics[segment] = summary

    return age_metrics


def _summarise_draw_performance(
    breakdown: Dict[str, Dict[str, object]]
) -> Dict[str, Dict[str, Optional[float]]]:
    """Compare la précision selon la position dans les stalles de départ."""

    if not breakdown:
        return {}

    draw_metrics: Dict[str, Dict[str, Optional[float]]] = {}

    for segment in sorted(breakdown.keys()):
        payload = breakdown[segment]
        truths = list(payload.get("truths", []))
        predicted = list(payload.get("predictions", []))
        scores = list(payload.get("scores", []))
        courses: Set[int] = set(payload.get("courses", set()))
        draws = [int(draw) for draw in payload.get("draws", []) if draw]
        field_sizes = [int(size) for size in payload.get("field_sizes", []) if size]

        summary = _summarise_group_performance(truths, predicted, scores)
        summary["observed_positive_rate"] = (
            sum(truths) / len(truths) if truths else None
        )
        summary["courses"] = len(courses)
        summary["average_draw"] = _safe_average(draws)
        summary["min_draw"] = min(draws) if draws else None
        summary["max_draw"] = max(draws) if draws else None
        summary["average_field_size"] = _safe_average(field_sizes)
        summary["min_field_size"] = min(field_sizes) if field_sizes else None
        summary["max_field_size"] = max(field_sizes) if field_sizes else None

        draw_metrics[segment] = summary

    return draw_metrics


def _categorise_draw_parity(draw_position: Optional[int]) -> Tuple[str, str]:
    """Classe la corde selon une parité exploitable par le tableau de bord."""

    if draw_position is None:
        return "unknown", "Numéro de corde inconnu"

    return ("even", "Numéro pair") if draw_position % 2 == 0 else ("odd", "Numéro impair")


def _summarise_draw_parity_performance(
    breakdown: Dict[str, Dict[str, object]]
) -> Dict[str, Dict[str, Optional[float]]]:
    """Synthétise la réussite du modèle selon la parité du numéro de corde."""

    if not breakdown:
        return {}

    parity_metrics: Dict[str, Dict[str, Optional[float]]] = {}

    for segment in sorted(breakdown.keys()):
        payload = breakdown[segment]
        truths = list(payload.get("truths", []))
        predicted = list(payload.get("predictions", []))
        scores = list(payload.get("scores", []))
        courses: Set[int] = set(payload.get("courses", set()))
        draws = [int(value) for value in payload.get("draws", []) if value is not None]

        summary = _summarise_group_performance(truths, predicted, scores)
        summary["observed_positive_rate"] = (
            sum(truths) / len(truths) if truths else None
        )
        summary["courses"] = len(courses)
        summary["label"] = payload.get("label") or segment
        summary["average_draw"] = _safe_average(draws)
        summary["min_draw"] = min(draws) if draws else None
        summary["max_draw"] = max(draws) if draws else None

        parity_metrics[segment] = summary

    return parity_metrics


def _summarise_race_profile_performance(
    breakdown: Dict[str, Dict[str, object]]
) -> Dict[str, Dict[str, Optional[float]]]:
    """Analyse les performances selon les catégories ou classes officielles."""

    if not breakdown:
        return {}

    profile_metrics: Dict[str, Dict[str, Optional[float]]] = {}

    for segment in sorted(breakdown.keys()):
        payload = breakdown[segment]
        truths = list(payload.get("truths", []))
        predicted = list(payload.get("predictions", []))
        scores = list(payload.get("scores", []))
        courses: Set[int] = set(payload.get("courses", set()))
        label = payload.get("label") or segment

        summary = _summarise_group_performance(truths, predicted, scores)
        summary["observed_positive_rate"] = (
            sum(truths) / len(truths) if truths else None
        )
        summary["courses"] = len(courses)
        summary["label"] = label

        profile_metrics[segment] = summary

    return profile_metrics


def _summarise_start_type_performance(
    breakdown: Dict[str, Dict[str, object]]
) -> Dict[str, Dict[str, Optional[float]]]:
    """Compare la stabilité du modèle en fonction des procédures de départ."""

    if not breakdown:
        return {}

    start_type_metrics: Dict[str, Dict[str, Optional[float]]] = {}

    for segment in sorted(breakdown.keys()):
        payload = breakdown[segment]
        truths = list(payload.get("truths", []))
        predicted = list(payload.get("predictions", []))
        scores = list(payload.get("scores", []))
        courses: Set[int] = set(payload.get("courses", set()))

        summary = _summarise_group_performance(truths, predicted, scores)
        summary["observed_positive_rate"] = (
            sum(truths) / len(truths) if truths else None
        )
        summary["courses"] = len(courses)

        start_type_metrics[segment] = summary

    return start_type_metrics


def _compute_start_delay_minutes(
    scheduled: Optional[time],
    actual: Optional[time],
) -> Optional[int]:
    """Calcule le décalage en minutes entre l'horaire prévu et l'heure réelle."""

    if not scheduled or not actual:
        return None

    scheduled_dt = datetime.combine(date.today(), scheduled)
    actual_dt = datetime.combine(date.today(), actual)
    delta_minutes = int((actual_dt - scheduled_dt).total_seconds() // 60)

    return delta_minutes


def _categorise_start_delay(
    scheduled: Optional[time],
    actual: Optional[time],
) -> Tuple[str, str, Optional[int]]:
    """Regroupe les courses selon le respect des horaires de départ officiels."""

    delay_minutes = _compute_start_delay_minutes(scheduled, actual)

    if delay_minutes is None:
        return "unknown", "Horaire réel inconnu", None

    if delay_minutes <= -3:
        return "ahead_of_schedule", "Départ anticipé (≥3 min d'avance)", delay_minutes

    if abs(delay_minutes) <= 5:
        return "on_time", "Départ ponctuel (±5 min)", delay_minutes

    if delay_minutes <= 15:
        return "slight_delay", "Retard modéré (6-15 min)", delay_minutes

    return "heavy_delay", "Retard conséquent (>15 min)", delay_minutes


def _summarise_start_delay_performance(
    breakdown: Dict[str, Dict[str, object]]
) -> Dict[str, Dict[str, Optional[float]]]:
    """Synthétise la stabilité du modèle selon la ponctualité des départs."""

    if not breakdown:
        return {}

    total_samples = sum(len(payload.get("truths", [])) for payload in breakdown.values())
    delay_metrics: Dict[str, Dict[str, Optional[float]]] = {}

    for segment in sorted(breakdown.keys()):
        payload = breakdown[segment]
        truths = list(payload.get("truths", []))
        predicted = list(payload.get("predictions", []))
        scores = list(payload.get("scores", []))
        courses: Set[int] = set(payload.get("courses", set()))
        reunions: Set[int] = set(payload.get("reunions", set()))
        delay_values = [
            float(value)
            for value in payload.get("delays", [])
            if isinstance(value, (int, float))
        ]

        summary = _summarise_group_performance(truths, predicted, scores)
        summary.update(
            {
                "label": payload.get("label", segment),
                "share": (len(truths) / total_samples) if total_samples else None,
                "courses": len(courses),
                "reunions": len(reunions),
                "observed_positive_rate": (sum(truths) / len(truths)) if truths else None,
                "average_delay_minutes": _safe_average(delay_values),
                "min_delay_minutes": min(delay_values) if delay_values else None,
                "max_delay_minutes": max(delay_values) if delay_values else None,
            }
        )

        delay_metrics[segment] = summary

    return delay_metrics


def _categorise_weather_profile(
    weather_payload: Optional[object],
) -> Tuple[str, str, Optional[float]]:
    """Normalise les conditions météo en segments exploitables pour l'analyse."""

    if not weather_payload:
        return "unknown", "Conditions inconnues", None

    condition_value: Optional[str] = None
    temperature_value: Optional[float] = None

    if isinstance(weather_payload, dict):
        for key in ("condition", "weather", "meteo", "label", "libelle", "state"):
            raw = weather_payload.get(key)
            if raw:
                condition_value = str(raw)
                break
        for key in ("temperature", "temp", "temperature_c", "temp_c", "temperatureC"):
            raw_temp = weather_payload.get(key)
            if raw_temp is not None:
                try:
                    temperature_value = float(raw_temp)
                except (TypeError, ValueError):  # pragma: no cover - tolérance JSON
                    temperature_value = None
                break
    elif isinstance(weather_payload, str):
        condition_value = weather_payload
    else:
        condition_value = str(weather_payload)

    if not condition_value:
        return "unknown", "Conditions inconnues", temperature_value

    normalised = condition_value.strip().lower()

    keyword_map = [
        ("clear", ("sun", "soleil", "clair", "clear", "ensoleill"), "Conditions claires"),
        ("rain", ("rain", "pluie", "averse", "pluv"), "Pluie / Averses"),
        ("storm", ("orage", "storm", "thunder"), "Orageux"),
        ("snow", ("neige", "snow", "blizzard"), "Neige / Verglas"),
        ("fog", ("brouillard", "fog", "mist"), "Brouillard"),
        ("wind", ("vent", "wind"), "Vent soutenu"),
        ("cloud", ("nuage", "cloud", "overcast", "gris"), "Couvert / Nuageux"),
    ]

    for segment, keywords, label in keyword_map:
        if any(keyword in normalised for keyword in keywords):
            return segment, label, temperature_value

    label = condition_value.strip().capitalize()
    return "other", label or "Conditions variées", temperature_value


def _summarise_weather_performance(
    breakdown: Dict[str, Dict[str, object]]
) -> Dict[str, Dict[str, Optional[float]]]:
    """Mesure l'influence des conditions météo sur la précision du modèle."""

    if not breakdown:
        return {}

    weather_metrics: Dict[str, Dict[str, Optional[float]]] = {}

    for segment in sorted(breakdown.keys()):
        payload = breakdown[segment]
        truths = list(payload.get("truths", []))
        predicted = list(payload.get("predictions", []))
        scores = list(payload.get("scores", []))
        courses: Set[int] = set(payload.get("courses", set()))
        reunions: Set[int] = set(payload.get("reunions", set()))
        temperatures = [
            float(value)
            for value in payload.get("temperatures", [])
            if value is not None
        ]

        summary = _summarise_group_performance(truths, predicted, scores)
        summary["observed_positive_rate"] = (
            sum(truths) / len(truths) if truths else None
        )
        summary["courses"] = len(courses)
        summary["reunions"] = len(reunions)
        summary["label"] = payload.get("label")
        summary["average_temperature"] = _safe_average(temperatures)
        summary["min_temperature"] = min(temperatures) if temperatures else None
        summary["max_temperature"] = max(temperatures) if temperatures else None

        weather_metrics[segment] = summary

    return weather_metrics


def _categorise_temperature_band(
    temperature: Optional[object],
) -> Tuple[str, str, Optional[float]]:
    """Projette une température en bandes lisibles pour le monitoring ML."""

    if temperature is None:
        return "temperature_unknown", "Température inconnue", None

    try:
        value = float(temperature)
    except (TypeError, ValueError):  # pragma: no cover - résilience saisies atypiques
        return "temperature_unknown", "Température inconnue", None

    if value <= 0.0:
        return "freezing", "Gel / ≤0°C", value

    if value <= 7.0:
        return "very_cold", "Très froid (1-7°C)", value

    if value <= 14.0:
        return "cool", "Frais (8-14°C)", value

    if value <= 22.0:
        return "mild", "Tempéré (15-22°C)", value

    if value <= 28.0:
        return "warm", "Chaud (23-28°C)", value

    return "hot", "Caniculaire (>28°C)", value


def _summarise_temperature_band_performance(
    breakdown: Dict[str, Dict[str, object]]
) -> Dict[str, Dict[str, Optional[float]]]:
    """Mesure la précision du modèle en fonction de la température ambiante."""

    if not breakdown:
        return {}

    total_samples = sum(len(payload.get("truths", [])) for payload in breakdown.values())
    order_priority = {
        "freezing": 0,
        "very_cold": 1,
        "cool": 2,
        "mild": 3,
        "warm": 4,
        "hot": 5,
        "temperature_unknown": 6,
    }

    temperature_metrics: Dict[str, Dict[str, Optional[float]]] = {}

    for segment, payload in sorted(
        breakdown.items(), key=lambda item: (order_priority.get(item[0], 99), item[0])
    ):
        truths = list(payload.get("truths", []))
        predicted = list(payload.get("predictions", []))
        scores = list(payload.get("scores", []))
        courses: Set[int] = set(payload.get("courses", set()))
        reunions: Set[int] = set(payload.get("reunions", set()))
        temperatures = [
            float(value)
            for value in payload.get("temperatures", [])
            if value is not None
        ]

        summary = _summarise_group_performance(truths, predicted, scores)
        summary.update(
            {
                "label": payload.get("label", segment),
                "share": (len(truths) / total_samples) if total_samples else None,
                "courses": len(courses),
                "reunions": len(reunions),
                "observed_positive_rate": sum(truths) / len(truths) if truths else None,
                "average_temperature": _safe_average(temperatures),
                "min_temperature": min(temperatures) if temperatures else None,
                "max_temperature": max(temperatures) if temperatures else None,
            }
        )

        if temperatures:
            ordered = sorted(temperatures)
            midpoint = len(ordered) // 2
            if len(ordered) % 2 == 0:
                median_temperature = (ordered[midpoint - 1] + ordered[midpoint]) / 2
            else:
                median_temperature = ordered[midpoint]
            summary["median_temperature"] = median_temperature
        else:
            summary["median_temperature"] = None

        temperature_metrics[segment] = summary

    return temperature_metrics


def _summarise_rest_period_performance(
    breakdown: Dict[str, Dict[str, object]]
) -> Dict[str, Dict[str, Optional[float]]]:
    """Mesure la qualité prédictive selon le nombre de jours de repos."""

    if not breakdown:
        return {}

    rest_metrics: Dict[str, Dict[str, Optional[float]]] = {}

    for segment in sorted(breakdown.keys()):
        payload = breakdown[segment]
        truths = list(payload.get("truths", []))
        predicted = list(payload.get("predictions", []))
        scores = list(payload.get("scores", []))
        courses: Set[int] = set(payload.get("courses", set()))
        rest_days = [int(value) for value in payload.get("rest_days", []) if value is not None]

        summary = _summarise_group_performance(truths, predicted, scores)
        summary["observed_positive_rate"] = (
            sum(truths) / len(truths) if truths else None
        )
        summary["courses"] = len(courses)
        summary["average_rest_days"] = _safe_average(rest_days)
        summary["min_rest_days"] = min(rest_days) if rest_days else None
        summary["max_rest_days"] = max(rest_days) if rest_days else None

        rest_metrics[segment] = summary

    return rest_metrics


def _coerce_metrics(payload: Optional[object]) -> Dict[str, object]:
    """Convertit un champ JSON éventuel en dictionnaire python."""

    if not payload:
        return {}

    if isinstance(payload, dict):
        return dict(payload)

    if isinstance(payload, str):
        try:
            return json.loads(payload)
        except json.JSONDecodeError:
            return {"raw": payload}

    return {"raw": payload}


@celery_app.task
def update_model_performance(days_back: int = 7, probability_threshold: float = 0.3):
    """Évalue les prédictions récentes et met à jour les métriques du modèle.

    Args:
        days_back: Nombre de jours d'historique à prendre en compte.
        probability_threshold: Seuil utilisé pour convertir une probabilité en label.

    Returns:
        Un dictionnaire détaillant les métriques calculées.
    """

    db = SessionLocal()

    try:
        logger.info(
            "Updating model performance metrics (last %s days, threshold=%s)",
            days_back,
            probability_threshold,
        )

        from app.models.partant import Partant
        from app.models.reunion import Reunion
        from app.models.ml_model import MLModel

        cutoff_date = date.today() - timedelta(days=days_back)
        cutoff_datetime = datetime.combine(cutoff_date, datetime.min.time())

        predictions_with_results: List[Tuple[PartantPrediction, Partant, Pronostic, Course]] = (
            db.query(PartantPrediction, Partant, Pronostic, Course)
            .join(Partant, PartantPrediction.partant_id == Partant.partant_id)
            .join(Pronostic, PartantPrediction.pronostic_id == Pronostic.pronostic_id)
            .join(Course, Pronostic.course_id == Course.course_id)
            .join(Reunion, Course.reunion_id == Reunion.reunion_id)
            .filter(
                Reunion.reunion_date >= cutoff_date,
                Partant.final_position.isnot(None),
                Partant.disqualified.isnot(True),
                PartantPrediction.win_probability.isnot(None),
                Course.status == CourseStatus.FINISHED,
                Pronostic.generated_at >= cutoff_datetime,
            )
            .all()
        )

        if not predictions_with_results:
            logger.warning("No predictions with results found for evaluation window")
            return {
                "status": "no_data",
                "days_evaluated": days_back,
                "cutoff_date": cutoff_date.isoformat(),
                "evaluated_samples": 0,
                "message": "No predictions with associated race results in the given window",
            }

        y_true: List[int] = []
        y_scores: List[float] = []
        y_pred: List[int] = []
        confidence_counter: Counter[str] = Counter()
        confidence_breakdown: Dict[str, Dict[str, List[float]]] = {}
        confidence_score_breakdown: Dict[str, Dict[str, object]] = {}
        win_probability_breakdown: Dict[str, Dict[str, object]] = {}
        place_probability_breakdown: Dict[str, Dict[str, object]] = {}
        place_probability_samples: List[Dict[str, object]] = []
        discipline_breakdown: Dict[str, Dict[str, object]] = {}
        discipline_surface_breakdown: Dict[str, Dict[str, object]] = {}
        distance_breakdown: Dict[str, Dict[str, object]] = {}
        surface_breakdown: Dict[str, Dict[str, object]] = {}
        prize_money_breakdown: Dict[str, Dict[str, object]] = {}
        prize_per_runner_breakdown: Dict[str, Dict[str, object]] = {}
        handicap_breakdown: Dict[str, Dict[str, object]] = {}
        weight_breakdown: Dict[str, Dict[str, object]] = {}
        odds_band_breakdown: Dict[str, Dict[str, object]] = {}
        probability_edge_breakdown: Dict[str, Dict[str, object]] = {}
        probability_error_breakdown: Dict[str, Dict[str, object]] = {}
        probability_margin_breakdown: Dict[str, Dict[str, object]] = {}
        feature_contribution_tracker: Dict[str, Dict[str, object]] = {}
        favourite_alignment_breakdown: Dict[str, Dict[str, object]] = {}
        horse_age_breakdown: Dict[str, Dict[str, object]] = {}
        horse_gender_breakdown: Dict[str, Dict[str, object]] = {}
        horse_coat_breakdown: Dict[str, Dict[str, object]] = {}
        horse_breed_breakdown: Dict[str, Dict[str, object]] = {}
        horse_sire_breakdown: Dict[str, Dict[str, object]] = {}
        horse_dam_breakdown: Dict[str, Dict[str, object]] = {}
        owner_breakdown: Dict[str, Dict[str, object]] = {}
        owner_trainer_breakdown: Dict[str, Dict[str, object]] = {}
        owner_jockey_breakdown: Dict[str, Dict[str, object]] = {}
        recent_form_breakdown: Dict[str, Dict[str, object]] = {}
        prediction_outcome_breakdown: Dict[str, Dict[str, object]] = {}
        equipment_breakdown: Dict[str, Dict[str, object]] = {}
        weather_breakdown: Dict[str, Dict[str, object]] = {}
        temperature_band_breakdown: Dict[str, Dict[str, object]] = {}
        day_part_breakdown: Dict[str, Dict[str, object]] = {}
        weekday_breakdown: Dict[str, Dict[str, object]] = {}
        reunion_number_breakdown: Dict[str, Dict[str, object]] = {}
        year_breakdown: Dict[str, Dict[str, object]] = {}
        month_breakdown: Dict[str, Dict[str, object]] = {}
        # Agrégation saisonnière pour offrir une lecture "hiver / printemps /"
        # "été / automne" complémentaire aux vues mensuelles et trimestrielles.
        season_breakdown: Dict[str, Dict[str, object]] = {}
        quarter_breakdown: Dict[str, Dict[str, object]] = {}
        lead_time_breakdown: Dict[str, Dict[str, object]] = {}
        race_order_breakdown: Dict[str, Dict[str, object]] = {}
        track_type_breakdown: Dict[str, Dict[str, object]] = {}
        track_length_breakdown: Dict[str, Dict[str, object]] = {}
        race_category_breakdown: Dict[str, Dict[str, object]] = {}
        race_class_breakdown: Dict[str, Dict[str, object]] = {}
        value_bet_breakdown: Dict[str, Dict[str, object]] = {}
        value_bet_flag_breakdown: Dict[str, Dict[str, object]] = {}
        field_size_breakdown: Dict[str, Dict[str, object]] = {}
        draw_breakdown: Dict[str, Dict[str, object]] = {}
        draw_parity_breakdown: Dict[str, Dict[str, object]] = {}
        start_type_breakdown: Dict[str, Dict[str, object]] = {}
        start_delay_breakdown: Dict[str, Dict[str, object]] = {}
        rest_period_breakdown: Dict[str, Dict[str, object]] = {}
        jockey_breakdown: Dict[str, Dict[str, object]] = {}
        trainer_breakdown: Dict[str, Dict[str, object]] = {}
        jockey_trainer_breakdown: Dict[str, Dict[str, object]] = {}
        jockey_experience_breakdown: Dict[str, Dict[str, object]] = {}
        trainer_experience_breakdown: Dict[str, Dict[str, object]] = {}
        jockey_nationality_breakdown: Dict[str, Dict[str, object]] = {}
        trainer_nationality_breakdown: Dict[str, Dict[str, object]] = {}
        hippodrome_breakdown: Dict[str, Dict[str, object]] = {}
        country_breakdown: Dict[str, Dict[str, object]] = {}
        city_breakdown: Dict[str, Dict[str, object]] = {}
        api_source_breakdown: Dict[str, Dict[str, object]] = {}
        # Prépare une vision par version du modèle afin d'identifier rapidement
        # les régressions potentielles lorsqu'une version minoritaire décroche.
        model_versions: Counter[str] = Counter()
        model_version_breakdown: Dict[str, Dict[str, object]] = {}
        course_stats: Dict[int, Dict[str, object]] = {}
        prediction_rank_breakdown: Dict[str, Dict[str, object]] = {}
        predicted_position_breakdown: Dict[str, Dict[str, object]] = {}
        topn_tracking: Dict[int, Dict[str, object]] = {}
        rank_error_breakdown: Dict[str, Dict[str, object]] = {}
        ndcg_at_3_scores: List[float] = []
        ndcg_at_5_scores: List[float] = []
        final_position_breakdown: Dict[str, Dict[str, object]] = {}
        daily_breakdown: Dict[str, Dict[str, object]] = {}
        betting_samples: List[Dict[str, object]] = []
        rank_correlation_tracking: Dict[int, Dict[str, object]] = {}
        # Suit la précision du classement en termes d'écart absolu/signé entre
        # le rang prédit et la position réelle des partants.
        rank_error_tracking: Dict[int, Dict[str, object]] = {}

        # Parcourt chaque pronostic couplé à un résultat officiel pour préparer les listes
        # nécessaires aux métriques (labels réels, scores, version du modèle, etc.).
        for prediction, partant, pronostic, course in predictions_with_results:
            probability = float(prediction.win_probability)
            probability = max(0.0, min(probability, 1.0))

            final_position_raw = getattr(partant, "final_position", None)
            final_position_value: Optional[int]
            if final_position_raw is not None:
                try:
                    final_position_value = int(final_position_raw)
                except (TypeError, ValueError):  # pragma: no cover - sécurité entrée
                    final_position_value = None
            else:
                final_position_value = None

            is_top3 = 1 if final_position_value is not None and final_position_value <= 3 else 0
            predicted_label = 1 if probability >= probability_threshold else 0

            (
                predicted_position_segment,
                predicted_position_label,
                normalised_predicted_position,
            ) = _categorise_predicted_position(
                getattr(prediction, "predicted_position", None)
            )
            predicted_position_bucket = predicted_position_breakdown.setdefault(
                predicted_position_segment,
                {
                    "label": predicted_position_label,
                    "truths": [],
                    "predictions": [],
                    "scores": [],
                    "final_positions": [],
                    "predicted_positions": [],
                    "rank_errors": [],
                    "courses": set(),
                    "horses": set(),
                    "pronostics": set(),
                },
            )
            predicted_position_bucket["label"] = predicted_position_label
            predicted_position_bucket.setdefault("truths", []).append(is_top3)
            predicted_position_bucket.setdefault("predictions", []).append(predicted_label)
            predicted_position_bucket.setdefault("scores", []).append(probability)
            predicted_position_bucket.setdefault("courses", set()).add(course.course_id)
            predicted_position_bucket.setdefault("pronostics", set()).add(pronostic.pronostic_id)
            if getattr(partant, "horse_id", None) is not None:
                predicted_position_bucket.setdefault("horses", set()).add(partant.horse_id)
            if normalised_predicted_position is not None:
                predicted_position_bucket.setdefault("predicted_positions", []).append(
                    normalised_predicted_position
                )
            if final_position_value is not None:
                predicted_position_bucket.setdefault("final_positions", []).append(
                    final_position_value
                )
                if normalised_predicted_position is not None:
                    predicted_position_bucket.setdefault("rank_errors", []).append(
                        float(final_position_value - normalised_predicted_position)
                    )

            shap_payload = getattr(prediction, "shap_contributions", None) or getattr(
                prediction, "shap_values", None
            )
            shap_contributions = _extract_feature_contributions(shap_payload)
            if shap_contributions:
                for feature_name, contribution_value in shap_contributions.items():
                    tracker_entry = feature_contribution_tracker.setdefault(
                        feature_name,
                        {
                            "total_contribution": 0.0,
                            "total_abs_contribution": 0.0,
                            "samples": 0,
                            "positive_count": 0,
                            "negative_count": 0,
                            "max_contribution": contribution_value,
                            "min_contribution": contribution_value,
                            "courses": set(),
                            "horses": set(),
                            "pronostics": set(),
                            "predictions": set(),
                        },
                    )

                    tracker_entry["total_contribution"] += contribution_value
                    tracker_entry["total_abs_contribution"] += abs(contribution_value)
                    tracker_entry["samples"] += 1
                    if contribution_value > 0:
                        tracker_entry["positive_count"] += 1
                    elif contribution_value < 0:
                        tracker_entry["negative_count"] += 1

                    tracker_entry["max_contribution"] = max(
                        tracker_entry.get("max_contribution", contribution_value),
                        contribution_value,
                    )
                    tracker_entry["min_contribution"] = min(
                        tracker_entry.get("min_contribution", contribution_value),
                        contribution_value,
                    )
                    tracker_entry.setdefault("courses", set()).add(course.course_id)
                    if getattr(partant, "horse_id", None) is not None:
                        tracker_entry.setdefault("horses", set()).add(partant.horse_id)
                    tracker_entry.setdefault("pronostics", set()).add(pronostic.pronostic_id)
                    if getattr(prediction, "prediction_id", None) is not None:
                        tracker_entry.setdefault("predictions", set()).add(
                            prediction.prediction_id
                        )

            correlation_bucket = rank_correlation_tracking.setdefault(
                course.course_id,
                {
                    "key": f"course_{course.course_id}",
                    "label": getattr(course, "course_name", None)
                    or f"Course {getattr(course, 'course_number', '?')}",
                    "probabilities": [],
                    "finish_positions": [],
                },
            )
            if getattr(course, "course_name", None):
                correlation_bucket["label"] = str(course.course_name)
            if final_position_value is not None:
                correlation_bucket.setdefault("probabilities", []).append(probability)
                correlation_bucket.setdefault("finish_positions", []).append(
                    final_position_value
                )

            # Mesure l'écart absolu entre la probabilité annoncée et l'issue réelle
            # afin de piloter un tableau de bord de précision par bandes d'erreur.
            absolute_error = abs(probability - is_top3)
            (
                error_segment,
                error_label,
                normalised_error,
            ) = _categorise_probability_error(absolute_error)
            error_bucket = probability_error_breakdown.setdefault(
                error_segment,
                {
                    "label": error_label,
                    "truths": [],
                    "predictions": [],
                    "scores": [],
                    "errors": [],
                    "courses": set(),
                },
            )
            error_bucket["label"] = error_label
            error_bucket["truths"].append(is_top3)
            error_bucket["predictions"].append(predicted_label)
            error_bucket["scores"].append(probability)
            error_bucket.setdefault("courses", set()).add(course.course_id)
            stored_error = normalised_error if normalised_error is not None else absolute_error
            error_bucket.setdefault("errors", []).append(stored_error)

            # Ventile immédiatement l'échantillon selon l'issue de classification
            # (vrai positif, faux négatif, etc.) pour produire un tableau de bord
            # pédagogique sur les erreurs du modèle.
            (
                outcome_key,
                outcome_label,
            ) = _categorise_prediction_outcome(predicted_label, is_top3)
            outcome_bucket = prediction_outcome_breakdown.setdefault(
                outcome_key,
                {
                    "label": outcome_label,
                    "truths": [],
                    "predictions": [],
                    "scores": [],
                    "courses": set(),
                    "pronostics": set(),
                    "model_versions": set(),
                },
            )
            outcome_bucket["label"] = outcome_label
            outcome_bucket["truths"].append(is_top3)
            outcome_bucket["predictions"].append(predicted_label)
            outcome_bucket["scores"].append(probability)
            outcome_bucket.setdefault("courses", set()).add(course.course_id)
            outcome_bucket.setdefault("pronostics", set()).add(pronostic.pronostic_id)
            outcome_bucket.setdefault("model_versions", set()).add(
                pronostic.model_version or "unknown"
            )

            reunion_entity = getattr(course, "reunion", None)

            # Regroupe immédiatement les échantillons par source API afin de
            # détecter les éventuelles dérives liées à une alimentation
            # spécifique (Turfinfo, PMU, Aspiturf...).
            api_key, api_label = _normalise_api_source_label(
                getattr(reunion_entity, "api_source", None)
            )
            api_bucket = api_source_breakdown.setdefault(
                api_key,
                {
                    "label": api_label,
                    "truths": [],
                    "predictions": [],
                    "scores": [],
                    "courses": set(),
                    "reunions": set(),
                    "hippodromes": set(),
                    "pronostics": set(),
                    "model_versions": set(),
                },
            )
            api_bucket["label"] = api_label
            api_bucket["truths"].append(is_top3)
            api_bucket["predictions"].append(predicted_label)
            api_bucket["scores"].append(probability)
            api_bucket.setdefault("courses", set()).add(course.course_id)
            api_bucket.setdefault("pronostics", set()).add(pronostic.pronostic_id)
            if pronostic.model_version:
                api_bucket.setdefault("model_versions", set()).add(pronostic.model_version)
            if reunion_entity is not None and getattr(reunion_entity, "reunion_id", None):
                api_bucket.setdefault("reunions", set()).add(reunion_entity.reunion_id)

            y_true.append(is_top3)
            y_scores.append(probability)
            y_pred.append(predicted_label)

            confidence_counter[prediction.confidence_level or "unknown"] += 1
            confidence_level = prediction.confidence_level or "unknown"
            level_bucket = confidence_breakdown.setdefault(
                confidence_level,
                {
                    "label": _describe_prediction_confidence_level(confidence_level),
                    "truths": [],
                    "predictions": [],
                    "scores": [],
                    "courses": set(),
                    "pronostics": set(),
                },
            )
            level_bucket["label"] = _describe_prediction_confidence_level(confidence_level)
            level_bucket["truths"].append(is_top3)
            level_bucket["predictions"].append(predicted_label)
            level_bucket["scores"].append(probability)
            level_bucket.setdefault("courses", set()).add(course.course_id)
            level_bucket.setdefault("pronostics", set()).add(pronostic.pronostic_id)

            confidence_segment, confidence_label, confidence_value = _categorise_confidence_score(
                getattr(pronostic, "confidence_score", None)
            )
            confidence_bucket = confidence_score_breakdown.setdefault(
                confidence_segment,
                {
                    "label": confidence_label,
                    "truths": [],
                    "predictions": [],
                    "scores": [],
                    "confidence_scores": [],
                    "courses": set(),
                },
            )
            confidence_bucket["label"] = confidence_label
            confidence_bucket["truths"].append(is_top3)
            confidence_bucket["predictions"].append(predicted_label)
            confidence_bucket["scores"].append(probability)
            if confidence_value is not None:
                confidence_bucket.setdefault("confidence_scores", []).append(confidence_value)
            confidence_bucket.setdefault("courses", set()).add(course.course_id)

            probability_segment, probability_label, normalized_probability = _categorise_win_probability(
                probability
            )
            probability_bucket = win_probability_breakdown.setdefault(
                probability_segment,
                {
                    "label": probability_label,
                    "truths": [],
                    "predictions": [],
                    "scores": [],
                    "probabilities": [],
                    "courses": set(),
                    "pronostics": set(),
                },
            )
            probability_bucket["label"] = probability_label
            probability_bucket["truths"].append(is_top3)
            probability_bucket["predictions"].append(predicted_label)
            probability_bucket["scores"].append(probability)
            probability_bucket.setdefault("courses", set()).add(course.course_id)
            probability_bucket.setdefault("pronostics", set()).add(pronostic.pronostic_id)
            probability_bucket.setdefault("probabilities", []).append(
                normalized_probability if normalized_probability is not None else probability
            )
            place_segment, place_label, normalized_place_probability = _categorise_place_probability(
                getattr(prediction, "place_probability", None)
            )
            place_bucket = place_probability_breakdown.setdefault(
                place_segment,
                {
                    "label": place_label,
                    "truths": [],
                    "predictions": [],
                    "scores": [],
                    "place_probabilities": [],
                    "courses": set(),
                    "pronostics": set(),
                },
            )
            place_bucket["label"] = place_label
            place_bucket["truths"].append(is_top3)
            place_bucket["predictions"].append(predicted_label)
            score_value = (
                normalized_place_probability
                if normalized_place_probability is not None
                else probability
            )
            place_bucket.setdefault("scores", []).append(score_value)
            place_bucket.setdefault("courses", set()).add(course.course_id)
            place_bucket.setdefault("pronostics", set()).add(pronostic.pronostic_id)
            if normalized_place_probability is not None:
                place_bucket.setdefault("place_probabilities", []).append(
                    normalized_place_probability
                )
                horse_entity = getattr(partant, "horse", None)
                horse_name = getattr(horse_entity, "name", None) if horse_entity is not None else None
                place_probability_samples.append(
                    {
                        "course_id": course.course_id,
                        "course_label": getattr(course, "course_name", None)
                        or f"Course {course.course_id}",
                        "pronostic_id": pronostic.pronostic_id,
                        "model_version": pronostic.model_version or "unknown",
                        "horse_id": getattr(partant, "horse_id", None),
                        "horse_name": horse_name,
                        "final_position": final_position_value,
                        "predicted_position": normalised_predicted_position,
                        "probability": normalized_place_probability,
                        "win_probability": probability,
                        "outcome": is_top3,
                    }
                )
            version_label = pronostic.model_version or "unknown"
            model_versions[version_label] += 1
            version_bucket = model_version_breakdown.setdefault(
                version_label,
                {
                    "truths": [],
                    "predictions": [],
                    "scores": [],
                    "courses": set(),
                    "confidence_levels": Counter(),
                },
            )
            version_bucket["truths"].append(is_top3)
            version_bucket["predictions"].append(predicted_label)
            version_bucket["scores"].append(probability)
            version_bucket.setdefault("courses", set()).add(course.course_id)
            version_bucket.setdefault("confidence_levels", Counter())[prediction.confidence_level or "unknown"] += 1

            course_entry = course_stats.setdefault(
                course.course_id,
                {
                    "predictions": [],
                    "value_bet_detected": bool(pronostic.value_bet_detected),
                    "label": getattr(course, "course_name", None)
                    or f"Course {getattr(course, 'course_number', course.course_id)}",
                },
            )

            course_entry["label"] = (
                getattr(course, "course_name", None)
                or course_entry.get("label")
                or f"Course {getattr(course, 'course_number', course.course_id)}"
            )

            course_entry["predictions"].append(
                {
                    "probability": probability,
                    "final_position": final_position_value,
                    "is_top3": bool(is_top3),
                    "truth": int(is_top3),
                    "predicted_label": int(predicted_label),
                    "horse_id": partant.horse_id,
                    "predicted_position": normalised_predicted_position,
                    "odds": float(partant.odds_pmu)
                    if partant.odds_pmu is not None
                    else None,
                }
            )
            # Stocke le nombre de partants observés afin de catégoriser ensuite
            # les courses par taille de peloton (utile pour repérer les champs
            # où le modèle excelle ou se dégrade).
            course_entry["field_size"] = (
                getattr(course, "number_of_runners", None)
                or len(course_entry["predictions"])
            )

            # Ventile les observations selon la position d'arrivée réelle pour
            # identifier les segments (gagnant, podium, au-delà) où le modèle
            # réussit ou échoue le plus fréquemment.
            if final_position_value is not None:
                final_segment, final_label = _categorise_final_position(
                    final_position_value
                )
                final_bucket = final_position_breakdown.setdefault(
                    final_segment,
                    {
                        "label": final_label,
                        "truths": [],
                        "predictions": [],
                        "scores": [],
                        "positions": [],
                        "courses": set(),
                        "horses": set(),
                    },
                )
                final_bucket["label"] = final_label
                final_bucket.setdefault("truths", []).append(is_top3)
                final_bucket.setdefault("predictions", []).append(predicted_label)
                final_bucket.setdefault("scores", []).append(probability)
                final_bucket.setdefault("positions", []).append(
                    final_position_value
                )
                final_bucket.setdefault("courses", set()).add(course.course_id)
                if getattr(partant, "horse_id", None) is not None:
                    final_bucket.setdefault("horses", set()).add(partant.horse_id)

            # Segmente les performances selon que le pronostic a été marqué
            # comme value bet. Cela permet de suivre si les pronostics mis en
            # avant conservent un avantage réel sur les pronostics standards.
            flag_segment, flag_label, flag_value = _categorise_value_bet_flag(
                getattr(pronostic, "value_bet_detected", None)
            )
            flag_bucket = value_bet_flag_breakdown.setdefault(
                flag_segment,
                {
                    "label": flag_label,
                    "truths": [],
                    "predictions": [],
                    "scores": [],
                    "courses": set(),
                    "pronostics": set(),
                    "flags": [],
                },
            )
            flag_bucket["label"] = flag_label
            flag_bucket["truths"].append(is_top3)
            flag_bucket["predictions"].append(predicted_label)
            flag_bucket["scores"].append(probability)
            flag_bucket.setdefault("courses", set()).add(course.course_id)
            flag_bucket.setdefault("pronostics", set()).add(pronostic.pronostic_id)
            if flag_value is not None:
                flag_bucket.setdefault("flags", []).append(flag_value)
                flag_bucket["flag"] = flag_value

            reunion_obj = getattr(course, "reunion", None)

            # Évalue le délai entre la génération du pronostic et l'heure
            # officielle de départ afin de vérifier si les publications
            # tardives/anticipées conservent une précision homogène.
            lead_segment, lead_label, lead_hours = _categorise_publication_lead_time(
                getattr(pronostic, "generated_at", None),
                getattr(reunion_obj, "reunion_date", None),
                getattr(course, "scheduled_time", None),
            )
            lead_bucket = lead_time_breakdown.setdefault(
                lead_segment,
                {
                    "label": lead_label,
                    "truths": [],
                    "predictions": [],
                    "scores": [],
                    "courses": set(),
                    "pronostics": set(),
                    "lead_times": [],
                },
            )
            lead_bucket["label"] = lead_label
            lead_bucket["truths"].append(is_top3)
            lead_bucket["predictions"].append(predicted_label)
            lead_bucket["scores"].append(probability)
            lead_bucket.setdefault("courses", set()).add(course.course_id)
            lead_bucket.setdefault("pronostics", set()).add(pronostic.pronostic_id)
            if lead_hours is not None:
                lead_bucket.setdefault("lead_times", []).append(lead_hours)

            # Segmente l'horaire officiel de départ pour identifier si le modèle
            # se comporte différemment entre les réunions matinales, l'après-midi
            # et les nocturnes. Les opérateurs peuvent ainsi ajuster leur
            # stratégie d'engagement selon le moment de la journée.
            day_part_segment = _categorise_day_part(
                getattr(course, "scheduled_time", None)
            )
            day_part_bucket = day_part_breakdown.setdefault(
                day_part_segment,
                {
                    "truths": [],
                    "predictions": [],
                    "scores": [],
                    "courses": set(),
                    "minutes": [],
                },
            )
            day_part_bucket["truths"].append(is_top3)
            day_part_bucket["predictions"].append(predicted_label)
            day_part_bucket["scores"].append(probability)
            day_part_bucket.setdefault("courses", set()).add(course.course_id)

            scheduled_time_value = getattr(course, "scheduled_time", None)
            if isinstance(scheduled_time_value, time):
                minutes_value = scheduled_time_value.hour * 60 + scheduled_time_value.minute
                day_part_bucket.setdefault("minutes", []).append(minutes_value)

            # Ventile également les performances par jour de la semaine afin de
            # repérer rapidement si certains créneaux (week-ends, réunions
            # nocturnes) introduisent un biais de précision. On conserve les
            # identifiants de course/réunion et les dates ISO pour alimenter le
            # tableau de bord dédié.
            race_date = getattr(reunion_obj, "reunion_date", None)
            weekday_segment, weekday_label, weekday_index = _categorise_weekday(race_date)
            weekday_bucket = weekday_breakdown.setdefault(
                weekday_segment,
                {
                    "label": weekday_label,
                    "weekday_index": weekday_index,
                    "truths": [],
                    "predictions": [],
                    "scores": [],
                    "courses": set(),
                    "reunions": set(),
                    "dates": set(),
                },
            )
            weekday_bucket["truths"].append(is_top3)
            weekday_bucket["predictions"].append(predicted_label)
            weekday_bucket["scores"].append(probability)
            weekday_bucket.setdefault("courses", set()).add(course.course_id)
            weekday_bucket.setdefault("reunions", set()).add(
                getattr(reunion_obj, "reunion_id", getattr(course, "reunion_id", None))
            )
            if isinstance(race_date, date):
                weekday_bucket.setdefault("dates", set()).add(race_date.isoformat())

            # En parallèle, on garde une vue annuelle afin d'observer la
            # trajectoire globale du modèle sur plusieurs saisons sans se
            # limiter aux découpages mensuels/ trimestriels. Les identifiants
            # de course et de réunion sont conservés pour faciliter les
            # investigations en cas de dérive sur une année spécifique.
            year_segment, year_label, year_value = _categorise_year(race_date)
            year_bucket = year_breakdown.setdefault(
                year_segment,
                {
                    "label": year_label,
                    "year": year_value,
                    "truths": [],
                    "predictions": [],
                    "scores": [],
                    "courses": set(),
                    "reunions": set(),
                    "dates": set(),
                },
            )
            year_bucket["truths"].append(is_top3)
            year_bucket["predictions"].append(predicted_label)
            year_bucket["scores"].append(probability)
            year_bucket.setdefault("courses", set()).add(course.course_id)
            year_bucket.setdefault("reunions", set()).add(
                getattr(reunion_obj, "reunion_id", getattr(course, "reunion_id", None))
            )
            if isinstance(race_date, date):
                year_bucket.setdefault("dates", set()).add(race_date.isoformat())

            # Alimente également un suivi mensuel pour détecter d'éventuelles
            # variations saisonnières (meeting d'hiver/été) dans la précision
            # du modèle. Les identifiants de course et réunion sont conservés
            # afin d'établir des tableaux de bord détaillés.
            month_segment, month_label, month_index, month_year = _categorise_month(
                race_date
            )
            month_bucket = month_breakdown.setdefault(
                month_segment,
                {
                    "label": month_label,
                    "month_index": month_index,
                    "year": month_year,
                    "truths": [],
                    "predictions": [],
                    "scores": [],
                    "courses": set(),
                    "reunions": set(),
                    "dates": set(),
                },
            )
            month_bucket["truths"].append(is_top3)
            month_bucket["predictions"].append(predicted_label)
            month_bucket["scores"].append(probability)
            month_bucket.setdefault("courses", set()).add(course.course_id)
            month_bucket.setdefault("reunions", set()).add(
                getattr(reunion_obj, "reunion_id", getattr(course, "reunion_id", None))
            )
            if isinstance(race_date, date):
                month_bucket.setdefault("dates", set()).add(race_date.isoformat())

            # Aggrège également par trimestre civil afin de disposer d'une
            # vision synthétique des meetings saisonniers (hiver, printemps,
            # été, automne). Cela permet aux analystes de repérer rapidement
            # les périodes où le modèle décroche, sans attendre la fin d'un
            # mois complet.
            quarter_segment, quarter_label, quarter_index, quarter_year = _categorise_quarter(
                race_date
            )
            quarter_bucket = quarter_breakdown.setdefault(
                quarter_segment,
                {
                    "label": quarter_label,
                    "quarter_index": quarter_index,
                    "year": quarter_year,
                    "truths": [],
                    "predictions": [],
                    "scores": [],
                    "courses": set(),
                    "reunions": set(),
                    "dates": set(),
                },
            )
            quarter_bucket["label"] = quarter_label
            quarter_bucket["truths"].append(is_top3)
            quarter_bucket["predictions"].append(predicted_label)
            quarter_bucket["scores"].append(probability)
            quarter_bucket.setdefault("courses", set()).add(course.course_id)
            quarter_bucket.setdefault("reunions", set()).add(
                getattr(reunion_obj, "reunion_id", getattr(course, "reunion_id", None))
            )
            if isinstance(race_date, date):
                quarter_bucket.setdefault("dates", set()).add(race_date.isoformat())

            # Catégorise également les observations par saison météorologique
            # (printemps, été, automne, hiver) pour repérer les tendances
            # multi-mois qui pourraient échapper aux coupes mensuelles.
            (
                season_segment,
                season_label,
                season_index,
                season_year,
            ) = _categorise_season(race_date)
            season_bucket = season_breakdown.setdefault(
                season_segment,
                {
                    "label": season_label,
                    "season_index": season_index,
                    "year": season_year,
                    "truths": [],
                    "predictions": [],
                    "scores": [],
                    "courses": set(),
                    "reunions": set(),
                    "dates": set(),
                },
            )
            season_bucket["label"] = season_label
            season_bucket.setdefault("truths", []).append(is_top3)
            season_bucket.setdefault("predictions", []).append(predicted_label)
            season_bucket.setdefault("scores", []).append(probability)
            season_bucket.setdefault("courses", set()).add(course.course_id)
            season_bucket.setdefault("reunions", set()).add(
                getattr(reunion_obj, "reunion_id", getattr(course, "reunion_id", None))
            )
            if isinstance(race_date, date):
                season_bucket.setdefault("dates", set()).add(race_date.isoformat())

            # Regroupe les performances par numéro de réunion (R1, R2, etc.)
            # afin de vérifier si les matinales, les réunions de journée ou les
            # nocturnes présentent des profils de précision distincts.
            reunion_segment, reunion_label, reunion_number = _categorise_reunion_number(
                getattr(reunion_obj, "reunion_number", getattr(course, "reunion_number", None))
            )
            reunion_bucket = reunion_number_breakdown.setdefault(
                reunion_segment,
                {
                    "label": reunion_label,
                    "truths": [],
                    "predictions": [],
                    "scores": [],
                    "courses": set(),
                    "reunions": set(),
                    "reunion_numbers": [],
                },
            )
            reunion_bucket["label"] = reunion_label
            reunion_bucket["truths"].append(is_top3)
            reunion_bucket["predictions"].append(predicted_label)
            reunion_bucket["scores"].append(probability)
            reunion_bucket.setdefault("courses", set()).add(course.course_id)
            reunion_bucket.setdefault("reunions", set()).add(
                getattr(reunion_obj, "reunion_id", getattr(course, "reunion_id", None))
            )
            if reunion_number is not None:
                reunion_bucket.setdefault("reunion_numbers", []).append(reunion_number)

            # Segmente les performances selon la position de la course dans la
            # réunion (début/milieu/fin) pour détecter d'éventuels écarts en fin
            # de programme lorsque la piste ou la concurrence évoluent.
            race_order_segment, race_order_label, course_number = _categorise_race_order(
                getattr(course, "course_number", None)
            )
            race_order_bucket = race_order_breakdown.setdefault(
                race_order_segment,
                {
                    "label": race_order_label,
                    "truths": [],
                    "predictions": [],
                    "scores": [],
                    "courses": set(),
                    "reunions": set(),
                    "course_numbers": [],
                },
            )
            race_order_bucket["truths"].append(is_top3)
            race_order_bucket["predictions"].append(predicted_label)
            race_order_bucket["scores"].append(probability)
            race_order_bucket.setdefault("courses", set()).add(course.course_id)
            race_order_bucket.setdefault("reunions", set()).add(
                getattr(reunion_obj, "reunion_id", getattr(course, "reunion_id", None))
            )
            if course_number is not None:
                race_order_bucket.setdefault("course_numbers", []).append(course_number)

            weather_segment, weather_label, weather_temperature = _categorise_weather_profile(
                getattr(reunion_obj, "weather_conditions", None)
            )
            weather_bucket = weather_breakdown.setdefault(
                weather_segment,
                {
                    "label": weather_label,
                    "truths": [],
                    "predictions": [],
                    "scores": [],
                    "courses": set(),
                    "reunions": set(),
                    "temperatures": [],
                },
            )
            weather_bucket["label"] = weather_label
            weather_bucket["truths"].append(is_top3)
            weather_bucket["predictions"].append(predicted_label)
            weather_bucket["scores"].append(probability)
            weather_bucket.setdefault("courses", set()).add(course.course_id)
            weather_bucket.setdefault("reunions", set()).add(
                getattr(reunion_obj, "reunion_id", getattr(course, "reunion_id", None))
            )
            if weather_temperature is not None:
                weather_bucket.setdefault("temperatures", []).append(weather_temperature)

            temperature_segment, temperature_label, normalised_temperature = _categorise_temperature_band(
                weather_temperature
            )
            temperature_bucket = temperature_band_breakdown.setdefault(
                temperature_segment,
                {
                    "label": temperature_label,
                    "truths": [],
                    "predictions": [],
                    "scores": [],
                    "courses": set(),
                    "reunions": set(),
                    "temperatures": [],
                },
            )
            temperature_bucket["label"] = temperature_label
            temperature_bucket["truths"].append(is_top3)
            temperature_bucket["predictions"].append(predicted_label)
            temperature_bucket["scores"].append(probability)
            temperature_bucket.setdefault("courses", set()).add(course.course_id)
            temperature_bucket.setdefault("reunions", set()).add(
                getattr(reunion_obj, "reunion_id", getattr(course, "reunion_id", None))
            )
            if normalised_temperature is not None:
                temperature_bucket.setdefault("temperatures", []).append(
                    normalised_temperature
                )

            betting_samples.append(
                {
                    "probability": probability,
                    "odds": float(partant.odds_pmu) if partant.odds_pmu is not None else None,
                    "is_winner": bool(final_position_value == 1),
                    "course_id": course.course_id,
                    "partant_id": partant.partant_id,
                    "horse_name": partant.horse.name if getattr(partant, "horse", None) else None,
                    "final_position": final_position_value,
                }
            )

            # Classe les partants selon leur profil de cote (favori, challenger,
            # outsider, etc.) afin de vérifier si le modèle reste fiable lorsque
            # l'on s'éloigne des chevaux les plus attendus par le marché.
            odds_segment, odds_label = _categorise_odds_band(getattr(partant, "odds_pmu", None))
            odds_bucket = odds_band_breakdown.setdefault(
                odds_segment,
                {
                    "truths": [],
                    "predictions": [],
                    "scores": [],
                    "odds": [],
                    "implied_probabilities": [],
                    "courses": set(),
                    "horses": set(),
                    "label": odds_label,
                },
            )
            odds_bucket["truths"].append(is_top3)
            odds_bucket["predictions"].append(predicted_label)
            odds_bucket["scores"].append(probability)
            odds_bucket.setdefault("courses", set()).add(course.course_id)
            if getattr(partant, "horse_id", None) is not None:
                odds_bucket.setdefault("horses", set()).add(partant.horse_id)

            raw_odds_value = getattr(partant, "odds_pmu", None)
            try:
                odds_value = float(raw_odds_value) if raw_odds_value is not None else None
            except (TypeError, ValueError):  # pragma: no cover - robustesse en entrée
                odds_value = None

            if odds_value and odds_value > 0:
                odds_bucket.setdefault("odds", []).append(odds_value)
                odds_bucket.setdefault("implied_probabilities", []).append(1.0 / odds_value)

            edge_value = _compute_probability_edge(probability, odds_value)
            implied_probability = (1.0 / odds_value) if odds_value and odds_value > 0 else None
            edge_segment, edge_label = _categorise_probability_edge(edge_value)
            edge_bucket = probability_edge_breakdown.setdefault(
                edge_segment,
                {
                    "label": edge_label,
                    "truths": [],
                    "predictions": [],
                    "scores": [],
                    "edges": [],
                    "implied_probabilities": [],
                    "odds": [],
                    "courses": set(),
                    "horses": set(),
                },
            )
            edge_bucket["label"] = edge_label
            edge_bucket["truths"].append(is_top3)
            edge_bucket["predictions"].append(predicted_label)
            edge_bucket["scores"].append(probability)
            edge_bucket.setdefault("courses", set()).add(course.course_id)
            if getattr(partant, "horse_id", None) is not None:
                edge_bucket.setdefault("horses", set()).add(partant.horse_id)
            if edge_value is not None:
                edge_bucket.setdefault("edges", []).append(edge_value)
            if implied_probability is not None:
                edge_bucket.setdefault("implied_probabilities", []).append(implied_probability)
            if odds_value is not None:
                edge_bucket.setdefault("odds", []).append(odds_value)

            # Cartographie les performances par attribut métier pour identifier
            # rapidement les segments qui décrochent (discipline, surface,
            # appétit value bet).
            discipline_label = (
                course.discipline.value
                if getattr(course, "discipline", None)
                else "unknown"
            )
            discipline_bucket = discipline_breakdown.setdefault(
                discipline_label,
                {"truths": [], "predictions": [], "scores": [], "courses": set()},
            )
            discipline_bucket["truths"].append(is_top3)
            discipline_bucket["predictions"].append(predicted_label)
            discipline_bucket["scores"].append(probability)
            discipline_bucket.setdefault("courses", set()).add(course.course_id)

            # Ventile également les performances selon la distance officielle afin
            # de vérifier que le modèle reste stable entre sprint, classique et tenue.
            distance_segment = _categorise_course_distance(
                getattr(course, "distance", None)
            )
            distance_bucket = distance_breakdown.setdefault(
                distance_segment,
                {
                    "truths": [],
                    "predictions": [],
                    "scores": [],
                    "courses": set(),
                    "distances": [],
                },
            )
            distance_bucket["truths"].append(is_top3)
            distance_bucket["predictions"].append(predicted_label)
            distance_bucket["scores"].append(probability)
            distance_bucket.setdefault("courses", set()).add(course.course_id)
            surface_label = (
                course.surface_type.value
                if getattr(course, "surface_type", None)
                else "unknown"
            )
            surface_bucket = surface_breakdown.setdefault(
                surface_label,
                {"truths": [], "predictions": [], "scores": [], "courses": set()},
            )
            surface_bucket["truths"].append(is_top3)
            surface_bucket["predictions"].append(predicted_label)
            surface_bucket["scores"].append(probability)
            surface_bucket.setdefault("courses", set()).add(course.course_id)

            discipline_surface_key = f"{discipline_label}__{surface_label}"
            discipline_surface_bucket = discipline_surface_breakdown.setdefault(
                discipline_surface_key,
                {
                    "discipline": discipline_label,
                    "surface": surface_label,
                    "label": f"{discipline_label.replace('_', ' ').title()} · {surface_label.replace('_', ' ').title()}",
                    "truths": [],
                    "predictions": [],
                    "scores": [],
                    "courses": set(),
                    "reunions": set(),
                    "distances": [],
                },
            )
            discipline_surface_bucket["truths"].append(is_top3)
            discipline_surface_bucket["predictions"].append(predicted_label)
            discipline_surface_bucket["scores"].append(probability)
            discipline_surface_bucket.setdefault("courses", set()).add(course.course_id)
            if reunion_entity is not None and getattr(reunion_entity, "reunion_id", None):
                discipline_surface_bucket.setdefault("reunions", set()).add(
                    reunion_entity.reunion_id
                )

            course_distance = getattr(course, "distance", None)
            if course_distance:
                distance_bucket.setdefault("distances", []).append(int(course_distance))
                discipline_surface_bucket.setdefault("distances", []).append(
                    int(course_distance)
                )

            prize_segment = _categorise_prize_money(
                getattr(course, "prize_money", None)
            )
            prize_bucket = prize_money_breakdown.setdefault(
                prize_segment,
                {
                    "truths": [],
                    "predictions": [],
                    "scores": [],
                    "courses": set(),
                    "prize_amounts": [],
                },
            )
            prize_bucket["truths"].append(is_top3)
            prize_bucket["predictions"].append(predicted_label)
            prize_bucket["scores"].append(probability)
            courses_seen = prize_bucket.setdefault("courses", set())
            is_new_prize_course = course.course_id not in courses_seen
            courses_seen.add(course.course_id)
            prize_value = getattr(course, "prize_money", None)
            if prize_value is not None and is_new_prize_course:
                prize_bucket.setdefault("prize_amounts", []).append(float(prize_value))

            per_runner_segment, per_runner_label, per_runner_value, per_runner_field = _categorise_prize_per_runner(
                getattr(course, "prize_money", None),
                getattr(course, "number_of_runners", None),
            )
            per_runner_bucket = prize_per_runner_breakdown.setdefault(
                per_runner_segment,
                {
                    "label": per_runner_label,
                    "truths": [],
                    "predictions": [],
                    "scores": [],
                    "courses": set(),
                    "per_runner_values": [],
                    "field_sizes": [],
                },
            )
            per_runner_bucket["label"] = per_runner_label
            per_runner_bucket["truths"].append(is_top3)
            per_runner_bucket["predictions"].append(predicted_label)
            per_runner_bucket["scores"].append(probability)
            per_runner_courses = per_runner_bucket.setdefault("courses", set())
            is_new_per_runner_course = course.course_id not in per_runner_courses
            per_runner_courses.add(course.course_id)
            if per_runner_value is not None and is_new_per_runner_course:
                per_runner_bucket.setdefault("per_runner_values", []).append(per_runner_value)
            if per_runner_field is not None and is_new_per_runner_course:
                per_runner_bucket.setdefault("field_sizes", []).append(per_runner_field)

            handicap_segment, handicap_label = _categorise_handicap_value(
                getattr(partant, "handicap_value", None)
            )
            handicap_bucket = handicap_breakdown.setdefault(
                handicap_segment,
                {
                    "label": handicap_label,
                    "truths": [],
                    "predictions": [],
                    "scores": [],
                    "courses": set(),
                    "horses": set(),
                    "handicaps": [],
                },
            )
            handicap_bucket["label"] = handicap_label
            handicap_bucket["truths"].append(is_top3)
            handicap_bucket["predictions"].append(predicted_label)
            handicap_bucket["scores"].append(probability)
            handicap_bucket.setdefault("courses", set()).add(course.course_id)
            if partant.horse_id:
                handicap_bucket.setdefault("horses", set()).add(partant.horse_id)
            raw_handicap = getattr(partant, "handicap_value", None)
            try:
                handicap_value = float(raw_handicap) if raw_handicap is not None else None
            except (TypeError, ValueError):  # pragma: no cover - robustesse face aux données incohérentes
                handicap_value = None
            if handicap_value is not None:
                handicap_bucket.setdefault("handicaps", []).append(handicap_value)

            weight_segment, weight_label, weight_value = _categorise_carried_weight(
                getattr(partant, "poids_porte", None)
            )
            weight_bucket = weight_breakdown.setdefault(
                weight_segment,
                {
                    "label": weight_label,
                    "truths": [],
                    "predictions": [],
                    "scores": [],
                    "courses": set(),
                    "horses": set(),
                    "weights": [],
                },
            )
            weight_bucket["label"] = weight_label
            weight_bucket["truths"].append(is_top3)
            weight_bucket["predictions"].append(predicted_label)
            weight_bucket["scores"].append(probability)
            weight_bucket.setdefault("courses", set()).add(course.course_id)
            if partant.horse_id:
                weight_bucket.setdefault("horses", set()).add(partant.horse_id)
            if weight_value is not None:
                weight_bucket.setdefault("weights", []).append(weight_value)

            equipment_segment, equipment_label, equipment_count, has_blinkers = _categorise_equipment_profile(
                getattr(partant, "equipment", None)
            )
            equipment_bucket = equipment_breakdown.setdefault(
                equipment_segment,
                {
                    "label": equipment_label,
                    "truths": [],
                    "predictions": [],
                    "scores": [],
                    "courses": set(),
                    "horses": set(),
                    "item_counts": [],
                    "blinkers_flags": [],
                },
            )
            equipment_bucket["label"] = equipment_label
            equipment_bucket["truths"].append(is_top3)
            equipment_bucket["predictions"].append(predicted_label)
            equipment_bucket["scores"].append(probability)
            equipment_bucket.setdefault("courses", set()).add(course.course_id)
            if partant.horse_id:
                equipment_bucket.setdefault("horses", set()).add(partant.horse_id)
            if equipment_count is not None:
                equipment_bucket.setdefault("item_counts", []).append(equipment_count)
            if has_blinkers is not None:
                equipment_bucket.setdefault("blinkers_flags", []).append(has_blinkers)

            horse_age = _resolve_horse_age(partant, course, pronostic)
            age_segment = _categorise_horse_age(horse_age)
            age_bucket = horse_age_breakdown.setdefault(
                age_segment,
                {
                    "truths": [],
                    "predictions": [],
                    "scores": [],
                    "courses": set(),
                    "horses": set(),
                    "ages": [],
                },
            )
            age_bucket["truths"].append(is_top3)
            age_bucket["predictions"].append(predicted_label)
            age_bucket["scores"].append(probability)
            age_bucket.setdefault("courses", set()).add(course.course_id)
            if partant.horse_id:
                age_bucket.setdefault("horses", set()).add(partant.horse_id)
            if horse_age is not None:
                age_bucket.setdefault("ages", []).append(int(horse_age))

            horse_entity = getattr(partant, "horse", None)
            sire_key, sire_label = _normalise_sire_label(
                getattr(horse_entity, "sire", None) if horse_entity else None
            )
            sire_bucket = horse_sire_breakdown.setdefault(
                sire_key,
                {
                    "label": sire_label,
                    "truths": [],
                    "predictions": [],
                    "scores": [],
                    "courses": set(),
                    "horses": set(),
                    "trainers": set(),
                    "raw_inputs": [],
                },
            )
            sire_bucket["label"] = sire_label
            sire_bucket["truths"].append(is_top3)
            sire_bucket["predictions"].append(predicted_label)
            sire_bucket["scores"].append(probability)
            sire_bucket.setdefault("courses", set()).add(course.course_id)
            if partant.horse_id:
                sire_bucket.setdefault("horses", set()).add(partant.horse_id)
            if getattr(partant, "trainer_id", None):
                sire_bucket.setdefault("trainers", set()).add(partant.trainer_id)
            raw_sire_name = getattr(horse_entity, "sire", None)
            if isinstance(raw_sire_name, str) and raw_sire_name.strip():
                sire_bucket.setdefault("raw_inputs", []).append(raw_sire_name.strip())

            dam_key, dam_label = _normalise_dam_label(
                getattr(horse_entity, "dam", None) if horse_entity else None
            )
            dam_bucket = horse_dam_breakdown.setdefault(
                dam_key,
                {
                    "label": dam_label,
                    "truths": [],
                    "predictions": [],
                    "scores": [],
                    "courses": set(),
                    "horses": set(),
                    "raw_inputs": [],
                },
            )
            dam_bucket["label"] = dam_label
            dam_bucket["truths"].append(is_top3)
            dam_bucket["predictions"].append(predicted_label)
            dam_bucket["scores"].append(probability)
            dam_bucket.setdefault("courses", set()).add(course.course_id)
            if partant.horse_id:
                dam_bucket.setdefault("horses", set()).add(partant.horse_id)
            raw_dam_name = getattr(horse_entity, "dam", None)
            if isinstance(raw_dam_name, str) and raw_dam_name.strip():
                dam_bucket.setdefault("raw_inputs", []).append(raw_dam_name.strip())

            gender_key, gender_label = _categorise_horse_gender(
                getattr(horse_entity, "gender", None)
            )
            gender_bucket = horse_gender_breakdown.setdefault(
                gender_key,
                {
                    "label": gender_label,
                    "truths": [],
                    "predictions": [],
                    "scores": [],
                    "courses": set(),
                    "horses": set(),
                },
            )
            gender_bucket["label"] = gender_label
            gender_bucket["truths"].append(is_top3)
            gender_bucket["predictions"].append(predicted_label)
            gender_bucket["scores"].append(probability)
            gender_bucket.setdefault("courses", set()).add(course.course_id)
            if partant.horse_id:
                gender_bucket.setdefault("horses", set()).add(partant.horse_id)

            coat_key, coat_label = _normalise_coat_color_label(
                getattr(horse_entity, "coat_color", None) if horse_entity else None
            )
            coat_bucket = horse_coat_breakdown.setdefault(
                coat_key,
                {
                    "label": coat_label,
                    "truths": [],
                    "predictions": [],
                    "scores": [],
                    "courses": set(),
                    "horses": set(),
                    "raw_inputs": [],
                },
            )
            coat_bucket["label"] = coat_label
            coat_bucket["truths"].append(is_top3)
            coat_bucket["predictions"].append(predicted_label)
            coat_bucket["scores"].append(probability)
            coat_bucket.setdefault("courses", set()).add(course.course_id)
            if partant.horse_id:
                coat_bucket.setdefault("horses", set()).add(partant.horse_id)
            if getattr(horse_entity, "coat_color", None):
                coat_bucket.setdefault("raw_inputs", []).append(
                    str(getattr(horse_entity, "coat_color"))
                )

            breed_key, breed_label = _normalise_horse_breed_label(
                getattr(horse_entity, "breed", None) if horse_entity else None
            )
            breed_bucket = horse_breed_breakdown.setdefault(
                breed_key,
                {
                    "label": breed_label,
                    "truths": [],
                    "predictions": [],
                    "scores": [],
                    "courses": set(),
                    "horses": set(),
                    "raw_inputs": [],
                },
            )
            breed_bucket["label"] = breed_label
            breed_bucket["truths"].append(is_top3)
            breed_bucket["predictions"].append(predicted_label)
            breed_bucket["scores"].append(probability)
            breed_bucket.setdefault("courses", set()).add(course.course_id)
            if partant.horse_id:
                breed_bucket.setdefault("horses", set()).add(partant.horse_id)
            if getattr(horse_entity, "breed", None):
                breed_bucket.setdefault("raw_inputs", []).append(
                    str(getattr(horse_entity, "breed"))
                )

            owner_key, owner_label = _normalise_owner_label(
                getattr(horse_entity, "owner", None) if horse_entity else None
            )
            owner_bucket = owner_breakdown.setdefault(
                owner_key,
                {
                    "label": owner_label,
                    "truths": [],
                    "predictions": [],
                    "scores": [],
                    "courses": set(),
                    "horses": set(),
                    "trainers": set(),
                    "jockeys": set(),
                    "hippodromes": set(),
                },
            )
            owner_bucket["label"] = owner_label
            owner_bucket["truths"].append(is_top3)
            owner_bucket["predictions"].append(predicted_label)
            owner_bucket["scores"].append(probability)
            owner_bucket.setdefault("courses", set()).add(course.course_id)
            if partant.horse_id:
                owner_bucket.setdefault("horses", set()).add(partant.horse_id)
            if partant.trainer_id:
                owner_bucket.setdefault("trainers", set()).add(partant.trainer_id)
            if partant.jockey_id:
                owner_bucket.setdefault("jockeys", set()).add(partant.jockey_id)
            reunion_for_owner = getattr(course, "reunion", None)
            owner_hippodrome_id = None
            if reunion_for_owner is not None:
                owner_hippodrome_id = getattr(reunion_for_owner, "hippodrome_id", None)
            if owner_hippodrome_id is not None:
                owner_bucket.setdefault("hippodromes", set()).add(int(owner_hippodrome_id))

            category_key, category_label = _normalise_race_category_label(
                getattr(course, "race_category", None)
            )
            category_bucket = race_category_breakdown.setdefault(
                category_key,
                {
                    "label": category_label,
                    "truths": [],
                    "predictions": [],
                    "scores": [],
                    "courses": set(),
                },
            )
            category_bucket["label"] = category_label
            category_bucket["truths"].append(is_top3)
            category_bucket["predictions"].append(predicted_label)
            category_bucket["scores"].append(probability)
            category_bucket.setdefault("courses", set()).add(course.course_id)

            class_key, class_label = _normalise_race_class_label(
                getattr(course, "race_class", None)
            )
            class_bucket = race_class_breakdown.setdefault(
                class_key,
                {
                    "label": class_label,
                    "truths": [],
                    "predictions": [],
                    "scores": [],
                    "courses": set(),
                },
            )
            class_bucket["label"] = class_label
            class_bucket["truths"].append(is_top3)
            class_bucket["predictions"].append(predicted_label)
            class_bucket["scores"].append(probability)
            class_bucket.setdefault("courses", set()).add(course.course_id)

            value_bet_label = "value_bet" if pronostic.value_bet_detected else "standard"
            value_bet_bucket = value_bet_breakdown.setdefault(
                value_bet_label,
                {"truths": [], "predictions": [], "scores": [], "courses": set()},
            )
            value_bet_bucket["truths"].append(is_top3)
            value_bet_bucket["predictions"].append(predicted_label)
            value_bet_bucket["scores"].append(probability)
            value_bet_bucket.setdefault("courses", set()).add(course.course_id)

            field_size = course_entry.get("field_size")
            field_segment = _categorise_field_size(
                int(field_size) if field_size else None
            )
            field_bucket = field_size_breakdown.setdefault(
                field_segment,
                {
                    "truths": [],
                    "predictions": [],
                    "scores": [],
                    "courses": set(),
                    "field_sizes": [],
                },
            )
            field_bucket["truths"].append(is_top3)
            field_bucket["predictions"].append(predicted_label)
            field_bucket["scores"].append(probability)
            courses_seen: Set[int] = field_bucket.setdefault("courses", set())
            is_new_course = course.course_id not in courses_seen
            courses_seen.add(course.course_id)
            if field_size and is_new_course:
                field_bucket.setdefault("field_sizes", []).append(int(field_size))

            draw_value = getattr(partant, "numero_corde", None)
            draw_segment = _categorise_draw_position(
                int(draw_value) if draw_value is not None else None,
                int(field_size) if field_size else None,
            )
            draw_bucket = draw_breakdown.setdefault(
                draw_segment,
                {
                    "truths": [],
                    "predictions": [],
                    "scores": [],
                    "courses": set(),
                    "draws": [],
                    "field_sizes": [],
                },
            )
            draw_bucket["truths"].append(is_top3)
            draw_bucket["predictions"].append(predicted_label)
            draw_bucket["scores"].append(probability)
            draw_bucket.setdefault("courses", set()).add(course.course_id)
            if draw_value is not None:
                draw_bucket.setdefault("draws", []).append(int(draw_value))
            if field_size:
                draw_bucket.setdefault("field_sizes", []).append(int(field_size))

            parity_segment, parity_label = _categorise_draw_parity(
                int(draw_value) if draw_value is not None else None
            )
            parity_bucket = draw_parity_breakdown.setdefault(
                parity_segment,
                {
                    "label": parity_label,
                    "truths": [],
                    "predictions": [],
                    "scores": [],
                    "courses": set(),
                    "draws": [],
                },
            )
            parity_bucket["label"] = parity_label
            parity_bucket["truths"].append(is_top3)
            parity_bucket["predictions"].append(predicted_label)
            parity_bucket["scores"].append(probability)
            parity_bucket.setdefault("courses", set()).add(course.course_id)
            if draw_value is not None:
                parity_bucket.setdefault("draws", []).append(int(draw_value))

            # Suivi spécifique des modes de départ (stalle, autostart, volte...)
            # afin d'identifier si le modèle décroche sur un protocole précis.
            start_segment = _categorise_start_type(
                getattr(course, "start_type", None)
            )
            start_bucket = start_type_breakdown.setdefault(
                start_segment,
                {
                    "truths": [],
                    "predictions": [],
                    "scores": [],
                    "courses": set(),
                },
            )
            start_bucket["truths"].append(is_top3)
            start_bucket["predictions"].append(predicted_label)
            start_bucket["scores"].append(probability)
            start_bucket.setdefault("courses", set()).add(course.course_id)

            delay_segment, delay_label, delay_minutes = _categorise_start_delay(
                getattr(course, "scheduled_time", None),
                getattr(course, "actual_start_time", None),
            )
            delay_bucket = start_delay_breakdown.setdefault(
                delay_segment,
                {
                    "label": delay_label,
                    "truths": [],
                    "predictions": [],
                    "scores": [],
                    "courses": set(),
                    "reunions": set(),
                    "delays": [],
                },
            )
            delay_bucket["label"] = delay_label
            delay_bucket["truths"].append(is_top3)
            delay_bucket["predictions"].append(predicted_label)
            delay_bucket["scores"].append(probability)
            delay_bucket.setdefault("courses", set()).add(course.course_id)
            if getattr(reunion_entity, "reunion_id", None) is not None:
                delay_bucket.setdefault("reunions", set()).add(reunion_entity.reunion_id)
            if delay_minutes is not None:
                delay_bucket.setdefault("delays", []).append(delay_minutes)

            rest_segment = _categorise_rest_period(
                getattr(partant, "days_since_last_race", None)
            )
            rest_bucket = rest_period_breakdown.setdefault(
                rest_segment,
                {
                    "truths": [],
                    "predictions": [],
                    "scores": [],
                    "courses": set(),
                    "rest_days": [],
                },
            )
            rest_bucket["truths"].append(is_top3)
            rest_bucket["predictions"].append(predicted_label)
            rest_bucket["scores"].append(probability)
            rest_bucket.setdefault("courses", set()).add(course.course_id)
            rest_days_value = getattr(partant, "days_since_last_race", None)
            if rest_days_value is not None:
                rest_bucket.setdefault("rest_days", []).append(int(rest_days_value))

            recent_form_list = getattr(partant, "recent_form_list", None)
            recent_segment, recent_label = _categorise_recent_form(recent_form_list)
            recent_form_bucket = recent_form_breakdown.setdefault(
                recent_segment,
                {
                    "label": recent_label,
                    "truths": [],
                    "predictions": [],
                    "scores": [],
                    "courses": set(),
                    "horses": set(),
                    "average_positions": [],
                    "best_positions": [],
                    "worst_positions": [],
                    "starts_counts": [],
                    "win_flags": [],
                },
            )
            recent_form_bucket["label"] = recent_label
            recent_form_bucket["truths"].append(is_top3)
            recent_form_bucket["predictions"].append(predicted_label)
            recent_form_bucket["scores"].append(probability)
            recent_form_bucket.setdefault("courses", set()).add(course.course_id)
            if getattr(partant, "horse_id", None):
                recent_form_bucket.setdefault("horses", set()).add(partant.horse_id)

            if recent_form_list:
                average_form = getattr(partant, "average_recent_position", None)
                if average_form is not None:
                    recent_form_bucket.setdefault("average_positions", []).append(
                        float(average_form)
                    )
                recent_form_bucket.setdefault("best_positions", []).append(
                    int(min(recent_form_list))
                )
                recent_form_bucket.setdefault("worst_positions", []).append(
                    int(max(recent_form_list))
                )
                recent_form_bucket.setdefault("starts_counts", []).append(
                    len(recent_form_list)
                )
                recent_form_bucket.setdefault("win_flags", []).append(
                    bool(getattr(partant, "has_won_recently", False))
                )

            reunion_entity = getattr(course, "reunion", None)

            jockey_identifier = str(partant.jockey_id) if partant.jockey_id else "unknown"
            jockey_label = (
                partant.jockey.full_name
                if getattr(partant, "jockey", None) and getattr(partant.jockey, "full_name", None)
                else (f"Jockey #{partant.jockey_id}" if partant.jockey_id else "Jockey inconnu")
            )
            jockey_bucket = jockey_breakdown.setdefault(
                jockey_identifier,
                {
                    "label": jockey_label,
                    "truths": [],
                    "predictions": [],
                    "scores": [],
                    "courses": set(),
                    "horses": set(),
                },
            )
            jockey_bucket["label"] = jockey_label
            jockey_bucket["truths"].append(is_top3)
            jockey_bucket["predictions"].append(predicted_label)
            jockey_bucket["scores"].append(probability)
            jockey_bucket.setdefault("courses", set()).add(course.course_id)
            jockey_bucket.setdefault("horses", set()).add(partant.horse_id)

            (
                jockey_exp_segment,
                jockey_exp_label,
                normalised_jockey_starts,
            ) = _categorise_jockey_experience(
                getattr(getattr(partant, "jockey", None), "career_starts", None)
            )
            jockey_experience_bucket = jockey_experience_breakdown.setdefault(
                jockey_exp_segment,
                {
                    "label": jockey_exp_label,
                    "truths": [],
                    "predictions": [],
                    "scores": [],
                    "courses": set(),
                    "actors": set(),
                    "career_starts": [],
                },
            )
            jockey_experience_bucket["label"] = jockey_exp_label
            jockey_experience_bucket["truths"].append(is_top3)
            jockey_experience_bucket["predictions"].append(predicted_label)
            jockey_experience_bucket["scores"].append(probability)
            jockey_experience_bucket.setdefault("courses", set()).add(course.course_id)
            if partant.jockey_id:
                jockey_experience_bucket.setdefault("actors", set()).add(partant.jockey_id)
            if normalised_jockey_starts is not None:
                jockey_experience_bucket.setdefault("career_starts", []).append(
                    int(normalised_jockey_starts)
                )

            # Agrège également les performances par nationalité du jockey afin
            # de repérer d'éventuels biais liés aux profils internationaux.
            jockey_nat_key, jockey_nat_label = _normalise_nationality_label(
                getattr(getattr(partant, "jockey", None), "nationality", None)
            )
            jockey_nat_bucket = jockey_nationality_breakdown.setdefault(
                jockey_nat_key,
                {
                    "label": jockey_nat_label,
                    "truths": [],
                    "predictions": [],
                    "scores": [],
                    "courses": set(),
                    "reunions": set(),
                    "horses": set(),
                    "actors": set(),
                },
            )
            jockey_nat_bucket["label"] = jockey_nat_label
            jockey_nat_bucket["truths"].append(is_top3)
            jockey_nat_bucket["predictions"].append(predicted_label)
            jockey_nat_bucket["scores"].append(probability)
            jockey_nat_bucket.setdefault("courses", set()).add(course.course_id)
            if reunion_entity is not None and getattr(reunion_entity, "reunion_id", None):
                jockey_nat_bucket.setdefault("reunions", set()).add(reunion_entity.reunion_id)
            if getattr(partant, "horse_id", None):
                jockey_nat_bucket.setdefault("horses", set()).add(partant.horse_id)
            if partant.jockey_id:
                jockey_nat_bucket.setdefault("actors", set()).add(partant.jockey_id)

            trainer_identifier = str(partant.trainer_id) if partant.trainer_id else "unknown"
            trainer_label = (
                partant.trainer.full_name
                if getattr(partant, "trainer", None) and getattr(partant.trainer, "full_name", None)
                else (f"Entraîneur #{partant.trainer_id}" if partant.trainer_id else "Entraîneur inconnu")
            )
            trainer_bucket = trainer_breakdown.setdefault(
                trainer_identifier,
                {
                    "label": trainer_label,
                    "truths": [],
                    "predictions": [],
                    "scores": [],
                    "courses": set(),
                    "horses": set(),
                },
            )
            trainer_bucket["label"] = trainer_label
            trainer_bucket["truths"].append(is_top3)
            trainer_bucket["predictions"].append(predicted_label)
            trainer_bucket["scores"].append(probability)
            trainer_bucket.setdefault("courses", set()).add(course.course_id)
            trainer_bucket.setdefault("horses", set()).add(partant.horse_id)

            (
                trainer_exp_segment,
                trainer_exp_label,
                normalised_trainer_starts,
            ) = _categorise_trainer_experience(
                getattr(getattr(partant, "trainer", None), "career_starts", None)
            )
            trainer_experience_bucket = trainer_experience_breakdown.setdefault(
                trainer_exp_segment,
                {
                    "label": trainer_exp_label,
                    "truths": [],
                    "predictions": [],
                    "scores": [],
                    "courses": set(),
                    "actors": set(),
                    "career_starts": [],
                },
            )
            trainer_experience_bucket["label"] = trainer_exp_label
            trainer_experience_bucket["truths"].append(is_top3)
            trainer_experience_bucket["predictions"].append(predicted_label)
            trainer_experience_bucket["scores"].append(probability)
            trainer_experience_bucket.setdefault("courses", set()).add(course.course_id)
            if partant.trainer_id:
                trainer_experience_bucket.setdefault("actors", set()).add(partant.trainer_id)
            if normalised_trainer_starts is not None:
                trainer_experience_bucket.setdefault("career_starts", []).append(
                    int(normalised_trainer_starts)
                )

            owner_trainer_identifier = f"{owner_key}__{trainer_identifier}"
            owner_trainer_label = f"{owner_label} × {trainer_label}"
            owner_trainer_bucket = owner_trainer_breakdown.setdefault(
                owner_trainer_identifier,
                {
                    "label": owner_trainer_label,
                    "owner_label": owner_label,
                    "trainer_label": trainer_label,
                    "truths": [],
                    "predictions": [],
                    "scores": [],
                    "courses": set(),
                    "horses": set(),
                    "owners": set(),
                    "trainers": set(),
                },
            )
            owner_trainer_bucket["label"] = owner_trainer_label
            owner_trainer_bucket["owner_label"] = owner_label
            owner_trainer_bucket["trainer_label"] = trainer_label
            owner_trainer_bucket["truths"].append(is_top3)
            owner_trainer_bucket["predictions"].append(predicted_label)
            owner_trainer_bucket["scores"].append(probability)
            owner_trainer_bucket.setdefault("courses", set()).add(course.course_id)
            if partant.horse_id:
                owner_trainer_bucket.setdefault("horses", set()).add(partant.horse_id)
            owner_trainer_bucket.setdefault("owners", set()).add(owner_key)
            if partant.trainer_id:
                owner_trainer_bucket.setdefault("trainers", set()).add(partant.trainer_id)

            owner_jockey_identifier = f"{owner_key}__{jockey_identifier}"
            owner_jockey_label = f"{owner_label} × {jockey_label}"
            owner_jockey_bucket = owner_jockey_breakdown.setdefault(
                owner_jockey_identifier,
                {
                    "label": owner_jockey_label,
                    "owner_label": owner_label,
                    "jockey_label": jockey_label,
                    "truths": [],
                    "predictions": [],
                    "scores": [],
                    "courses": set(),
                    "horses": set(),
                    "owners": set(),
                    "jockeys": set(),
                },
            )
            owner_jockey_bucket["label"] = owner_jockey_label
            owner_jockey_bucket["owner_label"] = owner_label
            owner_jockey_bucket["jockey_label"] = jockey_label
            owner_jockey_bucket["truths"].append(is_top3)
            owner_jockey_bucket["predictions"].append(predicted_label)
            owner_jockey_bucket["scores"].append(probability)
            owner_jockey_bucket.setdefault("courses", set()).add(course.course_id)
            if partant.horse_id:
                owner_jockey_bucket.setdefault("horses", set()).add(partant.horse_id)
            owner_jockey_bucket.setdefault("owners", set()).add(owner_key)
            if partant.jockey_id:
                owner_jockey_bucket.setdefault("jockeys", set()).add(partant.jockey_id)

            combo_identifier = f"{jockey_identifier}__{trainer_identifier}"
            combo_label = f"{jockey_label} × {trainer_label}"
            combo_bucket = jockey_trainer_breakdown.setdefault(
                combo_identifier,
                {
                    "label": combo_label,
                    "jockey_label": jockey_label,
                    "trainer_label": trainer_label,
                    "truths": [],
                    "predictions": [],
                    "scores": [],
                    "courses": set(),
                    "horses": set(),
                    "jockeys": set(),
                    "trainers": set(),
                },
            )
            combo_bucket["label"] = combo_label
            combo_bucket["jockey_label"] = jockey_label
            combo_bucket["trainer_label"] = trainer_label
            combo_bucket["truths"].append(is_top3)
            combo_bucket["predictions"].append(predicted_label)
            combo_bucket["scores"].append(probability)
            combo_bucket.setdefault("courses", set()).add(course.course_id)
            combo_bucket.setdefault("horses", set()).add(partant.horse_id)
            if partant.jockey_id is not None:
                combo_bucket.setdefault("jockeys", set()).add(partant.jockey_id)
            if partant.trainer_id is not None:
                combo_bucket.setdefault("trainers", set()).add(partant.trainer_id)

            trainer_nat_key, trainer_nat_label = _normalise_nationality_label(
                getattr(getattr(partant, "trainer", None), "nationality", None)
            )
            trainer_nat_bucket = trainer_nationality_breakdown.setdefault(
                trainer_nat_key,
                {
                    "label": trainer_nat_label,
                    "truths": [],
                    "predictions": [],
                    "scores": [],
                    "courses": set(),
                    "reunions": set(),
                    "horses": set(),
                    "actors": set(),
                },
            )
            trainer_nat_bucket["label"] = trainer_nat_label
            trainer_nat_bucket["truths"].append(is_top3)
            trainer_nat_bucket["predictions"].append(predicted_label)
            trainer_nat_bucket["scores"].append(probability)
            trainer_nat_bucket.setdefault("courses", set()).add(course.course_id)
            if reunion_entity is not None and getattr(reunion_entity, "reunion_id", None):
                trainer_nat_bucket.setdefault("reunions", set()).add(reunion_entity.reunion_id)
            if getattr(partant, "horse_id", None):
                trainer_nat_bucket.setdefault("horses", set()).add(partant.horse_id)
            if partant.trainer_id:
                trainer_nat_bucket.setdefault("actors", set()).add(partant.trainer_id)

            # Enfin, on garde une vue géographique afin de repérer les hippodromes
            # où le modèle excelle ou se dégrade. Cette information aide à prioriser
            # les analyses locales (qualité des données, biais spécifiques, météo...).
            hippodrome_entity = (
                getattr(reunion_entity, "hippodrome", None) if reunion_entity else None
            )
            hippodrome_id = None
            venue_key = "unknown"
            venue_label = "Hippodrome inconnu"
            track_type_key = "unknown"
            track_type_label = "Type de piste inconnu"

            if hippodrome_entity is not None:
                hippodrome_id = getattr(hippodrome_entity, "hippodrome_id", None)
                hippodrome_code = getattr(hippodrome_entity, "code", None)
                venue_key = hippodrome_code or (
                    f"hippodrome_{hippodrome_id}" if hippodrome_id else "unknown"
                )
                venue_label = getattr(hippodrome_entity, "name", None) or venue_key
                track_type_key, track_type_label = _normalise_track_type_label(
                    getattr(hippodrome_entity, "track_type", None)
                )
            elif reunion_entity is not None:
                hippodrome_id = getattr(reunion_entity, "hippodrome_id", None)
                venue_key = f"hippodrome_{hippodrome_id}" if hippodrome_id else "unknown"
                venue_label = (
                    f"Hippodrome #{hippodrome_id}" if hippodrome_id else "Hippodrome inconnu"
                )

            if hippodrome_id is not None:
                api_bucket.setdefault("hippodromes", set()).add(int(hippodrome_id))

            venue_bucket = hippodrome_breakdown.setdefault(
                venue_key,
                {
                    "label": venue_label,
                    "truths": [],
                    "predictions": [],
                    "scores": [],
                    "courses": set(),
                    "reunions": set(),
                    "horses": set(),
                },
            )
            venue_bucket["label"] = venue_label
            venue_bucket["truths"].append(is_top3)
            venue_bucket["predictions"].append(predicted_label)
            venue_bucket["scores"].append(probability)
            venue_bucket.setdefault("courses", set()).add(course.course_id)
            if partant.horse_id:
                venue_bucket.setdefault("horses", set()).add(partant.horse_id)
            if reunion_entity is not None and getattr(reunion_entity, "reunion_id", None):
                venue_bucket.setdefault("reunions", set()).add(reunion_entity.reunion_id)

            country_key, country_label = _normalise_country_label(
                getattr(hippodrome_entity, "country", None)
            )
            country_bucket = country_breakdown.setdefault(
                country_key,
                {
                    "label": country_label,
                    "truths": [],
                    "predictions": [],
                    "scores": [],
                    "courses": set(),
                    "reunions": set(),
                    "hippodromes": set(),
                    "cities": set(),
                },
            )
            country_bucket["label"] = country_label
            country_bucket["truths"].append(is_top3)
            country_bucket["predictions"].append(predicted_label)
            country_bucket["scores"].append(probability)
            country_bucket.setdefault("courses", set()).add(course.course_id)
            if reunion_entity is not None and getattr(reunion_entity, "reunion_id", None):
                country_bucket.setdefault("reunions", set()).add(reunion_entity.reunion_id)
            if hippodrome_id is not None:
                country_bucket.setdefault("hippodromes", set()).add(int(hippodrome_id))
            city_value = (
                getattr(hippodrome_entity, "city", None)
                if hippodrome_entity is not None
                else None
            )
            if city_value:
                country_bucket.setdefault("cities", set()).add(str(city_value))

            city_key, city_label = _normalise_city_label(city_value)
            city_bucket = city_breakdown.setdefault(
                city_key,
                {
                    "label": city_label,
                    "truths": [],
                    "predictions": [],
                    "scores": [],
                    "courses": set(),
                    "reunions": set(),
                    "hippodromes": set(),
                    "countries": set(),
                },
            )
            city_bucket["label"] = city_label
            city_bucket["truths"].append(is_top3)
            city_bucket["predictions"].append(predicted_label)
            city_bucket["scores"].append(probability)
            city_bucket.setdefault("courses", set()).add(course.course_id)
            if reunion_entity is not None and getattr(reunion_entity, "reunion_id", None):
                city_bucket.setdefault("reunions", set()).add(reunion_entity.reunion_id)
            if hippodrome_id is not None:
                city_bucket.setdefault("hippodromes", set()).add(int(hippodrome_id))
            if country_label:
                city_bucket.setdefault("countries", set()).add(country_label)

            track_type_bucket = track_type_breakdown.setdefault(
                track_type_key,
                {
                    "label": track_type_label,
                    "truths": [],
                    "predictions": [],
                    "scores": [],
                    "courses": set(),
                    "reunions": set(),
                    "hippodromes": set(),
                },
            )
            track_type_bucket["label"] = track_type_label
            track_type_bucket["truths"].append(is_top3)
            track_type_bucket["predictions"].append(predicted_label)
            track_type_bucket["scores"].append(probability)
            track_type_bucket.setdefault("courses", set()).add(course.course_id)
            if reunion_entity is not None and getattr(reunion_entity, "reunion_id", None):
                track_type_bucket.setdefault("reunions", set()).add(
                    reunion_entity.reunion_id
                )
            if hippodrome_id is not None:
                track_type_bucket.setdefault("hippodromes", set()).add(hippodrome_id)

            track_length_segment, track_length_label, track_length_value = _categorise_track_length(
                getattr(hippodrome_entity, "track_length", None)
            )
            track_length_bucket = track_length_breakdown.setdefault(
                track_length_segment,
                {
                    "label": track_length_label,
                    "truths": [],
                    "predictions": [],
                    "scores": [],
                    "courses": set(),
                    "reunions": set(),
                    "hippodromes": set(),
                    "track_lengths": [],
                },
            )
            track_length_bucket["label"] = track_length_label
            track_length_bucket["truths"].append(is_top3)
            track_length_bucket["predictions"].append(predicted_label)
            track_length_bucket["scores"].append(probability)
            track_length_bucket.setdefault("courses", set()).add(course.course_id)
            if reunion_entity is not None and getattr(reunion_entity, "reunion_id", None):
                track_length_bucket.setdefault("reunions", set()).add(
                    reunion_entity.reunion_id
                )
            if hippodrome_id is not None:
                track_length_bucket.setdefault("hippodromes", set()).add(hippodrome_id)
            if track_length_value is not None:
                track_length_bucket.setdefault("track_lengths", []).append(track_length_value)

            # On conserve également une vue chronologique afin d'identifier les
            # journées où le modèle surperforme ou décroche brutalement.
            generation_day = (
                (pronostic.generated_at.date() if pronostic.generated_at else None)
                or (
                    course.reunion.reunion_date
                    if hasattr(course, "reunion") and course.reunion
                    else None
                )
                or cutoff_date
            )
            day_key = generation_day.isoformat()
            day_bucket = daily_breakdown.setdefault(
                day_key,
                {
                    "truths": [],
                    "predictions": [],
                    "scores": [],
                    "courses": set(),
                    "value_bet_courses": set(),
                },
            )
            day_bucket["truths"].append(is_top3)
            day_bucket["predictions"].append(predicted_label)
            day_bucket["scores"].append(probability)
            day_bucket["courses"].add(course.course_id)
            if pronostic.value_bet_detected:
                day_bucket["value_bet_courses"].add(course.course_id)

        for course_id, course_payload in course_stats.items():
            predictions_payload = list(course_payload.get("predictions", []))
            if not predictions_payload:
                continue

            sorted_predictions = sorted(
                predictions_payload,
                key=lambda item: float(item.get("probability", 0.0)),
                reverse=True,
            )

            # Calcule l'écart entre les deux meilleures probabilités pour suivre
            # la stabilité du favori face à son dauphin. Ce tableau de bord
            # permet de distinguer les courses remportées par un favori solide
            # de celles où le modèle hésite entre plusieurs partants.
            primary_probability = sorted_predictions[0].get("probability")
            secondary_probability = (
                sorted_predictions[1].get("probability")
                if len(sorted_predictions) > 1
                else None
            )
            (
                margin_segment,
                margin_label,
                normalised_margin,
            ) = _categorise_probability_margin(primary_probability, secondary_probability)
            margin_bucket = probability_margin_breakdown.setdefault(
                margin_segment,
                {
                    "label": margin_label,
                    "truths": [],
                    "predictions": [],
                    "scores": [],
                    "margins": [],
                    "courses": set(),
                    "horses": set(),
                },
            )
            margin_bucket["label"] = margin_label
            margin_bucket["truths"].append(int(sorted_predictions[0].get("truth", 0)))
            margin_bucket["predictions"].append(
                int(sorted_predictions[0].get("predicted_label", 0))
            )
            margin_bucket["scores"].append(float(primary_probability or 0.0))
            margin_bucket.setdefault("courses", set()).add(int(course_id))

            top_horse_id = sorted_predictions[0].get("horse_id")
            if top_horse_id is not None:
                try:
                    margin_bucket.setdefault("horses", set()).add(int(top_horse_id))
                except (TypeError, ValueError):  # pragma: no cover - sécurité défensive
                    pass

            if normalised_margin is not None:
                margin_bucket.setdefault("margins", []).append(normalised_margin)

            pmu_candidates = [
                sample
                for sample in predictions_payload
                if sample.get("odds") is not None
            ]
            pmu_favourite: Optional[Dict[str, object]] = None
            if pmu_candidates:
                pmu_favourite = min(
                    pmu_candidates,
                    key=lambda item: float(item.get("odds", float("inf"))),
                )

            top_entry: Optional[Dict[str, object]] = sorted_predictions[0] if sorted_predictions else None
            pmu_rank: Optional[int] = None
            if (
                pmu_favourite is not None
                and pmu_favourite.get("horse_id") is not None
                and sorted_predictions
            ):
                for rank_index, sample in enumerate(sorted_predictions, start=1):
                    if sample.get("horse_id") == pmu_favourite.get("horse_id"):
                        pmu_rank = rank_index
                        break

            alignment_segment, alignment_label = _categorise_favourite_alignment(
                top_entry,
                pmu_favourite,
            )
            alignment_bucket = favourite_alignment_breakdown.setdefault(
                alignment_segment,
                {
                    "label": alignment_label,
                    "courses": set(),
                    "model_truths": [],
                    "model_predictions": [],
                    "model_scores": [],
                    "model_wins": 0,
                    "pmu_truths": [],
                    "pmu_scores": [],
                    "pmu_odds": [],
                    "pmu_wins": 0,
                    "pmu_courses": 0,
                    "probability_gaps": [],
                    "pmu_ranks": [],
                    "aligned_wins": 0,
                },
            )
            alignment_bucket["label"] = alignment_label
            alignment_bucket.setdefault("courses", set()).add(int(course_id))

            if top_entry is not None:
                alignment_bucket.setdefault("model_truths", []).append(
                    int(top_entry.get("truth", 0))
                )
                alignment_bucket.setdefault("model_predictions", []).append(
                    int(top_entry.get("predicted_label", 0))
                )
                alignment_bucket.setdefault("model_scores", []).append(
                    float(top_entry.get("probability", 0.0))
                )
                if top_entry.get("final_position") == 1:
                    alignment_bucket["model_wins"] = alignment_bucket.get("model_wins", 0) + 1

            if pmu_favourite is not None:
                alignment_bucket["pmu_courses"] = alignment_bucket.get("pmu_courses", 0) + 1
                alignment_bucket.setdefault("pmu_truths", []).append(
                    int(pmu_favourite.get("truth", 0))
                )
                alignment_bucket.setdefault("pmu_scores", []).append(
                    float(pmu_favourite.get("probability", 0.0))
                )
                odds_value = pmu_favourite.get("odds")
                if odds_value is not None:
                    alignment_bucket.setdefault("pmu_odds", []).append(float(odds_value))
                if pmu_favourite.get("final_position") == 1:
                    alignment_bucket["pmu_wins"] = alignment_bucket.get("pmu_wins", 0) + 1
                if top_entry is not None:
                    alignment_bucket.setdefault("probability_gaps", []).append(
                        float(top_entry.get("probability", 0.0))
                        - float(pmu_favourite.get("probability", 0.0))
                    )
                    if (
                        top_entry.get("horse_id") == pmu_favourite.get("horse_id")
                        and top_entry.get("final_position") == 1
                    ):
                        alignment_bucket["aligned_wins"] = alignment_bucket.get(
                            "aligned_wins", 0
                        ) + 1
                if pmu_rank is not None:
                    alignment_bucket.setdefault("pmu_ranks", []).append(float(pmu_rank))

            for rank, sample in enumerate(sorted_predictions, start=1):
                segment_key, segment_label = _categorise_prediction_rank(rank)
                bucket = prediction_rank_breakdown.setdefault(
                    segment_key,
                    {
                        "label": segment_label,
                        "truths": [],
                        "predictions": [],
                        "scores": [],
                        "final_positions": [],
                        "ranks": [],
                        "courses": set(),
                        "horses": set(),
                    },
                )

                bucket["label"] = segment_label
                bucket.setdefault("truths", []).append(int(sample.get("truth", 0)))
                bucket.setdefault("predictions", []).append(
                    int(sample.get("predicted_label", 0))
                )
                bucket.setdefault("scores", []).append(
                    float(sample.get("probability", 0.0))
                )
                bucket.setdefault("ranks", []).append(rank)
                bucket.setdefault("courses", set()).add(int(course_id))

                final_position = sample.get("final_position")
                if final_position is not None:
                    bucket.setdefault("final_positions", []).append(int(final_position))

                horse_id = sample.get("horse_id")
                if horse_id:
                    bucket.setdefault("horses", set()).add(int(horse_id))

        evaluation_timestamp = datetime.now().isoformat()

        accuracy = precision = recall = f1 = roc_auc = logloss = None
        if accuracy_score:
            accuracy = accuracy_score(y_true, y_pred)
            precision = precision_score(y_true, y_pred, zero_division=0)
            recall = recall_score(y_true, y_pred, zero_division=0)
            f1 = f1_score(y_true, y_pred, zero_division=0)
            if len(set(y_true)) > 1:
                roc_auc = roc_auc_score(y_true, y_scores)
            clipped_scores = [min(max(score, 1e-6), 1 - 1e-6) for score in y_scores]
            try:
                logloss = log_loss(y_true, clipped_scores)
            except ValueError:
                logloss = None

        # Convertit l'AUC en coefficient de Gini pour offrir une lecture métier
        # familière (utilisée notamment dans le scoring crédit) tout en gérant le
        # cas où l'AUC n'est pas définie.
        gini_coefficient = _compute_gini_coefficient(roc_auc)

        brier_score: Optional[float] = None
        positive_rate: Optional[float] = None
        if y_true:
            brier_score = (
                sum((score - truth) ** 2 for score, truth in zip(y_scores, y_true))
                / len(y_true)
            )
            positive_rate = sum(y_true) / len(y_true)

        cm = [
            [0, 0],
            [0, 0],
        ]
        if confusion_matrix:
            cm = confusion_matrix(y_true, y_pred, labels=[0, 1]).tolist()

        # Convertit la matrice de confusion en compte explicite (TN, FP, FN, TP)
        # pour calculer un coefficient de corrélation équilibré.
        tn, fp = cm[0][0], cm[0][1]
        fn, tp = cm[1][0], cm[1][1]
        matthews_correlation = _compute_matthews_correlation(tn, fp, fn, tp)
        cohen_kappa = _compute_cohen_kappa(tn, fp, fn, tp)
        classification_insights = _compute_binary_classification_insights(tn, fp, fn, tp)

        positives = sum(y_pred)
        negatives = len(y_pred) - positives

        avg_positive_prob = _safe_average([score for score, label in zip(y_scores, y_pred) if label == 1])
        avg_negative_prob = _safe_average([score for score, label in zip(y_scores, y_pred) if label == 0])

        # Diagnostic complémentaire : on analyse la distribution des scores
        # probabilistes afin d'identifier un éventuel recouvrement entre gagnants
        # et perdants malgré des métriques globales satisfaisantes.
        probability_distribution_metrics = _summarise_probability_distribution(
            y_true,
            y_scores,
        )
        probability_entropy_performance = _summarise_probability_entropy(
            course_stats
        )
        probability_sharpness_performance = _summarise_probability_sharpness(
            course_stats
        )
        place_probability_quality = _summarise_place_probability_quality(
            place_probability_samples
        )
        place_probability_distribution = _summarise_place_probability_distribution(
            place_probability_samples
        )
        place_probability_gain_curve = _summarise_place_probability_gain_curve(
            place_probability_samples,
            steps=5,
        )
        place_probability_thresholds = _summarise_place_probability_thresholds(
            place_probability_samples,
        )
        place_probability_precision_recall = (
            _summarise_place_probability_precision_recall(
                place_probability_samples
            )
        )
        place_probability_roc = _build_place_probability_roc_curve(
            place_probability_samples
        )
        place_probability_ks = _summarise_place_probability_ks(
            place_probability_samples
        )
<<<<<<< HEAD
        place_probability_sharpness = _summarise_place_probability_sharpness(
            place_probability_samples
        )
=======
>>>>>>> a22c1ebd

        course_count = len(course_stats)
        favourite_alignment_performance = _summarise_favourite_alignment_performance(
            favourite_alignment_breakdown,
            course_count,
        )
        top1_correct = 0
        top3_course_hits = 0
        winner_probabilities: List[float] = []
        top3_probabilities: List[float] = []
        winner_ranks: List[int] = []

        for course_id, data in course_stats.items():
            predictions = data["predictions"]  # type: ignore[assignment]
            sorted_predictions = sorted(
                predictions, key=lambda item: item["probability"], reverse=True
            )
            if not sorted_predictions:
                continue

            ranked_entries: List[Tuple[Dict[str, object], Optional[int]]] = []
            for item in sorted_predictions:
                final_position_raw = item.get("final_position")
                try:
                    final_position_value = (
                        int(final_position_raw)
                        if final_position_raw is not None
                        else None
                    )
                except (TypeError, ValueError):  # pragma: no cover - sécurité sur données corrompues
                    final_position_value = None

                ranked_entries.append((item, final_position_value))

            error_bucket = rank_error_tracking.setdefault(
                course_id,
                {
                    "key": f"course_{course_id}",
                    "label": data.get("label"),
                    "absolute_errors": [],
                    "squared_errors": [],
                    "signed_errors": [],
                    "samples": 0,
                    "perfect_predictions": 0,
                },
            )
            error_bucket["label"] = data.get("label") or error_bucket.get("label")
            error_bucket["runner_count"] = len(ranked_entries)

            for predicted_rank, (entry, final_position_value) in enumerate(
                ranked_entries, start=1
            ):
                if final_position_value is None:
                    continue

                absolute_error = abs(predicted_rank - final_position_value)
                signed_error = predicted_rank - final_position_value

                error_bucket.setdefault("absolute_errors", []).append(
                    float(absolute_error)
                )
                error_bucket.setdefault("squared_errors", []).append(
                    float(absolute_error**2)
                )
                error_bucket.setdefault("signed_errors", []).append(float(signed_error))
                error_bucket["samples"] = error_bucket.get("samples", 0) + 1
                if absolute_error == 0:
                    error_bucket["perfect_predictions"] = (
                        error_bucket.get("perfect_predictions", 0) + 1
                    )

                probability_value = entry.get("probability")
                try:
                    probability_float = float(probability_value) if probability_value is not None else None
                except (TypeError, ValueError):  # pragma: no cover - robustesse sur données corrompues
                    probability_float = None

                truth_value = entry.get("truth")
                predicted_label_value = entry.get("predicted_label")
                horse_identifier = entry.get("horse_id")

                error_segment, error_label = _categorise_rank_error(float(absolute_error))
                segment_bucket = rank_error_breakdown.setdefault(
                    error_segment,
                    {
                        "label": error_label,
                        "truths": [],
                        "predictions": [],
                        "scores": [],
                        "absolute_errors": [],
                        "signed_errors": [],
                        "predicted_ranks": [],
                        "final_positions": [],
                        "courses": set(),
                        "horses": set(),
                    },
                )
                segment_bucket["label"] = error_label
                if truth_value is not None:
                    segment_bucket.setdefault("truths", []).append(int(truth_value))
                if predicted_label_value is not None:
                    segment_bucket.setdefault("predictions", []).append(
                        int(predicted_label_value)
                    )
                if probability_float is not None:
                    segment_bucket.setdefault("scores", []).append(probability_float)
                segment_bucket.setdefault("absolute_errors", []).append(float(absolute_error))
                segment_bucket.setdefault("signed_errors", []).append(float(signed_error))
                segment_bucket.setdefault("predicted_ranks", []).append(predicted_rank)
                segment_bucket.setdefault("final_positions", []).append(final_position_value)
                segment_bucket.setdefault("courses", set()).add(course_id)
                if horse_identifier is not None:
                    segment_bucket.setdefault("horses", set()).add(horse_identifier)

            # Conserve des indicateurs par panier Top N (Top 1 → Top 5) afin de
            # suivre la précision cumulative de la sélection du modèle.
            top_limit = min(len(ranked_entries), 5)
            for top_n in range(1, top_limit + 1):
                bucket = topn_tracking.setdefault(
                    top_n,
                    {
                        "courses": 0,
                        "winner_hits": 0,
                        "place_hits": 0,
                        "probabilities": [],
                        "best_finishes": [],
                    },
                )
                bucket["courses"] += 1
                top_subset = ranked_entries[:top_n]
                bucket["probabilities"].extend(
                    float(entry_data[0]["probability"]) for entry_data in top_subset
                )
                finish_positions = [
                    pos for _, pos in top_subset if pos is not None
                ]
                if finish_positions:
                    bucket["best_finishes"].append(min(finish_positions))
                if any(pos == 1 for _, pos in top_subset if pos is not None):
                    bucket["winner_hits"] += 1
                if any(pos is not None and pos <= 3 for _, pos in top_subset):
                    bucket["place_hits"] += 1

            ndcg_at_3_value = _compute_normalised_dcg(ranked_entries, 3)
            if ndcg_at_3_value is not None:
                ndcg_at_3_scores.append(ndcg_at_3_value)

            ndcg_at_5_value = _compute_normalised_dcg(ranked_entries, 5)
            if ndcg_at_5_value is not None:
                ndcg_at_5_scores.append(ndcg_at_5_value)

            winner_rank: Optional[int] = None
            for index, (item, final_position_value) in enumerate(ranked_entries, start=1):
                if final_position_value == 1 and winner_rank is None:
                    winner_rank = index
                    winner_probabilities.append(float(item["probability"]))

                if final_position_value is not None and final_position_value <= 3:
                    top3_probabilities.append(float(item["probability"]))

            if winner_rank is not None:
                winner_ranks.append(winner_rank)

            top1_position = ranked_entries[0][1]
            if top1_position == 1:
                top1_correct += 1

            top3_predictions = ranked_entries[:3]
            if any(
                final_position_value is not None and final_position_value <= 3
                for _, final_position_value in top3_predictions
            ):
                top3_course_hits += 1

        winner_rank_metrics = _summarise_winner_rankings(winner_ranks, course_count)
        topn_performance = _summarise_topn_performance(topn_tracking, course_count)
        rank_error_metrics = _summarise_rank_error_metrics(rank_error_tracking)
        rank_error_distribution = _summarise_rank_error_distribution(
            rank_error_breakdown,
            course_count,
        )

        calibration_table = _build_calibration_table(y_scores, y_true, bins=5)
        # Résume l'ampleur des écarts de calibration pour suivre un indicateur
        # synthétique (ECE, biais signé, écart maximal) en plus du tableau brut.
        calibration_diagnostics = _describe_calibration_quality(calibration_table)
        brier_decomposition = _decompose_brier_score(
            calibration_table,
            base_rate=positive_rate,
            brier_score=brier_score,
        )
        threshold_grid = _evaluate_threshold_grid(
            y_scores,
            y_true,
            thresholds=[0.2, probability_threshold, 0.4, 0.5],
        )
        # La grille multi-seuils étant calculée, on extrait directement les
        # recommandations (meilleur F1, précision ou rappel maximal) pour
        # éviter aux opérateurs de parcourir manuellement toutes les lignes.
        threshold_recommendations = _summarise_threshold_recommendations(
            threshold_grid
        )

        # Analyse la valeur financière potentielle des paris générés par le
        # modèle en confrontant les probabilités projetées aux cotes publiques.
        betting_value_analysis = _summarise_betting_value(
            betting_samples,
            probability_threshold,
        )

        # Mesure l'alignement global avec le marché (corrélation et surcote)
        # pour contextualiser les écarts du modèle par rapport aux bookmakers.
        odds_alignment = _analyse_odds_alignment(betting_samples)

        # Fournit une vision cumulative du gain : en ne conservant que les
        # meilleures probabilités, quelle part des arrivées dans les 3 est
        # capturée ? Cette courbe complète la calibration en évaluant la
        # puissance de tri du modèle.
        gain_curve = _build_gain_curve(
            y_scores,
            y_true,
            steps=5,
        )

        # Construit un tableau de lift : chaque tranche de probabilité est
        # comparée au taux de réussite moyen pour visualiser rapidement la
        # surperformance (ou sous-performance) des segments prioritaires.
        lift_analysis = _build_lift_table(
            y_scores,
            y_true,
            buckets=5,
        )

        # Trace la courbe précision-rappel pour suivre la capacité du modèle à
        # maintenir une précision élevée lorsque l'on pousse le rappel. Utile
        # pour les opérateurs qui doivent choisir un compromis précision/rappel
        # selon leur tolérance au risque.
        precision_recall_table = _build_precision_recall_curve(
            y_scores,
            y_true,
            sample_points=8,
        )
        average_precision = (
            float(average_precision_score(y_true, y_scores))
            if average_precision_score is not None
            else None
        )

        # Échantillonne la courbe ROC pour exposer la progression du rappel au
        # fur et à mesure que l'on accepte davantage de faux positifs. Cette
        # vue complète la précision-rappel en fournissant la spécificité.
        roc_curve_points = _build_roc_curve(
            y_scores,
            y_true,
            sample_points=12,
        )

        # Mesure la séparation effective entre gagnants et perdants via une
        # statistique de Kolmogorov-Smirnov. Utile pour identifier un seuil
        # discriminant même si les métriques globales semblent correctes.
        ks_analysis = _compute_ks_analysis(
            y_scores,
            y_true,
            sample_points=10,
        )

        # Consolide un tableau de bord par niveau de confiance afin d'inspecter
        # rapidement la fiabilité réelle de chaque segment (utile pour piloter
        # alertes ou limites d'enjeux par exemple).
        confidence_level_metrics = _summarise_prediction_confidence_performance(
            confidence_breakdown,
            len(y_true),
        )

        confidence_score_performance = _summarise_confidence_score_performance(
            confidence_score_breakdown
        )
        win_probability_performance = _summarise_win_probability_performance(
            win_probability_breakdown
        )
        place_probability_performance = _summarise_place_probability_performance(
            place_probability_breakdown
        )
        probability_edge_performance = _summarise_probability_edge_performance(
            probability_edge_breakdown
        )
        probability_error_performance = _summarise_probability_error_performance(
            probability_error_breakdown
        )
        prediction_outcome_performance = _summarise_prediction_outcome_performance(
            prediction_outcome_breakdown
        )
        probability_margin_performance = _summarise_probability_margin_performance(
            probability_margin_breakdown
        )
        place_probability_calibration = _build_place_probability_calibration_curve(
            place_probability_samples,
            buckets=10,
        )
        rank_correlation_performance = _summarise_rank_correlation_performance(
            rank_correlation_tracking
        )
        feature_contribution_summary = _summarise_feature_contribution_performance(
            feature_contribution_tracker
        )

        daily_performance = _summarise_daily_performance(daily_breakdown)
        day_part_performance = _summarise_day_part_performance(day_part_breakdown)
        lead_time_performance = _summarise_lead_time_performance(lead_time_breakdown)
        year_performance = _summarise_year_performance(year_breakdown)
        month_performance = _summarise_month_performance(month_breakdown)
        season_performance = _summarise_season_performance(season_breakdown)
        quarter_performance = _summarise_quarter_performance(quarter_breakdown)
        weekday_performance = _summarise_weekday_performance(weekday_breakdown)
        race_order_performance = _summarise_race_order_performance(race_order_breakdown)
        reunion_number_performance = _summarise_reunion_number_performance(
            reunion_number_breakdown
        )
        discipline_performance = _summarise_segment_performance(discipline_breakdown)
        distance_performance = _summarise_distance_performance(distance_breakdown)
        surface_performance = _summarise_segment_performance(surface_breakdown)
        discipline_surface_performance = _summarise_discipline_surface_performance(
            discipline_surface_breakdown
        )
        weather_performance = _summarise_weather_performance(weather_breakdown)
        temperature_band_performance = _summarise_temperature_band_performance(
            temperature_band_breakdown
        )
        prize_money_performance = _summarise_prize_money_performance(
            prize_money_breakdown
        )
        prize_per_runner_performance = _summarise_prize_per_runner_performance(
            prize_per_runner_breakdown
        )
        handicap_performance = _summarise_handicap_performance(handicap_breakdown)
        weight_performance = _summarise_weight_performance(weight_breakdown)
        equipment_performance = _summarise_equipment_performance(equipment_breakdown)
        odds_band_performance = _summarise_odds_band_performance(odds_band_breakdown)
        horse_age_performance = _summarise_horse_age_performance(
            horse_age_breakdown
        )
        horse_gender_performance = _summarise_horse_gender_performance(
            horse_gender_breakdown
        )
        horse_coat_performance = _summarise_horse_coat_performance(
            horse_coat_breakdown
        )
        horse_breed_performance = _summarise_horse_breed_performance(
            horse_breed_breakdown
        )
        horse_sire_performance = _summarise_sire_performance(
            horse_sire_breakdown
        )
        horse_dam_performance = _summarise_dam_performance(
            horse_dam_breakdown
        )
        owner_performance = _summarise_owner_performance(owner_breakdown)
        owner_trainer_performance = _summarise_owner_trainer_performance(
            owner_trainer_breakdown
        )
        owner_jockey_performance = _summarise_owner_jockey_performance(
            owner_jockey_breakdown
        )
        recent_form_performance = _summarise_recent_form_performance(
            recent_form_breakdown
        )
        value_bet_performance = _summarise_segment_performance(value_bet_breakdown)
        value_bet_flag_performance = _summarise_value_bet_flag_performance(
            value_bet_flag_breakdown
        )
        field_size_performance = _summarise_field_size_performance(field_size_breakdown)
        draw_performance = _summarise_draw_performance(draw_breakdown)
        draw_parity_performance = _summarise_draw_parity_performance(
            draw_parity_breakdown
        )
        race_category_performance = _summarise_race_profile_performance(
            race_category_breakdown
        )
        race_class_performance = _summarise_race_profile_performance(
            race_class_breakdown
        )
        start_delay_performance = _summarise_start_delay_performance(start_delay_breakdown)
        start_type_performance = _summarise_start_type_performance(start_type_breakdown)
        rest_period_performance = _summarise_rest_period_performance(
            rest_period_breakdown
        )
        model_version_performance = _summarise_model_version_performance(
            model_version_breakdown,
            len(y_true),
        )
        prediction_rank_performance = _summarise_prediction_rank_performance(
            prediction_rank_breakdown
        )
        predicted_position_performance = _summarise_predicted_position_performance(
            predicted_position_breakdown
        )
        final_position_performance = _summarise_final_position_performance(
            final_position_breakdown
        )
        jockey_performance = _summarise_actor_performance(jockey_breakdown)
        trainer_performance = _summarise_actor_performance(trainer_breakdown)
        jockey_trainer_performance = _summarise_jockey_trainer_performance(
            jockey_trainer_breakdown
        )
        jockey_experience_performance = _summarise_experience_performance(
            jockey_experience_breakdown
        )
        trainer_experience_performance = _summarise_experience_performance(
            trainer_experience_breakdown
        )
        jockey_nationality_performance = _summarise_nationality_performance(
            jockey_nationality_breakdown
        )
        trainer_nationality_performance = _summarise_nationality_performance(
            trainer_nationality_breakdown
        )
        hippodrome_performance = _summarise_hippodrome_performance(hippodrome_breakdown)
        track_type_performance = _summarise_track_type_performance(track_type_breakdown)
        track_length_performance = _summarise_track_length_performance(
            track_length_breakdown
        )
        country_performance = _summarise_country_performance(country_breakdown)
        city_performance = _summarise_city_performance(city_breakdown)
        api_source_performance = _summarise_api_source_performance(api_source_breakdown)

        metrics = {
            "accuracy": accuracy,
            "precision": precision,
            "recall": recall,
            "f1": f1,
            "roc_auc": roc_auc,
            "gini_coefficient": gini_coefficient,
            "log_loss": logloss,
            "brier_score": brier_score,
            "brier_decomposition": brier_decomposition,
            "confusion_matrix": {
                "true_negative": cm[0][0],
                "false_positive": cm[0][1],
                "false_negative": cm[1][0],
                "true_positive": cm[1][1],
            },
            "matthews_correlation": matthews_correlation,
            "cohen_kappa": cohen_kappa,
            "specificity": classification_insights["specificity"],
            "false_positive_rate": classification_insights["false_positive_rate"],
            "negative_predictive_value": classification_insights[
                "negative_predictive_value"
            ],
            "balanced_accuracy": classification_insights["balanced_accuracy"],
            "positive_prediction_rate": positives / len(y_pred) if y_pred else 0.0,
            "average_positive_probability": avg_positive_prob,
            "average_negative_probability": avg_negative_prob,
            "probability_distribution_metrics": probability_distribution_metrics,
            "probability_entropy_performance": probability_entropy_performance,
            "probability_sharpness_performance": probability_sharpness_performance,
            "top1_accuracy": top1_correct / course_count if course_count else None,
            "course_top3_hit_rate": top3_course_hits / course_count if course_count else None,
            "ndcg_at_3": _safe_average(ndcg_at_3_scores),
            "ndcg_at_5": _safe_average(ndcg_at_5_scores),
            "winner_rank_metrics": winner_rank_metrics,
            "topn_performance": topn_performance,
            "rank_error_metrics": rank_error_metrics,
            "rank_error_distribution": rank_error_distribution,
            "average_winner_probability": _safe_average(winner_probabilities),
            "average_top3_probability": _safe_average(top3_probabilities),
            "calibration_table": calibration_table,
            "calibration_diagnostics": calibration_diagnostics,
            "threshold_sensitivity": threshold_grid,
            "threshold_recommendations": threshold_recommendations,
            "betting_value_analysis": betting_value_analysis,
            "odds_alignment": odds_alignment,
            "gain_curve": gain_curve,
            "lift_analysis": lift_analysis,
            "average_precision": average_precision,
            "precision_recall_curve": precision_recall_table,
            "roc_curve": roc_curve_points,
            "ks_analysis": ks_analysis,
            "confidence_level_metrics": confidence_level_metrics,
            "confidence_score_performance": confidence_score_performance,
            "win_probability_performance": win_probability_performance,
            "place_probability_performance": place_probability_performance,
            "place_probability_quality": place_probability_quality,
            "place_probability_distribution": place_probability_distribution,
            "place_probability_gain_curve": place_probability_gain_curve,
            "place_probability_calibration": place_probability_calibration,
            "place_probability_thresholds": place_probability_thresholds,
            "place_probability_precision_recall": place_probability_precision_recall,
            "place_probability_roc": place_probability_roc,
            "place_probability_ks": place_probability_ks,
<<<<<<< HEAD
            "place_probability_sharpness": place_probability_sharpness,
=======
>>>>>>> a22c1ebd
            "probability_edge_performance": probability_edge_performance,
            "probability_error_performance": probability_error_performance,
            "probability_margin_performance": probability_margin_performance,
            "feature_contribution_summary": feature_contribution_summary,
            "favourite_alignment_performance": favourite_alignment_performance,
            "rank_correlation_performance": rank_correlation_performance,
            "rank_error_metrics": rank_error_metrics,
            "rank_error_distribution": rank_error_distribution,
            "prediction_outcome_performance": prediction_outcome_performance,
            "daily_performance": daily_performance,
            "day_part_performance": day_part_performance,
            "lead_time_performance": lead_time_performance,
            "year_performance": year_performance,
            "month_performance": month_performance,
            "season_performance": season_performance,
            "quarter_performance": quarter_performance,
            "weekday_performance": weekday_performance,
            "race_order_performance": race_order_performance,
            "reunion_number_performance": reunion_number_performance,
            "discipline_performance": discipline_performance,
            "distance_performance": distance_performance,
            "surface_performance": surface_performance,
            "discipline_surface_performance": discipline_surface_performance,
            "weather_performance": weather_performance,
            "temperature_band_performance": temperature_band_performance,
            "prize_money_performance": prize_money_performance,
            "prize_per_runner_performance": prize_per_runner_performance,
            "handicap_performance": handicap_performance,
            "weight_performance": weight_performance,
            "equipment_performance": equipment_performance,
            "odds_band_performance": odds_band_performance,
            "horse_age_performance": horse_age_performance,
            "horse_gender_performance": horse_gender_performance,
            "horse_coat_performance": horse_coat_performance,
            "horse_breed_performance": horse_breed_performance,
            "horse_sire_performance": horse_sire_performance,
            "horse_dam_performance": horse_dam_performance,
            "owner_performance": owner_performance,
            "owner_trainer_performance": owner_trainer_performance,
            "owner_jockey_performance": owner_jockey_performance,
            "recent_form_performance": recent_form_performance,
            "race_category_performance": race_category_performance,
            "race_class_performance": race_class_performance,
            "value_bet_performance": value_bet_performance,
            "value_bet_flag_performance": value_bet_flag_performance,
            "field_size_performance": field_size_performance,
            "draw_performance": draw_performance,
            "draw_parity_performance": draw_parity_performance,
            "start_delay_performance": start_delay_performance,
            "start_type_performance": start_type_performance,
            "rest_period_performance": rest_period_performance,
            "model_version_performance": model_version_performance,
            "prediction_rank_performance": prediction_rank_performance,
            "predicted_position_performance": predicted_position_performance,
            "final_position_performance": final_position_performance,
            "jockey_performance": jockey_performance,
            "trainer_performance": trainer_performance,
            "jockey_trainer_performance": jockey_trainer_performance,
            "jockey_experience_performance": jockey_experience_performance,
            "trainer_experience_performance": trainer_experience_performance,
            "jockey_nationality_performance": jockey_nationality_performance,
            "trainer_nationality_performance": trainer_nationality_performance,
            "hippodrome_performance": hippodrome_performance,
            "track_type_performance": track_type_performance,
            "track_length_performance": track_length_performance,
            "country_performance": country_performance,
            "city_performance": city_performance,
            "api_source_performance": api_source_performance,
        }

        confidence_distribution = {
            level: confidence_counter[level]
            for level in sorted(confidence_counter.keys())
        }

        evaluation_summary = {
            "timestamp": evaluation_timestamp,
            "days_back": days_back,
            "probability_threshold": probability_threshold,
            "samples": len(y_true),
            "courses": course_count,
            "metrics": metrics,
            "confidence_distribution": confidence_distribution,
            "model_version_breakdown": dict(model_versions),
            "winner_rank_metrics": winner_rank_metrics,
            "topn_performance": topn_performance,
            "confidence_level_metrics": confidence_level_metrics,
            "confidence_score_performance": confidence_score_performance,
            "probability_distribution_metrics": probability_distribution_metrics,
            "probability_entropy_performance": probability_entropy_performance,
            "probability_sharpness_performance": probability_sharpness_performance,
            "win_probability_performance": win_probability_performance,
            "place_probability_performance": place_probability_performance,
            "place_probability_quality": place_probability_quality,
            "place_probability_distribution": place_probability_distribution,
            "place_probability_gain_curve": place_probability_gain_curve,
            "place_probability_calibration": place_probability_calibration,
            "place_probability_thresholds": place_probability_thresholds,
            "place_probability_precision_recall": place_probability_precision_recall,
            "place_probability_roc": place_probability_roc,
            "place_probability_ks": place_probability_ks,
<<<<<<< HEAD
            "place_probability_sharpness": place_probability_sharpness,
=======
>>>>>>> a22c1ebd
            "probability_edge_performance": probability_edge_performance,
            "probability_error_performance": probability_error_performance,
            "probability_margin_performance": probability_margin_performance,
            "feature_contribution_summary": feature_contribution_summary,
            "favourite_alignment_performance": favourite_alignment_performance,
            "rank_correlation_performance": rank_correlation_performance,
            "rank_error_metrics": rank_error_metrics,
            "rank_error_distribution": rank_error_distribution,
            "prediction_outcome_performance": prediction_outcome_performance,
            "calibration_diagnostics": calibration_diagnostics,
            "threshold_recommendations": threshold_recommendations,
            "betting_value_analysis": betting_value_analysis,
            "odds_alignment": odds_alignment,
            "lift_analysis": lift_analysis,
            "precision_recall_curve": precision_recall_table,
            "roc_curve": roc_curve_points,
            "daily_performance": daily_performance,
            "day_part_performance": day_part_performance,
            "lead_time_performance": lead_time_performance,
            "year_performance": year_performance,
            "month_performance": month_performance,
            "season_performance": season_performance,
            "quarter_performance": quarter_performance,
            "weekday_performance": weekday_performance,
            "race_order_performance": race_order_performance,
            "reunion_number_performance": reunion_number_performance,
            "discipline_performance": discipline_performance,
            "distance_performance": distance_performance,
            "surface_performance": surface_performance,
            "discipline_surface_performance": discipline_surface_performance,
            "weather_performance": weather_performance,
            "temperature_band_performance": temperature_band_performance,
            "prize_money_performance": prize_money_performance,
            "prize_per_runner_performance": prize_per_runner_performance,
            "handicap_performance": handicap_performance,
            "weight_performance": weight_performance,
            "equipment_performance": equipment_performance,
            "horse_age_performance": horse_age_performance,
            "horse_gender_performance": horse_gender_performance,
            "horse_coat_performance": horse_coat_performance,
            "horse_breed_performance": horse_breed_performance,
            "horse_sire_performance": horse_sire_performance,
            "horse_dam_performance": horse_dam_performance,
            "owner_performance": owner_performance,
            "owner_trainer_performance": owner_trainer_performance,
            "owner_jockey_performance": owner_jockey_performance,
            "recent_form_performance": recent_form_performance,
            "race_category_performance": race_category_performance,
            "race_class_performance": race_class_performance,
            "value_bet_performance": value_bet_performance,
            "value_bet_flag_performance": value_bet_flag_performance,
            "field_size_performance": field_size_performance,
            "draw_performance": draw_performance,
            "draw_parity_performance": draw_parity_performance,
            "start_delay_performance": start_delay_performance,
            "start_type_performance": start_type_performance,
            "rest_period_performance": rest_period_performance,
            "model_version_performance": model_version_performance,
            "prediction_rank_performance": prediction_rank_performance,
            "predicted_position_performance": predicted_position_performance,
            "final_position_performance": final_position_performance,
            "jockey_performance": jockey_performance,
            "trainer_performance": trainer_performance,
            "jockey_trainer_performance": jockey_trainer_performance,
            "jockey_experience_performance": jockey_experience_performance,
            "trainer_experience_performance": trainer_experience_performance,
            "jockey_nationality_performance": jockey_nationality_performance,
            "trainer_nationality_performance": trainer_nationality_performance,
            "hippodrome_performance": hippodrome_performance,
            "track_type_performance": track_type_performance,
            "track_length_performance": track_length_performance,
            "country_performance": country_performance,
            "city_performance": city_performance,
            "api_source_performance": api_source_performance,
            "odds_band_performance": odds_band_performance,
        }

        active_model = (
            db.query(MLModel)
            .filter(MLModel.is_active.is_(True))
            .order_by(MLModel.training_date.desc())
            .first()
        )

        model_updated = False
        if active_model:
            active_model.accuracy = metrics["accuracy"]
            active_model.precision_score = metrics["precision"]
            active_model.recall_score = metrics["recall"]
            active_model.f1_score = metrics["f1"]
            active_model.roc_auc = metrics["roc_auc"]

            existing_metrics = _coerce_metrics(active_model.performance_metrics)
            history: List[Dict[str, object]] = existing_metrics.get("evaluation_history", [])  # type: ignore[assignment]
            history.append(evaluation_summary)
            existing_metrics["last_evaluation"] = evaluation_summary
            existing_metrics["evaluation_history"] = history[-20:]
            active_model.performance_metrics = existing_metrics

            db.commit()
            model_updated = True

        logger.info("Model performance updated successfully (%s samples)", len(y_true))

        return {
            "status": "success",
            "days_evaluated": days_back,
            "cutoff_date": cutoff_date.isoformat(),
            "evaluated_samples": len(y_true),
            "courses_evaluated": course_count,
            "probability_threshold": probability_threshold,
            "metrics": metrics,
            "confidence_distribution": confidence_distribution,
            "confidence_level_metrics": confidence_level_metrics,
            "confidence_score_performance": confidence_score_performance,
            "probability_distribution_metrics": probability_distribution_metrics,
            "probability_entropy_performance": probability_entropy_performance,
            "probability_sharpness_performance": probability_sharpness_performance,
            "topn_performance": topn_performance,
            "win_probability_performance": win_probability_performance,
            "place_probability_quality": place_probability_quality,
            "place_probability_performance": place_probability_performance,
            "place_probability_distribution": place_probability_distribution,
            "place_probability_gain_curve": place_probability_gain_curve,
            "place_probability_calibration": place_probability_calibration,
            "place_probability_thresholds": place_probability_thresholds,
            "place_probability_precision_recall": place_probability_precision_recall,
            "place_probability_roc": place_probability_roc,
            "place_probability_ks": place_probability_ks,
<<<<<<< HEAD
            "place_probability_sharpness": place_probability_sharpness,
=======
>>>>>>> a22c1ebd
            "probability_edge_performance": probability_edge_performance,
            "probability_error_performance": probability_error_performance,
            "probability_margin_performance": probability_margin_performance,
            "feature_contribution_summary": feature_contribution_summary,
            "favourite_alignment_performance": favourite_alignment_performance,
            "rank_correlation_performance": rank_correlation_performance,
            "rank_error_metrics": rank_error_metrics,
            "rank_error_distribution": rank_error_distribution,
            "prediction_outcome_performance": prediction_outcome_performance,
            "calibration_diagnostics": calibration_diagnostics,
            "threshold_recommendations": threshold_recommendations,
            "betting_value_analysis": betting_value_analysis,
            "odds_alignment": odds_alignment,
            "lift_analysis": lift_analysis,
            "daily_performance": daily_performance,
            "day_part_performance": day_part_performance,
            "lead_time_performance": lead_time_performance,
            "year_performance": year_performance,
            "month_performance": month_performance,
            "season_performance": season_performance,
            "quarter_performance": quarter_performance,
            "weekday_performance": weekday_performance,
            "race_order_performance": race_order_performance,
            "reunion_number_performance": reunion_number_performance,
            "distance_performance": distance_performance,
            "discipline_surface_performance": discipline_surface_performance,
            "draw_performance": draw_performance,
            "draw_parity_performance": draw_parity_performance,
            "start_delay_performance": start_delay_performance,
            "weather_performance": weather_performance,
            "temperature_band_performance": temperature_band_performance,
            "prize_money_performance": prize_money_performance,
            "prize_per_runner_performance": prize_per_runner_performance,
            "handicap_performance": handicap_performance,
            "weight_performance": weight_performance,
            "equipment_performance": equipment_performance,
            "horse_age_performance": horse_age_performance,
            "horse_gender_performance": horse_gender_performance,
            "horse_coat_performance": horse_coat_performance,
            "horse_breed_performance": horse_breed_performance,
            "horse_sire_performance": horse_sire_performance,
            "horse_dam_performance": horse_dam_performance,
            "owner_performance": owner_performance,
            "owner_trainer_performance": owner_trainer_performance,
            "owner_jockey_performance": owner_jockey_performance,
            "recent_form_performance": recent_form_performance,
            "track_type_performance": track_type_performance,
            "track_length_performance": track_length_performance,
            "city_performance": city_performance,
            "odds_band_performance": odds_band_performance,
            "value_bet_flag_performance": value_bet_flag_performance,
            "model_version_breakdown": dict(model_versions),
            "model_version_performance": model_version_performance,
            "rest_period_performance": rest_period_performance,
            "jockey_performance": jockey_performance,
            "trainer_performance": trainer_performance,
            "jockey_trainer_performance": jockey_trainer_performance,
            "jockey_experience_performance": jockey_experience_performance,
            "trainer_experience_performance": trainer_experience_performance,
            "jockey_nationality_performance": jockey_nationality_performance,
            "trainer_nationality_performance": trainer_nationality_performance,
            "hippodrome_performance": hippodrome_performance,
            "country_performance": country_performance,
            "prediction_rank_performance": prediction_rank_performance,
            "predicted_position_performance": predicted_position_performance,
            "final_position_performance": final_position_performance,
            "api_source_performance": api_source_performance,
            "value_bet_courses": sum(1 for data in course_stats.values() if data["value_bet_detected"]),
            "evaluation_timestamp": evaluation_timestamp,
            "model_updated": model_updated,
        }

    except Exception as e:  # pragma: no cover - defensive logging
        logger.error(f"Error updating model performance: {e}", exc_info=True)
        return {
            "status": "error",
            "message": str(e),
        }

    finally:
        db.close()


@celery_app.task(bind=True, max_retries=3)
def generate_prediction_for_course(self, course_id: int):
    """
    Génère une prédiction pour une course spécifique

    Args:
        course_id: ID de la course

    Returns:
        Dictionnaire avec la prédiction générée
    """
    db = SessionLocal()

    try:
        logger.info(f"Generating prediction for course {course_id}")

        # Créer le service de prédiction
        predictor = RacePredictionService(db)

        # Générer la prédiction
        result = predictor.predict_course(
            course_id=course_id,
            include_explanations=True,
            detect_value_bets=True
        )

        # Sauvegarder la prédiction
        saved = _save_predictions_to_db(db, [result])

        logger.info(f"Prediction for course {course_id} generated successfully")

        return {
            "status": "success",
            "course_id": course_id,
            "prediction_saved": saved > 0,
            "result": result
        }

    except Exception as e:
        logger.error(f"Error generating prediction for course {course_id}: {e}", exc_info=True)
        raise self.retry(exc=e, countdown=30 * (2 ** self.request.retries))

    finally:
        db.close()


def _save_predictions_to_db(db: Session, race_predictions: list) -> int:
    """
    Sauvegarde les prédictions dans la base de données

    Args:
        db: Session de base de données
        race_predictions: Liste des prédictions de courses

    Returns:
        Nombre de prédictions sauvegardées
    """
    import json

    saved_count = 0

    for race_pred in race_predictions:
        try:
            # Créer le pronostic pour la course
            pronostic = Pronostic(
                course_id=race_pred['course_id'],
                model_version=race_pred.get('model_version', 'unknown'),
                confidence_score=race_pred['predictions'][0]['probability'] * 100 if race_pred['predictions'] else 0,
                value_bet_detected=len(race_pred.get('value_bets', [])) > 0,
                gagnant_predicted=json.dumps(race_pred['recommendations']['gagnant']),
                place_predicted=json.dumps(race_pred['recommendations']['place']),
                tierce_predicted=json.dumps(race_pred['recommendations']['tierce']),
                quarte_predicted=json.dumps(race_pred['recommendations']['quarte']),
                quinte_predicted=json.dumps(race_pred['recommendations']['quinte']),
            )

            db.add(pronostic)
            db.flush()  # Pour obtenir l'ID

            # Sauvegarder les prédictions individuelles des partants
            for pred in race_pred['predictions']:
                partant_pred = PartantPrediction(
                    pronostic_id=pronostic.pronostic_id,
                    partant_id=pred['partant_id'],
                    win_probability=pred['probability'],
                    confidence_level=pred['confidence_level'],
                    shap_values=json.dumps(pred.get('explanation', {}).get('shap_values', {})) if pred.get('explanation') else None,
                    shap_contributions=json.dumps(pred.get('explanation', {})) if pred.get('explanation') else None,
                    top_positive_features=json.dumps(pred.get('explanation', {}).get('top_positive_features', [])) if pred.get('explanation') else None,
                    top_negative_features=json.dumps(pred.get('explanation', {}).get('top_negative_features', [])) if pred.get('explanation') else None,
                )
                db.add(partant_pred)

            db.commit()
            saved_count += 1

        except Exception as e:
            logger.error(f"Error saving prediction for course {race_pred['course_id']}: {e}")
            db.rollback()
            continue

    return saved_count


def _save_training_metrics_to_db(db: Session, metrics: dict, model_path: Path):
    """
    Sauvegarde les métriques d'entraînement dans la base de données

    Args:
        db: Session de base de données
        metrics: Dictionnaire des métriques
        model_path: Chemin du modèle
    """
    import json
    from app.models.ml_model import MLModel

    try:
        ml_model = MLModel(
            model_name="horse_racing_gradient_boosting",
            version=datetime.now().strftime("%Y%m%d_%H%M%S"),
            algorithm="GradientBoosting",
            file_path=str(model_path),
            performance_metrics=json.dumps(metrics),
            features_used=json.dumps(metrics.get('feature_names', [])),
            is_active=True
        )

        # Désactiver les anciens modèles
        db.query(MLModel).update({"is_active": False})

        db.add(ml_model)
        db.commit()

        logger.info(f"Training metrics saved to database for model version {ml_model.version}")

    except Exception as e:
        logger.error(f"Error saving training metrics to database: {e}")
        db.rollback()<|MERGE_RESOLUTION|>--- conflicted
+++ resolved
@@ -308,7 +308,6 @@
         "balanced_accuracy": balanced_accuracy,
     }
 
-<<<<<<< HEAD
 
 def _compute_percentile(sorted_values: List[float], percentile: float) -> Optional[float]:
     """Calcule un percentile (0-1) par interpolation linéaire."""
@@ -385,8 +384,6 @@
             else:
                 variance = sum((value - mean_value) ** 2 for value in ordered) / len(ordered)
                 std_value = sqrt(variance)
-=======
->>>>>>> a22c1ebd
 
 def _compute_percentile(sorted_values: List[float], percentile: float) -> Optional[float]:
     """Calcule un percentile (0-1) par interpolation linéaire."""
@@ -2385,7 +2382,6 @@
     return payload
 
 
-<<<<<<< HEAD
 def _categorise_place_probability_sharpness(
     standard_deviation: Optional[float],
 ) -> Tuple[str, str]:
@@ -2611,8 +2607,6 @@
     return payload
 
 
-=======
->>>>>>> a22c1ebd
 def _categorise_probability_sharpness(
     standard_deviation: Optional[float],
 ) -> Tuple[str, str]:
@@ -11229,12 +11223,9 @@
         place_probability_ks = _summarise_place_probability_ks(
             place_probability_samples
         )
-<<<<<<< HEAD
         place_probability_sharpness = _summarise_place_probability_sharpness(
             place_probability_samples
         )
-=======
->>>>>>> a22c1ebd
 
         course_count = len(course_stats)
         favourite_alignment_performance = _summarise_favourite_alignment_performance(
@@ -11724,10 +11715,7 @@
             "place_probability_precision_recall": place_probability_precision_recall,
             "place_probability_roc": place_probability_roc,
             "place_probability_ks": place_probability_ks,
-<<<<<<< HEAD
             "place_probability_sharpness": place_probability_sharpness,
-=======
->>>>>>> a22c1ebd
             "probability_edge_performance": probability_edge_performance,
             "probability_error_performance": probability_error_performance,
             "probability_margin_performance": probability_margin_performance,
@@ -11829,10 +11817,7 @@
             "place_probability_precision_recall": place_probability_precision_recall,
             "place_probability_roc": place_probability_roc,
             "place_probability_ks": place_probability_ks,
-<<<<<<< HEAD
             "place_probability_sharpness": place_probability_sharpness,
-=======
->>>>>>> a22c1ebd
             "probability_edge_performance": probability_edge_performance,
             "probability_error_performance": probability_error_performance,
             "probability_margin_performance": probability_margin_performance,
@@ -11962,10 +11947,7 @@
             "place_probability_precision_recall": place_probability_precision_recall,
             "place_probability_roc": place_probability_roc,
             "place_probability_ks": place_probability_ks,
-<<<<<<< HEAD
             "place_probability_sharpness": place_probability_sharpness,
-=======
->>>>>>> a22c1ebd
             "probability_edge_performance": probability_edge_performance,
             "probability_error_performance": probability_error_performance,
             "probability_margin_performance": probability_margin_performance,
