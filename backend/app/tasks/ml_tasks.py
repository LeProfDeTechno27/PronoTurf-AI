"""Tâches Celery pour le Machine Learning et les prédictions."""

import json
import logging
from collections import Counter
from datetime import date, datetime, time, timedelta
from math import ceil, sqrt, log2
from statistics import median
from pathlib import Path
from typing import Any, Dict, List, Optional, Set, Tuple

from sqlalchemy.orm import Session

from app.tasks.celery_app import celery_app
from app.core.database import SessionLocal
from app.ml.predictor import RacePredictionService
from app.ml.training import ModelTrainer
from app.models.course import Course, CourseStatus, StartType
from app.models.hippodrome import TrackType
from app.models.horse import Gender
from app.models.reunion import Reunion
from app.models.pronostic import Pronostic
from app.models.partant_prediction import PartantPrediction

try:
    from sklearn.metrics import (
        accuracy_score,
        average_precision_score,
        confusion_matrix,
        f1_score,
        log_loss,
        precision_recall_curve,
        precision_score,
        recall_score,
        roc_auc_score,
        roc_curve,
    )
except Exception:  # pragma: no cover - defensive import guard
    accuracy_score = precision_score = recall_score = f1_score = roc_auc_score = log_loss = None
    average_precision_score = precision_recall_curve = None
    roc_curve = None
    confusion_matrix = None

logger = logging.getLogger(__name__)


@celery_app.task(bind=True, max_retries=3)
def generate_daily_predictions(self, target_date: Optional[str] = None):
    """
    Génère les prédictions pour toutes les courses du jour

    Args:
        target_date: Date cible au format YYYY-MM-DD (None = aujourd'hui)

    Returns:
        Dictionnaire avec le statut et les statistiques
    """
    db = SessionLocal()

    try:
        logger.info("Starting daily predictions generation")

        # Parser la date
        if target_date:
            prediction_date = date.fromisoformat(target_date)
        else:
            prediction_date = date.today()

        logger.info(f"Generating predictions for {prediction_date}")

        # Créer le service de prédiction
        predictor = RacePredictionService(db)

        # Générer les prédictions pour tout le programme
        result = predictor.predict_daily_program(
            target_date=prediction_date,
            include_explanations=True
        )

        # Sauvegarder les prédictions dans la base de données
        saved_count = _save_predictions_to_db(db, result['races'])

        logger.info(f"Daily predictions generated successfully: {saved_count} races")

        return {
            "status": "success",
            "date": prediction_date.isoformat(),
            "races_predicted": len(result['races']),
            "predictions_saved": saved_count,
            "generated_at": result['generated_at']
        }

    except Exception as e:
        logger.error(f"Error generating daily predictions: {e}", exc_info=True)
        # Retry avec backoff exponentiel
        raise self.retry(exc=e, countdown=60 * (2 ** self.request.retries))

    finally:
        db.close()


@celery_app.task(bind=True)
def train_ml_model(
    self,
    min_date: Optional[str] = None,
    max_date: Optional[str] = None,
    n_estimators: int = 200,
    learning_rate: float = 0.1,
    max_depth: int = 5
):
    """
    Entraîne le modèle ML avec les nouvelles données

    Args:
        min_date: Date minimale (YYYY-MM-DD)
        max_date: Date maximale (YYYY-MM-DD)
        n_estimators: Nombre d'arbres
        learning_rate: Taux d'apprentissage
        max_depth: Profondeur maximale

    Returns:
        Dictionnaire avec les métriques de performance
    """
    db = SessionLocal()

    try:
        logger.info("Starting ML model training")
        logger.info(f"Date range: {min_date} to {max_date}")

        # Créer le trainer
        output_path = Path("models/horse_racing_model.pkl")
        trainer = ModelTrainer(db, model_save_path=output_path)

        # Entraîner le modèle
        metrics = trainer.train_new_model(
            min_date=min_date,
            max_date=max_date,
            test_size=0.2,
            include_odds=False,
            n_estimators=n_estimators,
            learning_rate=learning_rate,
            max_depth=max_depth
        )

        # Sauvegarder les métriques dans la base
        _save_training_metrics_to_db(db, metrics, output_path)

        logger.info("ML model training completed successfully")

        return {
            "status": "success",
            "metrics": metrics,
            "model_path": str(output_path.absolute())
        }

    except Exception as e:
        logger.error(f"Error training ML model: {e}", exc_info=True)
        return {
            "status": "error",
            "message": str(e)
        }

    finally:
        db.close()


def _safe_average(values: List[float]) -> Optional[float]:
    """Retourne la moyenne d'une liste ou ``None`` si elle est vide."""

    return sum(values) / len(values) if values else None


def _compute_matthews_correlation(
    true_negative: int,
    false_positive: int,
    false_negative: int,
    true_positive: int,
) -> Optional[float]:
    """Calcule le coefficient de corrélation de Matthews en gérant les cas dégénérés.

    Cet indicateur fournit une mesure équilibrée de la qualité de la classification
    binaire en tenant compte simultanément de la précision sur les classes positives
    et négatives. Lorsque l'un des termes du dénominateur est nul (aucun positif ou
    négatif prédit/observé), le score n'est pas défini et nous retournons ``None``
    pour éviter une division par zéro.
    """

    denominator = sqrt(
        (true_positive + false_positive)
        * (true_positive + false_negative)
        * (true_negative + false_positive)
        * (true_negative + false_negative)
    )

    if denominator == 0:
        return None

    numerator = (true_positive * true_negative) - (false_positive * false_negative)
    return numerator / denominator


def _compute_binary_classification_insights(
    true_negative: int,
    false_positive: int,
    false_negative: int,
    true_positive: int,
) -> Dict[str, Optional[float]]:
    """Dérive des métriques complémentaires pour équilibrer le diagnostic binaire.

    En plus du rappel (déjà exposé via ``recall``), les opérateurs ont besoin d'une
    visibilité sur la capacité du modèle à filtrer correctement les faux positifs
    et à confirmer les prédictions négatives. Cette fonction calcule donc la
    spécificité (taux de vrais négatifs), le taux de faux positifs, la valeur
    prédictive négative ainsi que la balanced accuracy qui combine rappel et
    spécificité. Tous les calculs gèrent explicitement les cas dégénérés pour
    éviter les divisions par zéro.
    """

    total_negatives = true_negative + false_positive
    total_predicted_negative = true_negative + false_negative
    total_actual_positive = true_positive + false_negative

    specificity = (
        true_negative / total_negatives if total_negatives > 0 else None
    )
    false_positive_rate = (
        false_positive / total_negatives if total_negatives > 0 else None
    )
    negative_predictive_value = (
        true_negative / total_predicted_negative
        if total_predicted_negative > 0
        else None
    )
    sensitivity = (
        true_positive / total_actual_positive if total_actual_positive > 0 else None
    )

    balanced_accuracy = (
        (specificity + sensitivity) / 2
        if specificity is not None and sensitivity is not None
        else None
    )
<<<<<<< HEAD

    return {
        "specificity": specificity,
        "false_positive_rate": false_positive_rate,
        "negative_predictive_value": negative_predictive_value,
        "balanced_accuracy": balanced_accuracy,
    }


def _compute_percentile(sorted_values: List[float], percentile: float) -> Optional[float]:
    """Calcule un percentile (0-1) par interpolation linéaire."""

    if not sorted_values:
        return None

    # On borne explicitement la valeur demandée pour éviter les dépassements.
    percentile = max(0.0, min(1.0, percentile))

    if len(sorted_values) == 1:
        return float(sorted_values[0])

    position = percentile * (len(sorted_values) - 1)
    lower_index = int(position)
    upper_index = min(lower_index + 1, len(sorted_values) - 1)
    weight = position - lower_index

    lower_value = float(sorted_values[lower_index])
    upper_value = float(sorted_values[upper_index])
    return lower_value + (upper_value - lower_value) * weight


def _summarise_probability_distribution(
    truths: List[int], scores: List[float]
) -> Dict[str, object]:
    """Analyse la distribution des probabilités prédites et leur séparation.

    L'objectif est d'offrir un diagnostic rapide de la calibration globale :
    - quelle est la dispersion des probabilités émises par le modèle ?
    - les gagnants observés reçoivent-ils des scores nettement supérieurs aux
      perdants ?
    - quelle marge existe-t-il entre les médianes positives et négatives ?

    Ces éléments complètent les métriques agrégées (précision, rappel, Brier) en
    mettant en évidence d'éventuels recouvrements entre gagnants/perdants malgré
    des taux globaux stables.
    """

    # Conversion défensive : certaines valeurs peuvent provenir de ``Decimal``.
    cleaned_scores = [float(score) for score in scores if score is not None]
    positives = [
        float(score)
        for score, truth in zip(scores, truths)
        if score is not None and int(truth) == 1
    ]
    negatives = [
        float(score)
        for score, truth in zip(scores, truths)
        if score is not None and int(truth) == 0
    ]

    def _build_stats(values: List[float]) -> Dict[str, object]:
        """Construit les statistiques descriptives pour une liste de scores."""

        if not values:
            return {
                "count": 0,
                "average": None,
                "median": None,
                "p10": None,
                "p90": None,
                "min": None,
                "max": None,
                "std": None,
            }

        ordered = sorted(values)
        mean_value = _safe_average(ordered)
        std_value: Optional[float] = None
        if mean_value is not None:
            if len(ordered) == 1:
                std_value = 0.0
            else:
                variance = sum((value - mean_value) ** 2 for value in ordered) / len(ordered)
                std_value = sqrt(variance)
=======

    return {
        "specificity": specificity,
        "false_positive_rate": false_positive_rate,
        "negative_predictive_value": negative_predictive_value,
        "balanced_accuracy": balanced_accuracy,
    }


def _compute_normalised_dcg(
    ranked_entries: List[Tuple[Dict[str, object], Optional[int]]],
    cutoff: int,
) -> Optional[float]:
    """Calcule un NDCG@k binaire basé sur la position finale des partants.

    Le score retourne ``1.0`` lorsque les chevaux réellement placés (≤ 3) sont
    correctement classés dans les ``cutoff`` premiers pronostics, ``0`` quand ils
    sont relégués en bas de liste. S'il n'existe aucune pertinence dans les
    données (aucun podium identifié), la fonction renvoie ``1.0`` par convention
    afin de ne pas pénaliser une réunion sans signal exploitable.
    """

    if not ranked_entries:
        return None

    effective_cutoff = max(1, cutoff)

    # Transforme les positions finales en pertinence (1 si podium, 0 sinon).
    relevances = [
        1 if final_position is not None and final_position <= 3 else 0
        for _, final_position in ranked_entries
    ]

    predicted_relevances = relevances[:effective_cutoff]
    ideal_relevances = sorted(relevances, reverse=True)[:effective_cutoff]

    def _dcg(values: List[int]) -> float:
        """Calcule le Discounted Cumulative Gain d'une liste binaire."""

        return sum(
            relevance / log2(index + 2)
            for index, relevance in enumerate(values)
            if relevance
        )

    ideal_dcg = _dcg(ideal_relevances)
    if ideal_dcg == 0:
        return 1.0

    return _dcg(predicted_relevances) / ideal_dcg


def _build_calibration_table(
    scores: List[float],
    truths: List[int],
    *,
    bins: int = 5,
) -> List[Dict[str, object]]:
    """Construit un tableau de calibration par quantiles.

    L'objectif est d'exposer à la fois le volume de prédictions par tranche et
    l'écart éventuel entre probabilité moyenne et fréquence observée.
    """

    if not scores or not truths or len(scores) != len(truths):
        return []

    combined = sorted(zip(scores, truths), key=lambda item: item[0])
    bucket_size = max(1, len(combined) // bins)

    calibration_rows: List[Dict[str, object]] = []

    for idx in range(bins):
        start = idx * bucket_size
        end = (idx + 1) * bucket_size if idx < bins - 1 else len(combined)

        if start >= len(combined):
            break

        bucket = combined[start:end]
        bucket_scores = [item[0] for item in bucket]
        bucket_truths = [item[1] for item in bucket]

        calibration_rows.append(
            {
                "bin": idx + 1,
                "count": len(bucket),
                "min_probability": min(bucket_scores),
                "max_probability": max(bucket_scores),
                "average_probability": _safe_average(bucket_scores),
                "empirical_rate": _safe_average(bucket_truths),
            }
        )

    return calibration_rows

>>>>>>> 21f68511

def _describe_calibration_quality(
    calibration_rows: List[Dict[str, object]]
) -> Dict[str, Optional[float]]:
    """Synthétise les écarts de calibration observés sur les quantiles."""

    if not calibration_rows:
        return {
<<<<<<< HEAD
            "count": len(ordered),
            "average": mean_value,
            "median": float(median(ordered)),
            "p10": _compute_percentile(ordered, 0.10),
            "p90": _compute_percentile(ordered, 0.90),
            "min": float(ordered[0]),
            "max": float(ordered[-1]),
            "std": std_value,
        }

    overall_stats = _build_stats(cleaned_scores)
    positive_stats = _build_stats(positives)
    negative_stats = _build_stats(negatives)

    average_gap: Optional[float] = None
    if positive_stats["average"] is not None and negative_stats["average"] is not None:
        average_gap = positive_stats["average"] - negative_stats["average"]

    median_gap: Optional[float] = None
    if positive_stats["median"] is not None and negative_stats["median"] is not None:
        median_gap = positive_stats["median"] - negative_stats["median"]

    return {
        "overall": overall_stats,
        "positives": positive_stats,
        "negatives": negative_stats,
        "average_gap": average_gap,
        "median_gap": median_gap,
    }


def _compute_normalised_dcg(
    ranked_entries: List[Tuple[Dict[str, object], Optional[int]]],
    cutoff: int,
) -> Optional[float]:
    """Calcule un NDCG@k binaire basé sur la position finale des partants.

    Le score retourne ``1.0`` lorsque les chevaux réellement placés (≤ 3) sont
    correctement classés dans les ``cutoff`` premiers pronostics, ``0`` quand ils
    sont relégués en bas de liste. S'il n'existe aucune pertinence dans les
    données (aucun podium identifié), la fonction renvoie ``1.0`` par convention
    afin de ne pas pénaliser une réunion sans signal exploitable.
    """

    if not ranked_entries:
        return None

    effective_cutoff = max(1, cutoff)

    # Transforme les positions finales en pertinence (1 si podium, 0 sinon).
    relevances = [
        1 if final_position is not None and final_position <= 3 else 0
        for _, final_position in ranked_entries
    ]

    predicted_relevances = relevances[:effective_cutoff]
    ideal_relevances = sorted(relevances, reverse=True)[:effective_cutoff]

    def _dcg(values: List[int]) -> float:
        """Calcule le Discounted Cumulative Gain d'une liste binaire."""

        return sum(
            relevance / log2(index + 2)
            for index, relevance in enumerate(values)
            if relevance
        )

    ideal_dcg = _dcg(ideal_relevances)
    if ideal_dcg == 0:
        return 1.0

    return _dcg(predicted_relevances) / ideal_dcg


def _build_calibration_table(
    scores: List[float],
    truths: List[int],
    *,
    bins: int = 5,
) -> List[Dict[str, object]]:
    """Construit un tableau de calibration par quantiles.

    L'objectif est d'exposer à la fois le volume de prédictions par tranche et
    l'écart éventuel entre probabilité moyenne et fréquence observée.
    """

    if not scores or not truths or len(scores) != len(truths):
        return []

    combined = sorted(zip(scores, truths), key=lambda item: item[0])
    bucket_size = max(1, len(combined) // bins)

    calibration_rows: List[Dict[str, object]] = []

    for idx in range(bins):
        start = idx * bucket_size
        end = (idx + 1) * bucket_size if idx < bins - 1 else len(combined)

        if start >= len(combined):
            break

        bucket = combined[start:end]
        bucket_scores = [item[0] for item in bucket]
        bucket_truths = [item[1] for item in bucket]

        calibration_rows.append(
            {
                "bin": idx + 1,
                "count": len(bucket),
                "min_probability": min(bucket_scores),
                "max_probability": max(bucket_scores),
                "average_probability": _safe_average(bucket_scores),
                "empirical_rate": _safe_average(bucket_truths),
            }
        )

    return calibration_rows


def _describe_calibration_quality(
    calibration_rows: List[Dict[str, object]]
) -> Dict[str, Optional[float]]:
    """Synthétise les écarts de calibration observés sur les quantiles."""

    if not calibration_rows:
=======
            "expected_calibration_error": None,
            "maximum_calibration_gap": None,
            "weighted_bias": None,
            "bins": [],
        }

    total = sum(int(row.get("count", 0) or 0) for row in calibration_rows)
    if not total:
>>>>>>> 21f68511
        return {
            "expected_calibration_error": None,
            "maximum_calibration_gap": None,
            "weighted_bias": None,
            "bins": [],
        }

<<<<<<< HEAD
    total = sum(int(row.get("count", 0) or 0) for row in calibration_rows)
    if not total:
        return {
            "expected_calibration_error": None,
            "maximum_calibration_gap": None,
            "weighted_bias": None,
            "bins": [],
        }

=======
>>>>>>> 21f68511
    expected_error = 0.0
    weighted_bias = 0.0
    max_gap = 0.0
    enriched_bins: List[Dict[str, object]] = []

    for row in calibration_rows:
        count = int(row.get("count", 0) or 0)
        weight = count / total if total else 0.0
        average_probability = row.get("average_probability")
        empirical_rate = row.get("empirical_rate")

        # Le « gap » correspond à la différence entre probabilité estimée et fréquence
        # observée : une valeur positive indique que le modèle est trop conservateur,
        # une valeur négative qu'il est trop confiant.
        gap: Optional[float] = None
        if average_probability is not None and empirical_rate is not None:
            gap = empirical_rate - average_probability
            expected_error += weight * abs(gap)
            weighted_bias += weight * gap
            max_gap = max(max_gap, abs(gap))

        enriched_bins.append(
            {
                **row,
                "weight": weight,
                "calibration_gap": gap,
            }
        )

    return {
        "expected_calibration_error": expected_error,
        "maximum_calibration_gap": max_gap,
        "weighted_bias": weighted_bias,
        "bins": enriched_bins,
    }


def _decompose_brier_score(
    calibration_rows: List[Dict[str, object]],
    *,
    base_rate: Optional[float],
    brier_score: Optional[float],
) -> Dict[str, Optional[float]]:
    """Décompose la Brier score en composantes de Murphy pour guider les actions.

    La décomposition distingue trois éléments :

    - ``reliability`` mesure l'écart moyen entre probabilité prédite et fréquence
      observée sur chaque quantile. Plus il est faible, meilleure est la
      calibration.
    - ``resolution`` capture la capacité du modèle à séparer des groupes avec des
      fréquences observées différentes. Plus il est élevé, plus l'information
      apportée par les probabilités est discriminante.
    - ``uncertainty`` correspond à la variance intrinsèque du jeu de données
      (proportion de victoires). Il sert de référence pour calculer un score de
      compétence (« *skill score* »).

    Les opérateurs peuvent ainsi identifier si une dérive de la Brier score
    provient d'un manque de calibration (reliability), d'une perte de
    différenciation (resolution) ou simplement d'une variation du taux de
    gagnants (uncertainty). Lorsque le taux de gagnants est extrême (0 % ou 100
    %), la composante d'incertitude annule toute interprétation et nous
    neutralisons le *skill score*.
    """

    if not calibration_rows or base_rate is None or brier_score is None:
        return {
            "reliability": None,
            "resolution": None,
            "uncertainty": None,
            "skill_score": None,
            "bins": [],
        }

    total = sum(int(row.get("count", 0) or 0) for row in calibration_rows)
    if not total:
        return {
            "reliability": None,
            "resolution": None,
            "uncertainty": base_rate * (1 - base_rate),
            "skill_score": None,
            "bins": [],
        }

    reliability = 0.0
    resolution = 0.0
    decomposition_rows: List[Dict[str, object]] = []

    for row in calibration_rows:
        count = int(row.get("count", 0) or 0)
        if count <= 0:
            continue

        average_probability = row.get("average_probability")
        empirical_rate = row.get("empirical_rate")
        if average_probability is None or empirical_rate is None:
            continue

        weight = count / total
        reliability_contrib = weight * (average_probability - empirical_rate) ** 2
        resolution_contrib = weight * (empirical_rate - base_rate) ** 2

        reliability += reliability_contrib
        resolution += resolution_contrib

        decomposition_rows.append(
            {
                "bin": row.get("bin"),
                "count": count,
                "weight": weight,
                "average_probability": average_probability,
                "empirical_rate": empirical_rate,
                "reliability_contribution": reliability_contrib,
                "resolution_contribution": resolution_contrib,
            }
        )

    uncertainty = base_rate * (1 - base_rate)
    skill_score: Optional[float]
    if uncertainty and uncertainty > 0:
        skill_score = 1 - (brier_score / uncertainty)
    else:
        skill_score = None

    return {
        "reliability": reliability if decomposition_rows else None,
        "resolution": resolution if decomposition_rows else None,
        "uncertainty": uncertainty,
        "skill_score": skill_score,
        "bins": decomposition_rows,
    }


def _build_gain_curve(
    scores: List[float],
    truths: List[int],
    *,
    steps: int = 5,
) -> List[Dict[str, Optional[float]]]:
    """Construit une courbe de gain cumulative sur plusieurs paliers.

    L'objectif est de mesurer la capacité du modèle à concentrer rapidement
    les bons partants (top 3) lorsqu'on ne retient que les meilleures
    probabilités. Chaque ligne représente la performance cumulée après avoir
    couvert ``coverage`` pourcent des partants.
    """

    if not scores or not truths or len(scores) != len(truths):
        return []

    combined = sorted(zip(scores, truths), key=lambda item: item[0], reverse=True)
    total = len(combined)
    total_positive = sum(truths)

    gain_curve: List[Dict[str, Optional[float]]] = []
    cumulative_hits = 0

    for step in range(1, steps + 1):
        cutoff = max(1, ceil(total * (step / steps)))
        selection = combined[:cutoff]
        cumulative_hits = sum(truth for _, truth in selection)

        coverage = cutoff / total
        cumulative_hit_rate = cumulative_hits / cutoff if cutoff else None
        capture_rate: Optional[float] = None
        if total_positive:
            capture_rate = cumulative_hits / total_positive

        gain_curve.append(
            {
                "step": step,
                "coverage": coverage,
                "observations": cutoff,
                "cumulative_hit_rate": cumulative_hit_rate,
                "capture_rate": capture_rate,
            }
        )

    return gain_curve


def _build_precision_recall_curve(
    scores: List[float],
    truths: List[int],
    *,
    sample_points: int = 8,
) -> List[Dict[str, Optional[float]]]:
    """Construit une table compacte de la courbe précision-rappel."""

    if (
        not scores
        or not truths
        or len(scores) != len(truths)
        or precision_recall_curve is None
    ):
        return []

    precision, recall, thresholds = precision_recall_curve(truths, scores)

    if len(thresholds) == 0:
        return []

    curve: List[Dict[str, Optional[float]]] = []

    for idx, threshold in enumerate(list(thresholds)):
        current_precision = float(precision[idx + 1])
        current_recall = float(recall[idx + 1])
        denom = current_precision + current_recall
        f1_score_value = (2 * current_precision * current_recall / denom) if denom else 0.0
        curve.append(
            {
                "threshold": float(threshold),
                "precision": current_precision,
                "recall": current_recall,
                "f1": f1_score_value,
            }
        )

    # Ajoute le point terminal (tous positifs) pour compléter la courbe.
    end_precision = float(precision[-1])
    end_recall = float(recall[-1])
    denom = end_precision + end_recall
    curve.append(
        {
            "threshold": 0.0,
            "precision": end_precision,
            "recall": end_recall,
            "f1": (2 * end_precision * end_recall / denom) if denom else 0.0,
        }
    )

    if len(curve) > sample_points:
        step = max(1, len(curve) // sample_points)
        reduced = [curve[idx] for idx in range(0, len(curve), step)]
        if reduced[-1] != curve[-1]:
            reduced.append(curve[-1])
        curve = reduced[:sample_points]

    return curve


def _build_roc_curve(
    scores: List[float],
    truths: List[int],
    *,
    sample_points: int = 12,
) -> List[Dict[str, Optional[float]]]:
    """Échantillonne la courbe ROC pour suivre le compromis rappel/spécificité."""

    if (
        not scores
        or not truths
        or len(scores) != len(truths)
        or len(set(truths)) < 2
        or roc_curve is None
    ):
        return []

    false_positive_rate, true_positive_rate, thresholds = roc_curve(truths, scores)

    if len(thresholds) == 0:
        return []

    total_points = len(thresholds)
    step = max(1, total_points // sample_points)
    sampled_indices = list(range(0, total_points, step))
    if sampled_indices[-1] != total_points - 1:
        sampled_indices.append(total_points - 1)

    roc_points: List[Dict[str, Optional[float]]] = []

    for idx in sampled_indices:
        threshold_value = thresholds[idx]
        # Le premier seuil retourné par scikit-learn est ``inf`` : on le remplace
        # par ``None`` pour indiquer qu'aucune coupure n'est appliquée.
        if threshold_value == float("inf"):
            threshold: Optional[float] = None
        else:
            threshold = float(threshold_value)

        fpr_value = float(false_positive_rate[idx])
        tpr_value = float(true_positive_rate[idx])

        roc_points.append(
            {
                "threshold": threshold,
                "false_positive_rate": fpr_value,
                "true_positive_rate": tpr_value,
                # Youden J pour identifier le meilleur seuil (TPR - FPR).
                "youden_j": tpr_value - fpr_value,
                "specificity": 1.0 - fpr_value,
            }
        )

    return roc_points


def _build_lift_table(
    scores: List[float],
    truths: List[int],
    *,
    buckets: int = 5,
) -> Dict[str, object]:
    """Construit un tableau de *lift* pour comparer chaque tranche au taux global."""

    if not scores or not truths or len(scores) != len(truths):
        return {"baseline_rate": None, "buckets": []}

    combined = sorted(zip(scores, truths), key=lambda item: item[0], reverse=True)
    total = len(combined)
    total_positive = sum(truths)
    baseline_rate = total_positive / total if total else 0.0

    bucket_size = max(1, total // buckets)
    buckets_rows: List[Dict[str, Optional[float]]] = []
    cumulative_positive = 0

    for idx in range(buckets):
        start = idx * bucket_size
        end = (idx + 1) * bucket_size if idx < buckets - 1 else total

        if start >= total:
            break

        bucket = combined[start:end]
        bucket_total = len(bucket)
        bucket_positive = sum(truth for _, truth in bucket)
        hit_rate: Optional[float] = None
        if bucket_total:
            hit_rate = bucket_positive / bucket_total

        cumulative_positive += bucket_positive

        buckets_rows.append(
            {
                "bucket": idx + 1,
                "from_fraction": start / total,
                "to_fraction": end / total,
                "observations": bucket_total,
                "hit_rate": hit_rate,
                "lift": (hit_rate / baseline_rate) if hit_rate is not None and baseline_rate > 0 else None,
                "cumulative_capture": (
                    cumulative_positive / total_positive if total_positive else None
                ),
                "cumulative_coverage": end / total,
            }
        )

    return {"baseline_rate": baseline_rate if total else None, "buckets": buckets_rows}


def _compute_ks_analysis(
    scores: List[float],
    truths: List[int],
    *,
    sample_points: int = 20,
) -> Dict[str, object]:
    """Mesure la séparation des distributions via le test KS discret.

    Le calcul reporte à la fois la statistique (distance maximale entre les
    distributions cumulées des positifs et négatifs) et une version compacte de
    la courbe pour visualiser rapidement les écarts. Cette vue complète la
    calibration : un modèle bien calibré mais incapable de séparer les classes
    sera pénalisé par une statistique KS faible.
    """

    if not scores or not truths or len(scores) != len(truths):
        return {"ks_statistic": None, "ks_threshold": None, "curve": []}

    total_positive = sum(truths)
    total_negative = len(truths) - total_positive

    if total_positive == 0 or total_negative == 0:
        # Dans ces cas extrêmes, la statistique KS est peu informative : on
        # retourne des valeurs nulles tout en conservant la structure attendue.
        return {"ks_statistic": None, "ks_threshold": None, "curve": []}

    combined = sorted(zip(scores, truths), key=lambda item: item[0], reverse=True)

    ks_statistic = 0.0
    ks_threshold: Optional[float] = None
    curve: List[Dict[str, float]] = []

    positives_seen = 0
    negatives_seen = 0
    step = max(1, len(combined) // sample_points)

    for index, (score, truth) in enumerate(combined, start=1):
        if truth:
            positives_seen += 1
        else:
            negatives_seen += 1

        true_positive_rate = positives_seen / total_positive
        false_positive_rate = negatives_seen / total_negative
        distance = abs(true_positive_rate - false_positive_rate)

        if distance >= ks_statistic:
            ks_statistic = distance
            ks_threshold = score

        if index % step == 0 or index == len(combined):
            curve.append(
                {
                    "fraction": index / len(combined),
                    "threshold": score,
                    "true_positive_rate": true_positive_rate,
                    "false_positive_rate": false_positive_rate,
                    "distance": distance,
                }
            )

    return {
        "ks_statistic": ks_statistic,
        "ks_threshold": ks_threshold,
        "curve": curve,
    }


def _evaluate_threshold_grid(
    scores: List[float],
    truths: List[int],
    thresholds: List[float],
) -> Dict[str, Dict[str, Optional[float]]]:
    """Calcule la sensibilité des métriques pour plusieurs seuils."""

    if not scores or not truths:
        return {}

    evaluation: Dict[str, Dict[str, Optional[float]]] = {}

    for threshold in sorted(set(thresholds)):
        predicted = [1 if score >= threshold else 0 for score in scores]

        accuracy = precision = recall = f1 = None
        if accuracy_score:
            accuracy = accuracy_score(truths, predicted)
            precision = precision_score(truths, predicted, zero_division=0)
            recall = recall_score(truths, predicted, zero_division=0)
            f1 = f1_score(truths, predicted, zero_division=0)

        evaluation[f"{threshold:.2f}"] = {
            "accuracy": accuracy,
            "precision": precision,
            "recall": recall,
            "f1": f1,
            "positive_rate": sum(predicted) / len(predicted) if predicted else None,
        }

    return evaluation


def _summarise_threshold_recommendations(
    grid: Dict[str, Dict[str, Optional[float]]]
) -> Dict[str, object]:
    """Identifie les seuils opérationnels les plus intéressants."""

    if not grid:
        return {
            "grid": [],
            "best_f1": None,
            "maximize_precision": None,
            "maximize_recall": None,
        }

    # On convertit la grille en liste triée pour exposer les seuils de manière lisible.
    ordered_grid: List[Dict[str, Optional[float]]] = []
    for threshold_label, metrics in grid.items():
        try:
            threshold_value = float(threshold_label)
        except (TypeError, ValueError):
            # On ignore les libellés non numériques afin de ne pas casser la vue.
            continue

        ordered_grid.append(
            {
                "threshold": threshold_value,
                "accuracy": metrics.get("accuracy"),
                "precision": metrics.get("precision"),
                "recall": metrics.get("recall"),
                "f1": metrics.get("f1"),
                "positive_rate": metrics.get("positive_rate"),
            }
        )

    ordered_grid.sort(key=lambda row: row["threshold"])

    def _select_best(metric: str) -> Optional[Dict[str, Optional[float]]]:
        """Retourne la ligne optimisant ``metric`` (avec tie-break sur le seuil)."""

        best_row: Optional[Dict[str, Optional[float]]] = None
        best_value = float("-inf")

        for row in ordered_grid:
            value = row.get(metric)
            if value is None:
                continue

            if (
                value > best_value + 1e-12
                or (
                    best_row is not None
                    and abs(value - best_value) <= 1e-12
                    and row["threshold"] < best_row["threshold"]
                )
            ):
                best_value = float(value)
                best_row = row

        return best_row

    best_f1_row = _select_best("f1")
    best_precision_row = _select_best("precision")
    best_recall_row = _select_best("recall")

    # Pour le meilleur F1, on expose l'ensemble des métriques associées afin
    # d'aider l'opérateur à comprendre le compromis proposé.
    best_f1_payload: Optional[Dict[str, Optional[float]]] = None
    if best_f1_row is not None:
        best_f1_payload = {
            "threshold": best_f1_row["threshold"],
            "f1": best_f1_row.get("f1"),
            "precision": best_f1_row.get("precision"),
            "recall": best_f1_row.get("recall"),
            "positive_rate": best_f1_row.get("positive_rate"),
        }

    def _row_to_summary(row: Optional[Dict[str, Optional[float]]], metric: str) -> Optional[Dict[str, Optional[float]]]:
        if row is None:
            return None

        return {
            "threshold": row["threshold"],
            metric: row.get(metric),
            "positive_rate": row.get("positive_rate"),
        }

    return {
        "grid": ordered_grid,
        "best_f1": best_f1_payload,
        "maximize_precision": _row_to_summary(best_precision_row, "precision"),
        "maximize_recall": _row_to_summary(best_recall_row, "recall"),
    }


def _analyse_odds_alignment(
    samples: List[Dict[str, object]]
) -> Dict[str, object]:
    """Quantifie l'alignement entre les probabilités projetées et les cotes publiques."""

    def _empty_payload(priced_count: int = 0) -> Dict[str, object]:
        """Construit une réponse neutre lorsque les données sont insuffisantes."""

        return {
            "priced_samples": priced_count,
            "usable_samples": 0,
            "pearson_correlation": None,
            "mean_probability_gap": None,
            "mean_absolute_error": None,
            "root_mean_squared_error": None,
            "average_predicted_probability": None,
            "average_implied_probability": None,
            "average_overround": None,
            "median_overround": None,
            "courses_with_overlay": 0,
            "course_overrounds": [],
        }

    if not samples:
        return _empty_payload(0)

    priced_samples = [
        sample
        for sample in samples
        if sample.get("odds") is not None and float(sample.get("odds", 0.0)) > 0.0
    ]

    if not priced_samples:
        return _empty_payload(0)

    predicted_probabilities: List[float] = []
    implied_probabilities: List[float] = []
    course_implied_map: Dict[object, List[float]] = {}

    for sample in priced_samples:
        probability = float(sample.get("probability", 0.0))
        odds = float(sample.get("odds", 0.0))

        if odds <= 0.0:
            # Les cotes nulles ou négatives ne peuvent pas être converties en probabilité implicite.
            continue

        implied_probability = 1.0 / odds

        predicted_probabilities.append(probability)
        implied_probabilities.append(implied_probability)

        course_id = sample.get("course_id")
        course_implied_map.setdefault(course_id, []).append(implied_probability)

    usable_samples = len(predicted_probabilities)
    if usable_samples == 0:
        # Si toutes les entrées avaient des cotes invalides, on reste sur un retour neutre.
        return _empty_payload(len(priced_samples))

    # Moyennes et écarts moyens pour visualiser l'écart général au marché.
    mean_gap = sum(
        probability - implied
        for probability, implied in zip(predicted_probabilities, implied_probabilities)
    ) / usable_samples

    mean_absolute_error = sum(
        abs(probability - implied)
        for probability, implied in zip(predicted_probabilities, implied_probabilities)
    ) / usable_samples

    root_mean_squared_error = sqrt(
        sum(
            (probability - implied) ** 2
            for probability, implied in zip(predicted_probabilities, implied_probabilities)
        )
        / usable_samples
    )

    average_predicted_probability = sum(predicted_probabilities) / usable_samples
    average_implied_probability = sum(implied_probabilities) / usable_samples

    # Calcul de la corrélation de Pearson pour mesurer la cohérence du classement proposé
    # par rapport aux cotes publiées.
    mean_predicted = average_predicted_probability
    mean_implied = average_implied_probability

    numerator = sum(
        (probability - mean_predicted) * (implied - mean_implied)
        for probability, implied in zip(predicted_probabilities, implied_probabilities)
    )
    denominator_predicted = sum(
        (probability - mean_predicted) ** 2 for probability in predicted_probabilities
    )
    denominator_implied = sum(
        (implied - mean_implied) ** 2 for implied in implied_probabilities
    )

    if denominator_predicted <= 0.0 or denominator_implied <= 0.0:
        pearson_correlation = None
    else:
        pearson_correlation = numerator / sqrt(denominator_predicted * denominator_implied)

    course_overrounds: List[Dict[str, object]] = []
    overround_values: List[float] = []

    for course_id, implied_values in course_implied_map.items():
        total_implied = sum(implied_values)
        overround = total_implied - 1.0
        overround_values.append(overround)
        course_overrounds.append(
            {
                "course_id": course_id,
                "runner_count": len(implied_values),
                "implied_probability_sum": total_implied,
                "overround": overround,
            }
        )

    def _course_sort_key(entry: Dict[str, object]) -> Tuple[int, object]:
        course_identifier = entry.get("course_id")
        return (1, 0) if course_identifier is None else (0, course_identifier)

    course_overrounds.sort(key=_course_sort_key)

    courses_with_overlay = sum(1 for value in overround_values if value < 0.0)

    average_overround = (
        sum(overround_values) / len(overround_values)
        if overround_values
        else None
    )

    median_overround: Optional[float]
    if not overround_values:
        median_overround = None
    else:
        sorted_overrounds = sorted(overround_values)
        mid = len(sorted_overrounds) // 2
        if len(sorted_overrounds) % 2 == 1:
            median_overround = sorted_overrounds[mid]
        else:
            median_overround = (
                sorted_overrounds[mid - 1] + sorted_overrounds[mid]
            ) / 2.0

    return {
        "priced_samples": len(priced_samples),
        "usable_samples": usable_samples,
        "pearson_correlation": pearson_correlation,
        "mean_probability_gap": mean_gap,
        "mean_absolute_error": mean_absolute_error,
        "root_mean_squared_error": root_mean_squared_error,
        "average_predicted_probability": average_predicted_probability,
        "average_implied_probability": average_implied_probability,
        "average_overround": average_overround,
        "median_overround": median_overround,
        "courses_with_overlay": courses_with_overlay,
        "course_overrounds": course_overrounds,
    }


def _summarise_betting_value(
    samples: List[Dict[str, object]],
    threshold: float,
) -> Dict[str, object]:
    """Estime la rentabilité théorique et réalisée des paris."""

    if not samples:
        return {
            "priced_samples": 0,
            "bets_considered": 0,
            "realized_roi": None,
            "expected_value_per_bet": None,
            "average_edge": None,
            "average_predicted_probability": None,
            "average_implied_probability": None,
            "actual_win_rate": None,
            "best_value_candidates": [],
        }

    priced_samples = [
        sample
        for sample in samples
        if sample.get("odds") is not None and float(sample.get("odds")) > 1.0
    ]

    if not priced_samples:
        return {
            "priced_samples": 0,
            "bets_considered": 0,
            "realized_roi": None,
            "expected_value_per_bet": None,
            "average_edge": None,
            "average_predicted_probability": None,
            "average_implied_probability": None,
            "actual_win_rate": None,
            "best_value_candidates": [],
        }

    bets = [
        sample
        for sample in priced_samples
        if float(sample.get("probability", 0.0)) >= threshold
    ]

    if not bets:
        return {
            "priced_samples": len(priced_samples),
            "bets_considered": 0,
            "realized_roi": None,
            "expected_value_per_bet": None,
            "average_edge": None,
            "average_predicted_probability": None,
            "average_implied_probability": None,
            "actual_win_rate": None,
            "best_value_candidates": [],
        }

    realized_return = 0.0
    expected_values: List[float] = []
    edges: List[float] = []
    predicted_probs: List[float] = []
    implied_probs: List[float] = []

    for bet in bets:
        probability = float(bet.get("probability", 0.0))
        odds = float(bet.get("odds", 0.0))
        implied = 1.0 / odds if odds > 0 else 0.0

        predicted_probs.append(probability)
        implied_probs.append(implied)
        edges.append(probability - implied)

        expected_gain = probability * (odds - 1.0) - (1.0 - probability)
        expected_values.append(expected_gain)

        if bet.get("is_winner"):
            realized_return += odds - 1.0
        else:
            realized_return -= 1.0

    bets_considered = len(bets)
    realized_roi = realized_return / bets_considered if bets_considered else None

    best_value_candidates = sorted(
        (
            {
                "course_id": bet.get("course_id"),
                "partant_id": bet.get("partant_id"),
                "horse_name": bet.get("horse_name"),
                "probability": float(bet.get("probability", 0.0)),
                "odds": float(bet.get("odds", 0.0)),
                "edge": float(edge),
                "won": bool(bet.get("is_winner")),
                "final_position": bet.get("final_position"),
            }
            for bet, edge in zip(bets, edges)
        ),
        key=lambda candidate: candidate["edge"],
        reverse=True,
    )[:3]

    return {
        "priced_samples": len(priced_samples),
        "bets_considered": bets_considered,
        "realized_roi": realized_roi,
        "expected_value_per_bet": sum(expected_values) / bets_considered,
        "average_edge": sum(edges) / bets_considered,
        "average_predicted_probability": sum(predicted_probs) / bets_considered,
        "average_implied_probability": sum(implied_probs) / bets_considered,
        "actual_win_rate": sum(1 for bet in bets if bet.get("is_winner")) / bets_considered,
        "best_value_candidates": best_value_candidates,
    }


def _compute_probability_edge(
    predicted_probability: Optional[object],
    market_odds: Optional[object],
) -> Optional[float]:
    """Calcule l'écart entre la probabilité du modèle et l'implicite du marché."""

    if predicted_probability is None:
        return None

    try:
        model_probability = float(predicted_probability)
    except (TypeError, ValueError):
        return None

    if model_probability < 0.0 or model_probability > 1.0:
        model_probability = max(0.0, min(model_probability, 1.0))

    try:
        odds_value = float(market_odds) if market_odds is not None else None
    except (TypeError, ValueError):
        odds_value = None

    if odds_value is None or odds_value <= 1.0:
        return None

    implied_probability = 1.0 / odds_value
    return model_probability - implied_probability


def _categorise_probability_edge(
    edge_value: Optional[float],
) -> Tuple[str, str]:
    """Regroupe l'écart modèle/marché en segments interprétables."""

    if edge_value is None:
        return "unknown_edge", "Écart de probabilité inconnu"

    if edge_value >= 0.18:
        return "strong_positive_edge", "Écart très favorable (≥ 18 pts)"

    if edge_value >= 0.08:
        return "positive_edge", "Écart favorable (8-18 pts)"

    if edge_value >= 0.03:
        return "slight_positive_edge", "Écart légèrement favorable (3-8 pts)"

    if edge_value <= -0.10:
        return "strong_negative_edge", "Écart très défavorable (≤ -10 pts)"

    if edge_value <= -0.04:
        return "negative_edge", "Écart défavorable (-10 à -4 pts)"

    return "neutral_edge", "Écart neutre (-4 à +3 pts)"


def _summarise_probability_edge_performance(
    breakdown: Dict[str, Dict[str, object]]
) -> Dict[str, Dict[str, Optional[float]]]:
    """Analyse la réussite par tranche d'écart avec les cotes publiques."""

    if not breakdown:
        return {}

    total_samples = sum(len(payload.get("truths", [])) for payload in breakdown.values())
    edge_metrics: Dict[str, Dict[str, Optional[float]]] = {}

    order_priority = {
        "strong_positive_edge": 0,
        "positive_edge": 1,
        "slight_positive_edge": 2,
        "neutral_edge": 3,
        "negative_edge": 4,
        "strong_negative_edge": 5,
        "unknown_edge": 6,
    }

    for segment, payload in sorted(
        breakdown.items(),
        key=lambda item: (order_priority.get(item[0], 99), item[0]),
    ):
        truths = list(payload.get("truths", []))
        predicted = list(payload.get("predictions", []))
        scores = list(payload.get("scores", []))
        courses: Set[int] = set(payload.get("courses", set()))
        horses: Set[int] = set(payload.get("horses", set()))
        edges = [float(value) for value in payload.get("edges", []) if value is not None]
        implied_probabilities = [
            float(value)
            for value in payload.get("implied_probabilities", [])
            if value is not None
        ]
        odds_values = [
            float(value) for value in payload.get("odds", []) if value is not None
        ]

        summary = _summarise_group_performance(truths, predicted, scores)
        summary["label"] = payload.get("label", segment)
        summary["share"] = (len(truths) / total_samples) if total_samples else None
        summary["courses"] = len(courses)
        summary["horses"] = len(horses)
        summary["observed_positive_rate"] = (
            sum(truths) / len(truths) if truths else None
        )

        if edges:
            ordered = sorted(edges)
            midpoint = len(ordered) // 2
            if len(ordered) % 2 == 0:
                median_edge = (ordered[midpoint - 1] + ordered[midpoint]) / 2
            else:
                median_edge = ordered[midpoint]

            summary.update(
                {
                    "average_edge": _safe_average(edges),
                    "median_edge": median_edge,
                    "min_edge": ordered[0],
                    "max_edge": ordered[-1],
                }
            )
        else:
            summary.update(
                {
                    "average_edge": None,
                    "median_edge": None,
                    "min_edge": None,
                    "max_edge": None,
                }
            )

        summary["average_implied_probability"] = _safe_average(implied_probabilities)
        summary["average_odds"] = _safe_average(odds_values)

        edge_metrics[segment] = summary

    return edge_metrics


def _categorise_probability_error(
    absolute_error: Optional[object],
) -> Tuple[str, str, Optional[float]]:
    """Classe l'écart absolu probabilité / réalité en fourchettes parlantes."""

    if absolute_error is None:
        return "error_unknown", "Erreur inconnue", None

    try:
        value = float(absolute_error)
    except (TypeError, ValueError):  # pragma: no cover - robustesse sur données inattendues
        return "error_unknown", "Erreur inconnue", None

    # Les écarts théoriques sont bornés dans [0, 1]. On contraint donc la valeur
    # afin d'éviter qu'une dérive d'arrondi ne vienne polluer la catégorisation.
    value = max(0.0, min(value, 1.0))

    if value <= 0.10:
        return "error_0_10", "Ultra précis (≤ 10 pts)", value

    if value <= 0.20:
        return "error_10_20", "Fiable (10-20 pts)", value

    if value <= 0.35:
        return "error_20_35", "Approximation (20-35 pts)", value

    if value <= 0.50:
        return "error_35_50", "Fragile (35-50 pts)", value

    return "error_50_plus", "À surveiller (> 50 pts)", value


def _summarise_probability_error_performance(
    breakdown: Dict[str, Dict[str, object]]
) -> Dict[str, Dict[str, Optional[float]]]:
    """Analyse la précision réelle selon l'écart absolu des probabilités."""

    if not breakdown:
        return {}

    total_samples = sum(len(payload.get("truths", [])) for payload in breakdown.values())
    error_metrics: Dict[str, Dict[str, Optional[float]]] = {}

    for segment in sorted(breakdown.keys()):
        payload = breakdown[segment]
        truths = list(payload.get("truths", []))
        predicted = list(payload.get("predictions", []))
        scores = list(payload.get("scores", []))
        courses: Set[int] = set(payload.get("courses", set()))
        errors = [
            float(value)
            for value in payload.get("errors", [])
            if value is not None
        ]

        summary = _summarise_group_performance(truths, predicted, scores)
        summary["label"] = payload.get("label", segment)
        summary["share"] = (len(truths) / total_samples) if total_samples else None
        summary["courses"] = len(courses)
        summary["observed_positive_rate"] = sum(truths) / len(truths) if truths else None

        if errors:
            ordered = sorted(errors)
            midpoint = len(ordered) // 2
            if len(ordered) % 2 == 0:
                median_error = (ordered[midpoint - 1] + ordered[midpoint]) / 2
            else:
                median_error = ordered[midpoint]

            summary.update(
                {
                    "average_absolute_error": _safe_average(errors),
                    "median_absolute_error": median_error,
                    "min_absolute_error": ordered[0],
                    "max_absolute_error": ordered[-1],
                }
            )
        else:
            summary.update(
                {
                    "average_absolute_error": None,
                    "median_absolute_error": None,
                    "min_absolute_error": None,
                    "max_absolute_error": None,
                }
            )

        error_metrics[segment] = summary

    return error_metrics


def _categorise_prediction_outcome(
    predicted_label: int,
    actual_label: int,
) -> Tuple[str, str]:
    """Retourne une clé et un libellé pour chaque couple prédiction / réalité."""

    if actual_label == 1 and predicted_label == 1:
        return "true_positive", "Succès (positif confirmé)"

    if actual_label == 0 and predicted_label == 0:
        return "true_negative", "Succès (négatif confirmé)"

    if actual_label == 0 and predicted_label == 1:
        return "false_positive", "Faux positif (à filtrer)"

    return "false_negative", "Faux négatif (à investiguer)"


def _summarise_prediction_outcome_performance(
    breakdown: Dict[str, Dict[str, object]]
) -> Dict[str, Dict[str, Optional[float]]]:
    """Dresse un tableau de bord par type d'issue (TP/FP/TN/FN)."""

    if not breakdown:
        return {}

    total_samples = sum(len(payload.get("truths", [])) for payload in breakdown.values())
    outcome_metrics: Dict[str, Dict[str, Optional[float]]] = {}

    for segment in sorted(breakdown.keys()):
        payload = breakdown[segment]
        truths = list(payload.get("truths", []))
        predicted = list(payload.get("predictions", []))
        scores = [
            float(value)
            for value in payload.get("scores", [])
            if value is not None
        ]
        courses: Set[int] = set(payload.get("courses", set()))
        pronostics: Set[int] = set(payload.get("pronostics", set()))
        model_versions: Set[str] = set(payload.get("model_versions", set()))

        summary = _summarise_group_performance(truths, predicted, scores)
        summary.update(
            {
                "label": payload.get("label", segment),
                "share": (summary["samples"] / total_samples) if total_samples else None,
                "courses": len(courses),
                "pronostics": len(pronostics),
                "model_version_count": len(model_versions),
                "model_versions": sorted(model_versions),
                "observed_positive_rate": sum(truths) / len(truths) if truths else None,
                "prediction_rate": sum(predicted) / len(predicted) if predicted else None,
            }
        )

        average_probability = _safe_average(scores)
        observed_rate = summary["observed_positive_rate"]
        summary["average_probability"] = average_probability

        if average_probability is not None and observed_rate is not None:
            summary["average_calibration_gap"] = average_probability - observed_rate
        else:
            summary["average_calibration_gap"] = None

        if truths:
            summary["accuracy_within_segment"] = sum(
                1 for truth, prediction in zip(truths, predicted) if truth == prediction
            ) / len(truths)
        else:
            summary["accuracy_within_segment"] = None

        outcome_metrics[segment] = summary

    return outcome_metrics


def _categorise_probability_margin(
    primary_probability: Optional[object],
    secondary_probability: Optional[object],
) -> Tuple[str, str, Optional[float]]:
    """Classe l'écart entre les deux meilleurs pronostics d'une course."""

    if primary_probability is None:
        return "margin_unknown", "Marge inconnue", None

    try:
        top_probability = float(primary_probability)
    except (TypeError, ValueError):  # pragma: no cover - robustesse face à des valeurs corrompues
        return "margin_unknown", "Marge inconnue", None

    # Lorsque la deuxième cote est absente (course mono-partant ou données incomplètes),
    # on conserve un segment dédié afin de ne pas mélanger ces cas aux marges habituelles.
    if secondary_probability is None:
        return "margin_singleton", "Sans challenger déclaré", top_probability

    try:
        runner_up_probability = float(secondary_probability)
    except (TypeError, ValueError):  # pragma: no cover - sécurité supplémentaire
        return "margin_unknown", "Marge inconnue", None

    margin = max(0.0, min(top_probability - runner_up_probability, 1.0))
    # Arrondi technique pour éviter qu'un flottant représenté comme 0.0500000000001
    # ne bascule dans la tranche supérieure alors qu'il devrait rester "≤ 5 pts".
    margin = round(margin, 10)

    if margin <= 0.05:
        return "margin_tight", "Très serré (≤ 5 pts)", margin

    if margin <= 0.10:
        return "margin_close", "Serré (5-10 pts)", margin

    if margin <= 0.20:
        return "margin_buffered", "Dégagé (10-20 pts)", margin

    return "margin_clear", "Très confortable (> 20 pts)", margin


def _summarise_probability_margin_performance(
    breakdown: Dict[str, Dict[str, object]]
) -> Dict[str, Dict[str, Optional[float]]]:
    """Analyse la fiabilité des pronostics selon la marge sur le dauphin."""

    if not breakdown:
        return {}

    total_samples = sum(len(payload.get("truths", [])) for payload in breakdown.values())
    margin_metrics: Dict[str, Dict[str, Optional[float]]] = {}

    for segment in sorted(breakdown.keys()):
        payload = breakdown[segment]
        truths = list(payload.get("truths", []))
        predicted = list(payload.get("predictions", []))
        scores = [float(value) for value in payload.get("scores", []) if value is not None]
        courses: Set[int] = set(payload.get("courses", set()))
        horses: Set[int] = set(payload.get("horses", set()))
        margins = [
            float(value)
            for value in payload.get("margins", [])
            if value is not None
        ]

        summary = _summarise_group_performance(truths, predicted, scores)
        summary.update(
            {
                "label": payload.get("label", segment),
                "share": (summary["samples"] / total_samples) if total_samples else None,
                "courses": len(courses),
                "horses": len(horses),
                "observed_positive_rate": sum(truths) / len(truths) if truths else None,
                "average_probability": _safe_average(scores),
            }
        )

        if margins:
            ordered_margins = sorted(margins)
            midpoint = len(ordered_margins) // 2
            if len(ordered_margins) % 2 == 0:
                median_margin = (
                    ordered_margins[midpoint - 1] + ordered_margins[midpoint]
                ) / 2
            else:
                median_margin = ordered_margins[midpoint]

            summary.update(
                {
                    "average_margin": _safe_average(margins),
                    "median_margin": median_margin,
                    "min_margin": ordered_margins[0],
                    "max_margin": ordered_margins[-1],
                }
            )
        else:
            summary.update(
                {
                    "average_margin": None,
                    "median_margin": None,
                    "min_margin": None,
                    "max_margin": None,
                }
            )

        margin_metrics[segment] = summary

    return margin_metrics


def _categorise_favourite_alignment(
    model_entry: Optional[Dict[str, object]],
    pmu_entry: Optional[Dict[str, object]],
) -> Tuple[str, str]:
    """Identifie si le favori modèle est aligné avec le favori PMU."""

    if pmu_entry is None:
        return "pmu_missing", "Favori PMU indisponible"

    if model_entry is None:
        return "model_missing", "Favori modèle indisponible"

    try:
        model_horse = model_entry.get("horse_id")
        pmu_horse = pmu_entry.get("horse_id")
    except AttributeError:  # pragma: no cover - sécurité sur structures inattendues
        return "pmu_missing", "Favori PMU indisponible"

    if model_horse is not None and pmu_horse is not None and model_horse == pmu_horse:
        return "aligned", "Favori modèle aligné sur les cotes PMU"

    return "divergent", "Favori modèle différent du PMU"


def _summarise_favourite_alignment_performance(
    breakdown: Dict[str, Dict[str, object]],
    total_courses: int,
) -> Dict[str, Dict[str, Optional[float]]]:
    """Synthétise le comportement du favori modèle vs le favori marché."""

    if not breakdown:
        return {}

    alignment_metrics: Dict[str, Dict[str, Optional[float]]] = {}

    for segment in sorted(breakdown.keys()):
        payload = breakdown[segment]
        courses: Set[int] = set(payload.get("courses", set()))
        course_count = len(courses)
        pmu_courses = int(payload.get("pmu_courses", 0))

        model_truths = [int(value) for value in payload.get("model_truths", [])]
        model_predictions = [int(value) for value in payload.get("model_predictions", [])]
        model_scores = [float(value) for value in payload.get("model_scores", [])]

        summary = _summarise_group_performance(model_truths, model_predictions, model_scores)
        summary.update(
            {
                "label": payload.get("label", segment),
                "courses": course_count,
                "share": (course_count / total_courses) if total_courses else None,
                "model_win_rate": (
                    payload.get("model_wins", 0) / course_count if course_count else None
                ),
                "pmu_win_rate": (
                    payload.get("pmu_wins", 0) / pmu_courses if pmu_courses else None
                ),
                "aligned_winner_rate": (
                    payload.get("aligned_wins", 0) / course_count if course_count else None
                ),
                "average_model_probability": _safe_average(model_scores),
                "average_pmu_probability": _safe_average(
                    [float(value) for value in payload.get("pmu_scores", [])]
                ),
                "average_pmu_odds": _safe_average(
                    [float(value) for value in payload.get("pmu_odds", [])]
                ),
                "average_probability_gap": _safe_average(
                    [float(value) for value in payload.get("probability_gaps", [])]
                ),
                "average_pmu_rank_in_model": _safe_average(
                    [float(value) for value in payload.get("pmu_ranks", [])]
                ),
            }
        )

        pmu_truths = [int(value) for value in payload.get("pmu_truths", [])]
        summary["pmu_positive_rate"] = (
            sum(pmu_truths) / len(pmu_truths) if pmu_truths else None
        )

        alignment_metrics[segment] = summary

    return alignment_metrics


def _summarise_winner_rankings(
    winner_ranks: List[int],
    total_courses: int,
) -> Dict[str, Optional[float]]:
    """Condense la position des vainqueurs dans le classement du modèle.

    Cette synthèse fournit un complément indispensable aux indicateurs « Top 1 »
    et « Top 3 » déjà exposés :

    * ``mean_rank`` et ``median_rank`` révèlent la place typique du gagnant dans
      le classement probabiliste ;
    * ``mean_reciprocal_rank`` (MRR) mesure la qualité moyenne de ranking sur
      l'ensemble des courses, en valorisant fortement les vainqueurs trouvés en
      tête de liste ;
    * ``share_top1`` et ``share_top3`` suivent la fréquence des gagnants situés
      dans les toutes premières positions, normalisées par le volume total de
      courses évaluées afin de suivre aisément l'évolution d'une exécution à
      l'autre ;
    * ``distribution`` conserve un histogramme ordonné des rangs observés pour
      faciliter l'analyse terrain.
    """

    if not winner_ranks:
        return {
            "evaluated_courses": total_courses,
            "mean_rank": None,
            "median_rank": None,
            "mean_reciprocal_rank": None,
            "share_top1": None,
            "share_top3": None,
            "distribution": {},
        }

    distribution = Counter(winner_ranks)
    evaluated = len(winner_ranks)
    mean_rank = sum(winner_ranks) / evaluated
    median_rank = float(median(winner_ranks))
    mean_reciprocal_rank = sum(1.0 / rank for rank in winner_ranks) / evaluated

    top1_share = (distribution.get(1, 0) / total_courses) if total_courses else None
    top3_share = (
        sum(count for rank, count in distribution.items() if rank <= 3) / total_courses
        if total_courses
        else None
    )

    return {
        "evaluated_courses": total_courses,
        "mean_rank": mean_rank,
        "median_rank": median_rank,
        "mean_reciprocal_rank": mean_reciprocal_rank,
        "share_top1": top1_share,
        "share_top3": top3_share,
        "distribution": {
            f"rank_{rank}": count for rank, count in sorted(distribution.items())
        },
    }


def _summarise_topn_performance(
    topn_tracking: Dict[int, Dict[str, object]],
    total_courses: int,
) -> Dict[str, Dict[str, Optional[float]]]:
    """Agrège les statistiques de réussite pour les ``Top N`` du modèle.

    Cette synthèse complète les indicateurs globaux (Top 1 / Top 3) en conservant
    un historique par taille de panier. Chaque entrée rapporte :

    * la proportion de courses couvertes par le segment (``coverage_rate``) ;
    * la fréquence à laquelle un gagnant ou un placé (Top 3) est capturé ;
    * la probabilité moyenne/médiane proposée sur les chevaux retenus ;
    * la meilleure position finale moyenne/médiane observée dans le segment ;
    * les volumes exacts de courses et de sélections contribuant au calcul.
    """

    summary: Dict[str, Dict[str, Optional[float]]] = {}

    for top_n, payload in sorted(topn_tracking.items()):
        courses = int(payload.get("courses", 0))
        probabilities = [
            float(value)
            for value in payload.get("probabilities", [])
            if value is not None
        ]
        best_finishes = [
            float(value)
            for value in payload.get("best_finishes", [])
            if value is not None
        ]
        winner_hits = int(payload.get("winner_hits", 0))
        place_hits = int(payload.get("place_hits", 0))

        summary[f"top{top_n}"] = {
            "label": f"Top {top_n}",
            "courses_covered": courses,
            "coverage_rate": (courses / total_courses) if total_courses else None,
            "samples": len(probabilities),
            "winner_hits": winner_hits,
            "winner_hit_rate": (winner_hits / courses) if courses else None,
            "top3_hits": place_hits,
            "top3_hit_rate": (place_hits / courses) if courses else None,
            "average_probability": _safe_average(probabilities),
            "median_probability": float(median(probabilities)) if probabilities else None,
            "best_finish_average": _safe_average(best_finishes),
            "best_finish_median": float(median(best_finishes)) if best_finishes else None,
        }

    return summary


def _compute_spearman_correlation(
    predicted_probabilities: List[float],
    finish_positions: List[int],
) -> Optional[float]:
    """Calcule la corrélation de Spearman entre le ranking prévu et l'arrivée."""

    n = len(predicted_probabilities)
    if n < 2 or n != len(finish_positions):
        return None

    # Classement du modèle : probabilité décroissante (0 -> favori).
    predicted_ranks = [0] * n
    for rank, index in enumerate(
        sorted(range(n), key=lambda idx: (-predicted_probabilities[idx], idx)), start=1
    ):
        predicted_ranks[index] = rank

    # Classement réel : position d'arrivée croissante (1 -> vainqueur).
    actual_ranks = [0] * n
    for rank, index in enumerate(
        sorted(range(n), key=lambda idx: (finish_positions[idx], idx)), start=1
    ):
        actual_ranks[index] = rank

    denominator = n * (n**2 - 1)
    if denominator == 0:
        return None

    diff_squared = sum(
        (predicted_ranks[idx] - actual_ranks[idx]) ** 2 for idx in range(n)
    )
    return 1 - (6 * diff_squared) / denominator


def _summarise_rank_correlation_performance(
    ranking_samples: Dict[int, Dict[str, object]]
) -> Dict[str, object]:
    """Synthétise la corrélation rang/pronostic par course et globalement."""

    course_details: Dict[str, Dict[str, object]] = {}
    spearman_scores: List[float] = []

    for course_id, payload in ranking_samples.items():
        probabilities = [
            float(value)
            for value in payload.get("probabilities", [])
            if value is not None
        ]
        finish_positions = [
            int(value)
            for value in payload.get("finish_positions", [])
            if value is not None
        ]

        correlation = _compute_spearman_correlation(probabilities, finish_positions)
        if correlation is None:
            continue

        key = payload.get("key") or f"course_{course_id}"
        label = payload.get("label") or key.replace("_", " ")

        course_details[key] = {
            "course_id": course_id,
            "label": label,
            "runner_count": len(probabilities),
            "spearman": correlation,
        }
        spearman_scores.append(correlation)

    evaluated_courses = len(spearman_scores)
    tracked_courses = len(ranking_samples)

    return {
        "tracked_courses": tracked_courses,
        "evaluated_courses": evaluated_courses,
        "courses_missing_results": tracked_courses - evaluated_courses,
        "average_spearman": _safe_average(spearman_scores),
        "median_spearman": float(median(spearman_scores)) if spearman_scores else None,
        "best_spearman": max(spearman_scores) if spearman_scores else None,
        "worst_spearman": min(spearman_scores) if spearman_scores else None,
        "course_details": course_details,
    }


def _summarise_rank_error_metrics(
    rank_error_tracking: Dict[int, Dict[str, object]]
) -> Dict[str, object]:
    """Mesure l'écart de classement entre le modèle et l'arrivée officielle."""

    tracked_courses = len(rank_error_tracking)
    total_samples = 0
    total_perfect = 0
    absolute_errors_all: List[float] = []
    squared_errors_all: List[float] = []
    signed_errors_all: List[float] = []
    course_details: Dict[str, Dict[str, object]] = {}

    for course_id, payload in rank_error_tracking.items():
        absolute_errors = [
            float(value)
            for value in payload.get("absolute_errors", [])
            if value is not None
        ]
        if not absolute_errors:
            continue

        squared_errors = [
            float(value)
            for value in payload.get("squared_errors", [])
            if value is not None
        ]
        if not squared_errors:
            squared_errors = [error**2 for error in absolute_errors]

        signed_errors = [
            float(value)
            for value in payload.get("signed_errors", [])
            if value is not None
        ]

        samples = len(absolute_errors)
        perfect_predictions = int(payload.get("perfect_predictions", 0))
        runner_count = int(payload.get("runner_count", samples))

        total_samples += samples
        total_perfect += perfect_predictions
        absolute_errors_all.extend(absolute_errors)
        squared_errors_all.extend(squared_errors)
        signed_errors_all.extend(signed_errors)

        key = payload.get("key") or f"course_{course_id}"
        label = payload.get("label") or key.replace("_", " ")

        course_details[key] = {
            "course_id": course_id,
            "label": label,
            "samples": samples,
            "runner_count": runner_count,
            "mean_absolute_error": sum(absolute_errors) / samples,
            "median_absolute_error": float(median(absolute_errors)),
            "max_absolute_error": max(absolute_errors),
            "rmse": sqrt(sum(squared_errors) / samples),
            "perfect_predictions": perfect_predictions,
            "perfect_share": (perfect_predictions / samples) if samples else None,
            "average_bias": (
                sum(signed_errors) / samples if signed_errors else None
            ),
            "median_bias": (
                float(median(signed_errors)) if signed_errors else None
            ),
        }

    evaluated_courses = len(course_details)

    if total_samples == 0:
        return {
            "tracked_courses": tracked_courses,
            "evaluated_courses": evaluated_courses,
            "courses_missing_results": tracked_courses - evaluated_courses,
            "samples": 0,
            "mean_absolute_error": None,
            "median_absolute_error": None,
            "rmse": None,
            "max_absolute_error": None,
            "perfect_predictions": 0,
            "perfect_share": None,
            "average_bias": None,
            "median_bias": None,
            "course_details": course_details,
        }

    return {
        "tracked_courses": tracked_courses,
        "evaluated_courses": evaluated_courses,
        "courses_missing_results": tracked_courses - evaluated_courses,
        "samples": total_samples,
        "mean_absolute_error": sum(absolute_errors_all) / total_samples,
        "median_absolute_error": float(median(absolute_errors_all)),
        "rmse": sqrt(sum(squared_errors_all) / total_samples)
        if squared_errors_all
        else None,
        "max_absolute_error": max(absolute_errors_all) if absolute_errors_all else None,
        "perfect_predictions": total_perfect,
        "perfect_share": total_perfect / total_samples,
        "average_bias": (
            sum(signed_errors_all) / total_samples if signed_errors_all else None
        ),
        "median_bias": (
            float(median(signed_errors_all)) if signed_errors_all else None
        ),
        "course_details": course_details,
    }


def _categorise_experience_level(
    career_starts: Optional[object],
    *,
    prefix: str,
    display_name: str,
) -> Tuple[str, str, Optional[int]]:
    """Catégorise le volume de courses disputées pour un type d'acteur donné."""

    if career_starts is None:
        return f"{prefix}_experience_unknown", f"{display_name} - expérience inconnue", None

    try:
        value = int(career_starts)
    except (TypeError, ValueError):  # pragma: no cover - robustesse vis-à-vis de valeurs corrompues
        return f"{prefix}_experience_unknown", f"{display_name} - expérience inconnue", None

    value = max(0, value)

    if value <= 150:
        return (
            f"{prefix}_experience_rookie",
            f"{display_name} débutant (≤ 150 courses)",
            value,
        )

    if value <= 400:
        return (
            f"{prefix}_experience_progressing",
            f"{display_name} en progression (151-400 courses)",
            value,
        )

    if value <= 800:
        return (
            f"{prefix}_experience_confirmed",
            f"{display_name} confirmé (401-800 courses)",
            value,
        )

    if value <= 1200:
        return (
            f"{prefix}_experience_expert",
            f"{display_name} expert (801-1 200 courses)",
            value,
        )

    return (
        f"{prefix}_experience_veteran",
        f"{display_name} vétéran (> 1 200 courses)",
        value,
    )


def _categorise_jockey_experience(
    career_starts: Optional[object],
) -> Tuple[str, str, Optional[int]]:
    """Découpe l'expérience d'un jockey en bandes exploitables pour le monitoring."""

    return _categorise_experience_level(
        career_starts,
        prefix="jockey",
        display_name="Jockey",
    )


def _categorise_trainer_experience(
    career_starts: Optional[object],
) -> Tuple[str, str, Optional[int]]:
    """Découpe l'expérience d'un entraîneur en bandes exploitables pour le monitoring."""

    return _categorise_experience_level(
        career_starts,
        prefix="trainer",
        display_name="Entraîneur",
    )


def _summarise_experience_performance(
    breakdown: Dict[str, Dict[str, object]]
) -> Dict[str, Dict[str, Optional[float]]]:
    """Synthétise la performance par niveau d'expérience (jockeys/entraîneurs)."""

    if not breakdown:
        return {}

    total_samples = sum(len(payload.get("truths", [])) for payload in breakdown.values())
    experience_metrics: Dict[str, Dict[str, Optional[float]]] = {}

    for segment in sorted(breakdown.keys()):
        payload = breakdown[segment]
        truths = list(payload.get("truths", []))
        predicted = list(payload.get("predictions", []))
        scores = list(payload.get("scores", []))
        courses: Set[int] = set(payload.get("courses", set()))
        actors: Set[int] = set(payload.get("actors", set()))
        starts = [
            int(value)
            for value in payload.get("career_starts", [])
            if value is not None
        ]

        summary = _summarise_group_performance(truths, predicted, scores)
        summary.update(
            {
                "label": payload.get("label", segment),
                "share": (len(truths) / total_samples) if total_samples else None,
                "courses": len(courses),
                "actors": len(actors),
                "observed_positive_rate": sum(truths) / len(truths) if truths else None,
                "average_career_starts": _safe_average(starts),
                "min_career_starts": min(starts) if starts else None,
                "max_career_starts": max(starts) if starts else None,
            }
        )

        experience_metrics[segment] = summary

    return experience_metrics


def _summarise_group_performance(
    truths: List[int],
    predicted: List[int],
    scores: List[float],
) -> Dict[str, Optional[float]]:
    """Assemble un petit tableau de bord de métriques pour un sous-ensemble donné."""

    summary: Dict[str, Optional[float]] = {
        "samples": len(truths),
        "positive_rate": sum(predicted) / len(predicted) if predicted else None,
        "average_probability": _safe_average(scores),
    }

    if not truths or not predicted:
        summary.update({
            "accuracy": None,
            "precision": None,
            "recall": None,
            "f1": None,
        })
        return summary

    if accuracy_score:
        summary.update(
            {
                "accuracy": accuracy_score(truths, predicted),
                "precision": precision_score(truths, predicted, zero_division=0),
                "recall": recall_score(truths, predicted, zero_division=0),
                "f1": f1_score(truths, predicted, zero_division=0),
            }
        )
    else:  # pragma: no cover - dépend de l'environnement
        summary.update({
            "accuracy": None,
            "precision": None,
            "recall": None,
            "f1": None,
        })

    return summary


def _describe_prediction_confidence_level(level: str) -> str:
    """Retourne un libellé lisible pour un niveau de confiance brut."""

    mapping = {
        "high": "Confiance élevée",
        "medium": "Confiance moyenne",
        "low": "Confiance faible",
        "unknown": "Confiance inconnue",
    }
    return mapping.get(level, f"Confiance {level}")


def _summarise_prediction_confidence_performance(
    breakdown: Dict[str, Dict[str, object]],
    total_samples: int,
) -> Dict[str, Dict[str, Optional[float]]]:
    """Dresse un panorama complet des performances par niveau de confiance."""

    if not breakdown:
        return {}

    confidence_metrics: Dict[str, Dict[str, Optional[float]]] = {}

    for level in sorted(breakdown.keys()):
        payload = breakdown[level]
        truths = list(payload.get("truths", []))
        predicted = list(payload.get("predictions", []))
        scores = list(payload.get("scores", []))
        courses: Set[int] = set(payload.get("courses", set()))
        pronostics: Set[int] = set(payload.get("pronostics", set()))

        summary = _summarise_group_performance(truths, predicted, scores)
        sample_count = len(truths)
        summary.update(
            {
                "label": payload.get("label")
                or _describe_prediction_confidence_level(level),
                "share": (sample_count / total_samples) if total_samples else None,
                "observed_positive_rate": (
                    sum(truths) / sample_count if sample_count else None
                ),
                "courses": len(courses),
                "pronostics": len(pronostics),
            }
        )

        confidence_metrics[level] = summary

    return confidence_metrics


def _summarise_daily_performance(
    daily_breakdown: Dict[str, Dict[str, object]]
) -> List[Dict[str, Optional[float]]]:
    """Agrège les performances jour par jour pour suivre les dérives temporelles."""

    if not daily_breakdown:
        return []

    timeline: List[Dict[str, Optional[float]]] = []

    for day in sorted(daily_breakdown.keys()):
        payload = daily_breakdown[day]
        truths = list(payload.get("truths", []))
        predicted = list(payload.get("predictions", []))
        scores = list(payload.get("scores", []))
        courses: Set[int] = set(payload.get("courses", set()))
        value_bet_courses: Set[int] = set(payload.get("value_bet_courses", set()))

        sample_count = len(truths)
        positive_rate = (
            sum(predicted) / sample_count if sample_count else None
        )
        observed_positive_rate = (
            sum(truths) / sample_count if sample_count else None
        )

        accuracy = precision = recall = f1 = None
        if accuracy_score and sample_count:
            accuracy = accuracy_score(truths, predicted)
            precision = precision_score(truths, predicted, zero_division=0)
            recall = recall_score(truths, predicted, zero_division=0)
            f1 = f1_score(truths, predicted, zero_division=0)

        timeline.append(
            {
                "day": day,
                "samples": sample_count,
                "courses": len(courses),
                "value_bet_courses": len(value_bet_courses),
                "accuracy": accuracy,
                "precision": precision,
                "recall": recall,
                "f1": f1,
                "positive_rate": positive_rate,
                "observed_positive_rate": observed_positive_rate,
                "average_probability": _safe_average(scores),
            }
        )

    return timeline


def _summarise_segment_performance(
    breakdown: Dict[str, Dict[str, object]]
) -> Dict[str, Dict[str, Optional[float]]]:
    """Construit un panorama de métriques par segment métier (discipline, surface, etc.)."""

    if not breakdown:
        return {}

    segment_metrics: Dict[str, Dict[str, Optional[float]]] = {}

    for segment in sorted(breakdown.keys()):
        payload = breakdown[segment]
        truths = list(payload.get("truths", []))
        predicted = list(payload.get("predictions", []))
        scores = list(payload.get("scores", []))
        courses: Set[int] = set(payload.get("courses", set()))

        summary = _summarise_group_performance(truths, predicted, scores)
        summary["observed_positive_rate"] = (
            sum(truths) / len(truths) if truths else None
        )
        summary["courses"] = len(courses)

        segment_metrics[segment] = summary

    return segment_metrics


def _summarise_discipline_surface_performance(
    breakdown: Dict[str, Dict[str, object]]
) -> Dict[str, Dict[str, Optional[float]]]:
    """Analyse les combinaisons discipline/surface pour détecter les biais croisés."""

    if not breakdown:
        return {}

    combined_metrics: Dict[str, Dict[str, Optional[float]]] = {}

    for identifier in sorted(breakdown.keys()):
        payload = breakdown[identifier]
        truths = list(payload.get("truths", []))
        predicted = list(payload.get("predictions", []))
        scores = list(payload.get("scores", []))
        courses: Set[int] = set(payload.get("courses", set()))
        reunions: Set[int] = set(payload.get("reunions", set()))
        distances = [
            float(value)
            for value in payload.get("distances", [])
            if value is not None
        ]

        summary = _summarise_group_performance(truths, predicted, scores)
        summary.update(
            {
                "label": payload.get("label") or identifier,
                "discipline": payload.get("discipline"),
                "surface": payload.get("surface"),
                "courses": len(courses),
                "reunions": len(reunions),
                "average_distance": _safe_average(distances),
                "min_distance": min(distances) if distances else None,
                "max_distance": max(distances) if distances else None,
                "observed_positive_rate": (sum(truths) / len(truths)) if truths else None,
            }
        )

        combined_metrics[identifier] = summary

    return combined_metrics


def _summarise_model_version_performance(
    breakdown: Dict[str, Dict[str, object]],
    total_samples: int,
) -> Dict[str, Dict[str, Optional[float]]]:
    """Dresse un état des lieux détaillé des performances par version de modèle."""

    if not breakdown:
        return {}

    version_metrics: Dict[str, Dict[str, Optional[float]]] = {}

    for version in sorted(breakdown.keys()):
        payload = breakdown[version]
        truths = list(payload.get("truths", []))
        predicted = list(payload.get("predictions", []))
        scores = list(payload.get("scores", []))
        courses: Set[int] = set(payload.get("courses", set()))
        confidence_levels: Counter[str] = Counter(payload.get("confidence_levels", {}))

        summary = _summarise_group_performance(truths, predicted, scores)
        summary["observed_positive_rate"] = (
            sum(truths) / len(truths) if truths else None
        )
        summary["courses"] = len(courses)
        summary["share"] = (len(truths) / total_samples) if total_samples else None
        summary["confidence_distribution"] = dict(confidence_levels)

        version_metrics[version] = summary

    return version_metrics


def _summarise_actor_performance(
    breakdown: Dict[str, Dict[str, Any]],
    *,
    top_n: int = 5,
    min_samples: int = 3,
) -> List[Dict[str, Any]]:
    """Construit un classement pour les jockeys/entraîneurs suivis."""

    if not breakdown:
        return []

    total_samples = sum(len(payload.get("truths", [])) for payload in breakdown.values())
    leaderboard: List[Dict[str, Any]] = []

    for identifier, payload in breakdown.items():
        truths = list(payload.get("truths", []))
        predicted = list(payload.get("predictions", []))
        scores = list(payload.get("scores", []))
        label = payload.get("label") or identifier
        courses: Set[int] = set(payload.get("courses", set()))
        horses: Set[int] = set(payload.get("horses", set()))

        summary = _summarise_group_performance(truths, predicted, scores)
        summary.update(
            {
                "identifier": identifier,
                "label": label,
                "samples": len(truths),
                "courses": len(courses),
                "horses": len(horses),
                "observed_positive_rate": (sum(truths) / len(truths)) if truths else None,
                "share": (len(truths) / total_samples) if total_samples else None,
            }
        )

        leaderboard.append(summary)

    leaderboard.sort(
        key=lambda item: (
            -item["samples"],
            -((item.get("f1") or 0.0)),
            -((item.get("precision") or 0.0)),
            item.get("label"),
        )
    )

    threshold = min_samples if total_samples >= min_samples else 1
    filtered = [item for item in leaderboard if item["samples"] >= threshold]

    return filtered[:top_n] if filtered else leaderboard[:top_n]


def _summarise_jockey_trainer_performance(
    breakdown: Dict[str, Dict[str, Any]],
    *,
    top_n: int = 8,
    min_samples: int = 2,
) -> List[Dict[str, Any]]:
    """Analyse les binômes jockey/entraîneur pour détecter les synergies fortes."""

    if not breakdown:
        return []

    total_samples = sum(len(payload.get("truths", [])) for payload in breakdown.values())
    leaderboard: List[Dict[str, Any]] = []

    for identifier, payload in breakdown.items():
        truths = list(payload.get("truths", []))
        predicted = list(payload.get("predictions", []))
        scores = list(payload.get("scores", []))
        label = payload.get("label") or identifier
        courses: Set[int] = set(payload.get("courses", set()))
        horses: Set[int] = set(payload.get("horses", set()))
        jockeys: Set[int] = set(payload.get("jockeys", set()))
        trainers: Set[int] = set(payload.get("trainers", set()))

        summary = _summarise_group_performance(truths, predicted, scores)
        summary.update(
            {
                "identifier": identifier,
                "label": label,
                "jockey_label": payload.get("jockey_label"),
                "trainer_label": payload.get("trainer_label"),
                "samples": len(truths),
                "courses": len(courses),
                "horses": len(horses),
                "jockeys": len(jockeys),
                "trainers": len(trainers),
                "observed_positive_rate": (sum(truths) / len(truths)) if truths else None,
                "share": (len(truths) / total_samples) if total_samples else None,
            }
        )

        leaderboard.append(summary)

    leaderboard.sort(
        key=lambda item: (
            -item["samples"],
            -((item.get("f1") or 0.0)),
            -((item.get("precision") or 0.0)),
            item.get("label"),
        )
    )

    threshold = min_samples if total_samples >= min_samples else 1
    filtered = [item for item in leaderboard if item["samples"] >= threshold]

    return filtered[:top_n] if filtered else leaderboard[:top_n]


def _summarise_owner_trainer_performance(
    breakdown: Dict[str, Dict[str, Any]],
    *,
    top_n: int = 8,
    min_samples: int = 2,
) -> List[Dict[str, Any]]:
    """Identifie les tandems propriétaire/entraîneur les plus performants."""

    if not breakdown:
        return []

    total_samples = sum(len(payload.get("truths", [])) for payload in breakdown.values())
    leaderboard: List[Dict[str, Any]] = []

    for identifier, payload in breakdown.items():
        truths = list(payload.get("truths", []))
        predicted = list(payload.get("predictions", []))
        scores = list(payload.get("scores", []))
        label = payload.get("label") or identifier
        courses: Set[int] = set(payload.get("courses", set()))
        horses: Set[int] = set(payload.get("horses", set()))
        owners: Set[str] = set(payload.get("owners", set()))
        trainers: Set[int] = set(payload.get("trainers", set()))

        summary = _summarise_group_performance(truths, predicted, scores)
        summary.update(
            {
                "identifier": identifier,
                "label": label,
                "owner_label": payload.get("owner_label"),
                "trainer_label": payload.get("trainer_label"),
                "samples": len(truths),
                "courses": len(courses),
                "horses": len(horses),
                "owners": len(owners),
                "trainers": len(trainers),
                "observed_positive_rate": (sum(truths) / len(truths)) if truths else None,
                "share": (len(truths) / total_samples) if total_samples else None,
            }
        )

        leaderboard.append(summary)

    leaderboard.sort(
        key=lambda item: (
            -item["samples"],
            -((item.get("f1") or 0.0)),
            -((item.get("precision") or 0.0)),
            item.get("label"),
        )
    )

    threshold = min_samples if total_samples >= min_samples else 1
    filtered = [item for item in leaderboard if item["samples"] >= threshold]

    return filtered[:top_n] if filtered else leaderboard[:top_n]


def _summarise_owner_jockey_performance(
    breakdown: Dict[str, Dict[str, Any]],
    *,
    top_n: int = 8,
    min_samples: int = 2,
) -> List[Dict[str, Any]]:
    """Classe les binômes propriétaire/jockey qui convertissent le plus souvent."""

    if not breakdown:
        return []

    total_samples = sum(len(payload.get("truths", [])) for payload in breakdown.values())
    leaderboard: List[Dict[str, Any]] = []

    for identifier, payload in breakdown.items():
        truths = list(payload.get("truths", []))
        predicted = list(payload.get("predictions", []))
        scores = list(payload.get("scores", []))
        label = payload.get("label") or identifier
        courses: Set[int] = set(payload.get("courses", set()))
        horses: Set[int] = set(payload.get("horses", set()))
        owners: Set[str] = set(payload.get("owners", set()))
        jockeys: Set[int] = set(payload.get("jockeys", set()))

        summary = _summarise_group_performance(truths, predicted, scores)
        summary.update(
            {
                "identifier": identifier,
                "label": label,
                "owner_label": payload.get("owner_label"),
                "jockey_label": payload.get("jockey_label"),
                "samples": len(truths),
                "courses": len(courses),
                "horses": len(horses),
                "owners": len(owners),
                "jockeys": len(jockeys),
                "observed_positive_rate": (sum(truths) / len(truths)) if truths else None,
                "share": (len(truths) / total_samples) if total_samples else None,
            }
        )

        leaderboard.append(summary)

    leaderboard.sort(
        key=lambda item: (
            -item["samples"],
            -((item.get("f1") or 0.0)),
            -((item.get("precision") or 0.0)),
            item.get("label"),
        )
    )

    threshold = min_samples if total_samples >= min_samples else 1
    filtered = [item for item in leaderboard if item["samples"] >= threshold]

    return filtered[:top_n] if filtered else leaderboard[:top_n]


def _summarise_hippodrome_performance(
    breakdown: Dict[str, Dict[str, object]]
) -> List[Dict[str, Any]]:
    """Mesure la fiabilité du modèle hippodrome par hippodrome."""

    if not breakdown:
        return []

    leaderboard: List[Dict[str, Any]] = []

    for identifier, payload in breakdown.items():
        truths = list(payload.get("truths", []))
        predicted = list(payload.get("predictions", []))
        scores = list(payload.get("scores", []))
        courses: Set[int] = set(payload.get("courses", set()))
        reunions: Set[int] = set(payload.get("reunions", set()))
        horses: Set[int] = set(payload.get("horses", set()))
        label = payload.get("label") or identifier

        summary = _summarise_group_performance(truths, predicted, scores)
        summary.update(
            {
                "identifier": identifier,
                "label": label,
                "samples": len(truths),
                "courses": len(courses),
                "reunions": len(reunions),
                "horses": len(horses),
                "observed_positive_rate": (sum(truths) / len(truths)) if truths else None,
            }
        )

        leaderboard.append(summary)

    leaderboard.sort(
        key=lambda item: (
            -item["samples"],
            -((item.get("f1") or 0.0)),
            -((item.get("precision") or 0.0)),
            item.get("label"),
        )
    )

    return leaderboard


def _normalise_city_label(city: Optional[object]) -> Tuple[str, str]:
    """Normalise une ville d'hippodrome pour stabiliser les tableaux de bord."""

    if city is None:
        return "unknown", "Ville inconnue"

    raw_value = str(city).strip()

    if not raw_value:
        return "unknown", "Ville inconnue"

    # On génère un slug simple afin de garantir des clés déterministes.
    slug = "".join(char if char.isalnum() else "_" for char in raw_value)
    slug = slug.strip("_").lower() or "unknown"

    # Pour l'affichage on capitalise chaque mot afin de conserver les accents.
    label = " ".join(word.capitalize() for word in raw_value.split()) or raw_value

    return slug, label


def _normalise_country_label(country: Optional[object]) -> Tuple[str, str]:
    """Normalise un champ ``country`` pour garantir des regroupements cohérents."""

    if country is None:
        return "unknown", "Pays inconnu"

    raw_value = str(country).strip()

    if not raw_value:
        return "unknown", "Pays inconnu"

    iso_mapping = {
        "FR": "France",
        "FRA": "France",
        "BE": "Belgique",
        "BEL": "Belgique",
        "CH": "Suisse",
        "CHE": "Suisse",
        "GB": "Royaume-Uni",
        "UK": "Royaume-Uni",
        "GBR": "Royaume-Uni",
        "IE": "Irlande",
        "IRL": "Irlande",
        "ES": "Espagne",
        "ESP": "Espagne",
        "IT": "Italie",
        "ITA": "Italie",
    }

    upper_value = raw_value.upper()
    label = iso_mapping.get(upper_value, raw_value)

    slug_source = upper_value if len(upper_value) <= 3 else raw_value.lower()
    slug = "".join(char if char.isalnum() else "_" for char in slug_source).strip("_")

    if not slug:
        slug = "unknown"

    return slug.lower(), label


def _summarise_country_performance(
    breakdown: Dict[str, Dict[str, object]]
) -> Dict[str, Dict[str, Optional[float]]]:
    """Assemble un tableau de bord des performances agrégées par pays."""

    if not breakdown:
        return {}

    total_samples = sum(len(payload.get("truths", [])) for payload in breakdown.values())
    country_metrics: Dict[str, Dict[str, Optional[float]]] = {}

    for segment in sorted(breakdown.keys()):
        payload = breakdown[segment]
        truths = list(payload.get("truths", []))
        predicted = list(payload.get("predictions", []))
        scores = list(payload.get("scores", []))
        courses: Set[int] = set(payload.get("courses", set()))
        reunions: Set[int] = set(payload.get("reunions", set()))
        hippodromes: Set[int] = set(payload.get("hippodromes", set()))
        cities: Set[str] = set(payload.get("cities", set()))

        summary = _summarise_group_performance(truths, predicted, scores)
        summary["label"] = payload.get("label", segment)
        summary["share"] = (
            summary["samples"] / total_samples if total_samples else None
        )
        summary["courses"] = len(courses)
        summary["reunions"] = len(reunions)
        summary["hippodromes"] = len(hippodromes)
        if cities:
            summary["cities"] = sorted(cities)
        summary["observed_positive_rate"] = (
            sum(truths) / len(truths) if truths else None
        )

        country_metrics[segment] = summary

    return country_metrics


def _summarise_city_performance(
    breakdown: Dict[str, Dict[str, object]]
) -> Dict[str, Dict[str, Optional[float]]]:
    """Construit une synthèse des performances du modèle par ville."""

    if not breakdown:
        return {}

    total_samples = sum(len(payload.get("truths", [])) for payload in breakdown.values())
    city_metrics: Dict[str, Dict[str, Optional[float]]] = {}

    for segment in sorted(breakdown.keys()):
        payload = breakdown[segment]
        truths = list(payload.get("truths", []))
        predicted = list(payload.get("predictions", []))
        scores = list(payload.get("scores", []))
        courses: Set[int] = set(payload.get("courses", set()))
        reunions: Set[int] = set(payload.get("reunions", set()))
        hippodromes: Set[int] = set(payload.get("hippodromes", set()))
        countries: Set[str] = set(payload.get("countries", set()))

        summary = _summarise_group_performance(truths, predicted, scores)
        summary["label"] = payload.get("label", segment)
        summary["share"] = (len(truths) / total_samples) if total_samples else None
        summary["courses"] = len(courses)
        summary["reunions"] = len(reunions)
        summary["hippodromes"] = len(hippodromes)
        summary["observed_positive_rate"] = (
            sum(truths) / len(truths) if truths else None
        )
        if countries:
            summary["countries"] = sorted(countries)

        city_metrics[segment] = summary

    return city_metrics


def _normalise_api_source_label(source: Optional[object]) -> Tuple[str, str]:
    """Nettoie la source API d'une réunion pour stabiliser les regroupements."""

    if source is None:
        return "unknown", "Source API inconnue"

    raw_value = str(source).strip()
    if not raw_value:
        return "unknown", "Source API inconnue"

    slug = "".join(char if char.isalnum() else "_" for char in raw_value).strip("_")
    slug = slug.lower() or "unknown"

    return slug, raw_value


def _summarise_api_source_performance(
    breakdown: Dict[str, Dict[str, object]]
) -> Dict[str, Dict[str, Optional[float]]]:
    """Assemble les performances agrégées par source d'alimentation API."""

    if not breakdown:
        return {}

    total_samples = sum(len(payload.get("truths", [])) for payload in breakdown.values())
    api_metrics: Dict[str, Dict[str, Optional[float]]] = {}

    for segment in sorted(breakdown.keys()):
        payload = breakdown[segment]
        truths = [int(value) for value in payload.get("truths", [])]
        predicted = [int(value) for value in payload.get("predictions", [])]
        scores = [float(score) for score in payload.get("scores", [])]
        courses: Set[int] = set(payload.get("courses", set()))
        reunions: Set[int] = set(payload.get("reunions", set()))
        hippodromes: Set[int] = set(payload.get("hippodromes", set()))
        pronostics: Set[int] = set(payload.get("pronostics", set()))
        model_versions: Set[str] = set(payload.get("model_versions", set()))

        summary = _summarise_group_performance(truths, predicted, scores)
        summary["label"] = payload.get("label", segment)
        summary["share"] = (len(truths) / total_samples) if total_samples else None
        summary["courses"] = len(courses)
        summary["reunions"] = len(reunions)
        if hippodromes:
            summary["hippodromes"] = len(hippodromes)
        if pronostics:
            summary["pronostics"] = len(pronostics)
        if model_versions:
            summary["model_versions"] = sorted(model_versions)
        summary["observed_positive_rate"] = (
            sum(truths) / len(truths) if truths else None
        )

        api_metrics[segment] = summary

    return api_metrics


def _normalise_owner_label(owner: Optional[object]) -> Tuple[str, str]:
    """Normalise un propriétaire pour stabiliser les ventilations dédiées."""

    if owner is None:
        return "unknown", "Propriétaire inconnu"

    raw_value = str(owner).strip()

    if not raw_value:
        return "unknown", "Propriétaire inconnu"

    slug = "".join(char if char.isalnum() else "_" for char in raw_value)
    slug = slug.strip("_").lower() or "unknown"

    return slug, raw_value


def _summarise_owner_performance(
    breakdown: Dict[str, Dict[str, object]]
) -> Dict[str, Dict[str, Optional[float]]]:
    """Assemble un tableau de bord des performances agrégées par propriétaire."""

    if not breakdown:
        return {}

    total_samples = sum(len(payload.get("truths", [])) for payload in breakdown.values())
    owner_metrics: Dict[str, Dict[str, Optional[float]]] = {}

    for segment in sorted(breakdown.keys()):
        payload = breakdown[segment]
        truths = list(payload.get("truths", []))
        predicted = list(payload.get("predictions", []))
        scores = list(payload.get("scores", []))
        courses: Set[int] = set(payload.get("courses", set()))
        horses: Set[int] = set(payload.get("horses", set()))
        trainers: Set[int] = set(payload.get("trainers", set()))
        jockeys: Set[int] = set(payload.get("jockeys", set()))
        hippodromes: Set[int] = set(payload.get("hippodromes", set()))

        summary = _summarise_group_performance(truths, predicted, scores)
        summary["label"] = payload.get("label", segment)
        summary["share"] = (len(truths) / total_samples) if total_samples else None
        summary["courses"] = len(courses)
        summary["horses"] = len(horses)
        if trainers:
            summary["trainers"] = len(trainers)
        if jockeys:
            summary["jockeys"] = len(jockeys)
        if hippodromes:
            summary["hippodromes"] = len(hippodromes)
        summary["observed_positive_rate"] = (
            sum(truths) / len(truths) if truths else None
        )

        owner_metrics[segment] = summary

    return owner_metrics


def _categorise_prediction_rank(rank: Optional[int]) -> Tuple[str, str]:
    """Convertit un rang prédit en couple (clé technique, libellé lisible)."""

    if rank is None or rank <= 0:
        return "unknown", "Rang inconnu"
    if rank == 1:
        return "rank_1", "Sélection prioritaire (rang 1)"
    if rank == 2:
        return "rank_2", "Deuxième choix (rang 2)"
    if rank == 3:
        return "rank_3", "Troisième choix (rang 3)"
    if rank <= 5:
        return "rank_4_5", "Sélections intermédiaires (rangs 4-5)"
    return "rank_6_plus", "Sélections élargies (rang 6 et +)"


def _summarise_prediction_rank_performance(
    breakdown: Dict[str, Dict[str, object]]
) -> Dict[str, Dict[str, Optional[float]]]:
    """Synthétise les performances selon la hiérarchie des partants sélectionnés par le modèle."""

    if not breakdown:
        return {}

    total_samples = sum(len(payload.get("truths", [])) for payload in breakdown.values())
    rank_metrics: Dict[str, Dict[str, Optional[float]]] = {}

    for segment in sorted(breakdown.keys()):
        payload = breakdown[segment]
        truths = [int(value) for value in payload.get("truths", [])]
        predicted = [int(value) for value in payload.get("predictions", [])]
        scores = [float(score) for score in payload.get("scores", [])]
        final_positions = [int(pos) for pos in payload.get("final_positions", [])]
        ranks = [int(value) for value in payload.get("ranks", [])]
        courses: Set[int] = set(payload.get("courses", set()))
        horses: Set[int] = set(payload.get("horses", set()))

        summary = _summarise_group_performance(truths, predicted, scores)
        summary["label"] = payload.get("label", segment)
        summary["share"] = (len(truths) / total_samples) if total_samples else None
        summary["courses"] = len(courses)
        if horses:
            summary["horses"] = len(horses)
        summary["observed_positive_rate"] = (
            sum(truths) / len(truths) if truths else None
        )
        summary["average_rank"] = _safe_average(ranks)

        if final_positions:
            summary["average_final_position"] = _safe_average(final_positions)
            summary["best_final_position"] = min(final_positions)
            summary["worst_final_position"] = max(final_positions)
        else:
            summary["average_final_position"] = None
            summary["best_final_position"] = None
            summary["worst_final_position"] = None

        rank_metrics[segment] = summary

    return rank_metrics


def _categorise_final_position(final_position: Optional[object]) -> Tuple[str, str]:
    """Range la position d'arrivée observée dans des segments lisibles."""

    if final_position is None:
        return "unknown", "Position inconnue"

    try:
        position_value = int(final_position)
    except (TypeError, ValueError):  # pragma: no cover - tolérance pour formats inattendus
        return "unknown", "Position inconnue"

    if position_value <= 0:
        return "unknown", "Position inconnue"

    if position_value == 1:
        return "winner", "Vainqueur"

    if position_value == 2:
        return "runner_up", "Deuxième place"

    if position_value == 3:
        return "third_place", "Troisième place"

    if position_value <= 6:
        return "top6", "Places 4 à 6"

    if position_value <= 10:
        return "top10", "Places 7 à 10"

    return "beyond_top10", "Au-delà de la 10e place"


def _summarise_final_position_performance(
    breakdown: Dict[str, Dict[str, object]]
) -> Dict[str, Dict[str, Optional[float]]]:
    """Synthétise les performances réelles selon la position d'arrivée enregistrée."""

    if not breakdown:
        return {}

    total_samples = sum(len(payload.get("truths", [])) for payload in breakdown.values())
    position_metrics: Dict[str, Dict[str, Optional[float]]] = {}

    for segment in sorted(breakdown.keys()):
        payload = breakdown[segment]
        truths = [int(value) for value in payload.get("truths", [])]
        predicted = [int(value) for value in payload.get("predictions", [])]
        scores = [float(score) for score in payload.get("scores", [])]
        raw_positions = [
            int(position)
            for position in payload.get("positions", [])
            if position is not None
        ]
        position_values = [float(value) for value in raw_positions]
        courses: Set[int] = set(payload.get("courses", set()))
        horses: Set[int] = set(payload.get("horses", set()))

        summary = _summarise_group_performance(truths, predicted, scores)
        sample_count = len(truths)
        summary["label"] = payload.get("label", segment)
        summary["share"] = (sample_count / total_samples) if total_samples else None
        summary["courses"] = len(courses)
        if horses:
            summary["horses"] = len(horses)
        summary["observed_positive_rate"] = (
            sum(truths) / sample_count if sample_count else None
        )
        summary["average_final_position"] = (
            _safe_average(position_values) if position_values else None
        )
        summary["best_final_position"] = min(raw_positions) if raw_positions else None
        summary["worst_final_position"] = max(raw_positions) if raw_positions else None
        summary["top3_rate"] = (
            sum(1 for value in raw_positions if value <= 3) / len(raw_positions)
            if raw_positions
            else None
        )

        position_metrics[segment] = summary

    return position_metrics


def _categorise_publication_lead_time(
    generated_at: Optional[datetime],
    race_date: Optional[date],
    scheduled_time: Optional[time],
) -> Tuple[str, str, Optional[float]]:
    """Détermine la fenêtre de publication en heures avant le départ officiel."""

    if not generated_at or not race_date:
        return "unknown", "Publication à délai inconnu", None

    if not isinstance(generated_at, datetime):
        return "unknown", "Publication à délai inconnu", None

    race_time = scheduled_time or time(12, 0)
    race_datetime = datetime.combine(race_date, race_time)
    lead_delta = race_datetime - generated_at
    lead_hours = lead_delta.total_seconds() / 3600

    if lead_hours < 0:
        return "post_race", "Publication postérieure à la course", lead_hours
    if lead_hours < 2:
        return "less_2h", "Publication < 2h avant départ", lead_hours
    if lead_hours < 6:
        return "between_2h_6h", "Publication 2-6h avant départ", lead_hours
    if lead_hours < 12:
        return "between_6h_12h", "Publication 6-12h avant départ", lead_hours
    if lead_hours < 24:
        return "between_12h_24h", "Publication 12-24h avant départ", lead_hours
    if lead_hours < 48:
        return "between_24h_48h", "Publication 24-48h avant départ", lead_hours
    return "beyond_48h", "Publication ≥ 48h avant départ", lead_hours


def _summarise_lead_time_performance(
    breakdown: Dict[str, Dict[str, object]]
) -> Dict[str, Dict[str, Optional[float]]]:
    """Observe la précision du modèle en fonction du délai de publication."""

    if not breakdown:
        return {}

    total_samples = sum(len(payload.get("truths", [])) for payload in breakdown.values())
    lead_time_metrics: Dict[str, Dict[str, Optional[float]]] = {}

    for segment in sorted(breakdown.keys()):
        payload = breakdown[segment]
        truths = list(payload.get("truths", []))
        predicted = list(payload.get("predictions", []))
        scores = list(payload.get("scores", []))
        courses: Set[int] = set(payload.get("courses", set()))
        pronostics: Set[int] = set(payload.get("pronostics", set()))
        lead_times = [float(value) for value in payload.get("lead_times", [])]

        summary = _summarise_group_performance(truths, predicted, scores)
        summary["label"] = payload.get("label", segment)
        summary["share"] = (len(truths) / total_samples) if total_samples else None
        summary["courses"] = len(courses)
        summary["pronostics"] = len(pronostics)

        if lead_times:
            ordered = sorted(lead_times)
            midpoint = len(ordered) // 2
            if len(ordered) % 2 == 0:
                median_value = (ordered[midpoint - 1] + ordered[midpoint]) / 2
            else:
                median_value = ordered[midpoint]

            summary.update(
                {
                    "average_lead_hours": _safe_average(lead_times),
                    "median_lead_hours": median_value,
                    "min_lead_hours": ordered[0],
                    "max_lead_hours": ordered[-1],
                }
            )
        else:
            summary.update(
                {
                    "average_lead_hours": None,
                    "median_lead_hours": None,
                    "min_lead_hours": None,
                    "max_lead_hours": None,
                }
            )

        lead_time_metrics[segment] = summary

    return lead_time_metrics


def _normalise_nationality_label(
    nationality: Optional[object]
) -> Tuple[str, str]:
    """Standardise une nationalité pour harmoniser les tableaux de bord."""

    if nationality is None:
        return "unknown", "Nationalité inconnue"

    raw_value = str(nationality).strip()

    if not raw_value:
        return "unknown", "Nationalité inconnue"

    iso_mapping = {
        "FR": "France",
        "FRA": "France",
        "BE": "Belgique",
        "BEL": "Belgique",
        "CH": "Suisse",
        "CHE": "Suisse",
        "IT": "Italie",
        "ITA": "Italie",
        "DE": "Allemagne",
        "DEU": "Allemagne",
        "ES": "Espagne",
        "ESP": "Espagne",
        "GB": "Royaume-Uni",
        "UK": "Royaume-Uni",
        "GBR": "Royaume-Uni",
        "IE": "Irlande",
        "IRL": "Irlande",
    }

    upper_value = raw_value.upper()
    label = iso_mapping.get(upper_value)

    if label is None:
        # Pour un libellé déjà explicite ("France", "États-Unis"...), on le met
        # simplement en casse titre pour un rendu homogène.
        label = raw_value.title()

    slug_source = label if label else raw_value
    slug = "".join(char if char.isalnum() else "_" for char in slug_source.lower()).strip("_")

    if not slug:
        slug = "unknown"

    return slug, label or raw_value


def _summarise_nationality_performance(
    breakdown: Dict[str, Dict[str, object]]
) -> Dict[str, Dict[str, Optional[float]]]:
    """Agrège les performances selon la nationalité des jockeys/entraîneurs."""

    if not breakdown:
        return {}

    total_samples = sum(len(payload.get("truths", [])) for payload in breakdown.values())
    nationality_metrics: Dict[str, Dict[str, Optional[float]]] = {}

    for segment in sorted(breakdown.keys()):
        payload = breakdown[segment]
        truths = list(payload.get("truths", []))
        predicted = list(payload.get("predictions", []))
        scores = list(payload.get("scores", []))
        courses: Set[int] = set(payload.get("courses", set()))
        reunions: Set[int] = set(payload.get("reunions", set()))
        horses: Set[int] = set(payload.get("horses", set()))
        actors: Set[int] = set(payload.get("actors", set()))

        summary = _summarise_group_performance(truths, predicted, scores)
        summary["label"] = payload.get("label", segment)
        summary["share"] = (
            summary["samples"] / total_samples if total_samples else None
        )
        summary["courses"] = len(courses)
        summary["reunions"] = len(reunions)
        summary["horses"] = len(horses)
        summary["actors"] = len(actors)
        summary["observed_positive_rate"] = (
            sum(truths) / len(truths) if truths else None
        )

        nationality_metrics[segment] = summary

    return nationality_metrics


def _normalise_track_type_label(track_type: Optional[object]) -> Tuple[str, str]:
    """Normalise le type de piste pour alimenter les tableaux de bord."""

    if track_type is None:
        return "unknown", "Type de piste inconnu"

    if isinstance(track_type, TrackType):
        normalized = track_type.value
    else:
        normalized = str(track_type).strip().lower()

    mapping = {
        "plat": ("flat", "Piste plate"),
        "trot": ("trot", "Piste de trot"),
        "obstacles": ("obstacles", "Piste d'obstacles"),
        "mixte": ("mixed", "Piste mixte"),
    }

    if not normalized:
        return "unknown", "Type de piste inconnu"

    if normalized in mapping:
        return mapping[normalized]

    return normalized, normalized.capitalize()


def _summarise_track_type_performance(
    breakdown: Dict[str, Dict[str, object]]
) -> Dict[str, Dict[str, Optional[float]]]:
    """Construit une vue de performance agrégée par type de piste."""

    if not breakdown:
        return {}

    total_samples = sum(len(payload.get("truths", [])) for payload in breakdown.values())
    track_metrics: Dict[str, Dict[str, Optional[float]]] = {}

    for segment in sorted(breakdown.keys()):
        payload = breakdown[segment]
        truths = list(payload.get("truths", []))
        predicted = list(payload.get("predictions", []))
        scores = list(payload.get("scores", []))
        courses: Set[int] = set(payload.get("courses", set()))
        reunions: Set[int] = set(payload.get("reunions", set()))
        hippodromes: Set[int] = set(payload.get("hippodromes", set()))

        summary = _summarise_group_performance(truths, predicted, scores)
        summary["observed_positive_rate"] = (
            sum(truths) / len(truths) if truths else None
        )
        summary["courses"] = len(courses)
        summary["reunions"] = len(reunions)
        summary["hippodromes"] = len(hippodromes)
        summary["share"] = (len(truths) / total_samples) if total_samples else None
        summary["label"] = payload.get("label", segment)

        track_metrics[segment] = summary

    return track_metrics


def _categorise_track_length(
    track_length: Optional[object],
) -> Tuple[str, str, Optional[int]]:
    """Classe la longueur des pistes pour identifier les profils de virages."""

    if track_length is None:
        return "unknown", "Longueur de piste inconnue", None

    try:
        value = int(track_length)
    except (TypeError, ValueError):  # pragma: no cover - nettoyage défensif
        return "unknown", "Longueur de piste inconnue", None

    if value <= 1400:
        return "compact_loop", "Piste compacte (≤ 1 400 m)", value

    if value <= 1700:
        return "standard_loop", "Piste standard (1 401-1 700 m)", value

    return "extended_loop", "Piste longue (> 1 700 m)", value


def _summarise_track_length_performance(
    breakdown: Dict[str, Dict[str, object]]
) -> Dict[str, Dict[str, Optional[float]]]:
    """Assemble les métriques d'efficacité selon la longueur de la piste."""

    if not breakdown:
        return {}

    total_samples = sum(len(payload.get("truths", [])) for payload in breakdown.values())
    ordering = {
        "compact_loop": 0,
        "standard_loop": 1,
        "extended_loop": 2,
        "unknown": 3,
    }
    length_metrics: Dict[str, Dict[str, Optional[float]]] = {}

    for segment, payload in sorted(
        breakdown.items(), key=lambda item: (ordering.get(item[0], 99), item[0])
    ):
        truths = list(payload.get("truths", []))
        predicted = list(payload.get("predictions", []))
        scores = list(payload.get("scores", []))
        courses: Set[int] = set(payload.get("courses", set()))
        reunions: Set[int] = set(payload.get("reunions", set()))
        hippodromes: Set[int] = set(payload.get("hippodromes", set()))
        lengths = [
            int(value)
            for value in payload.get("track_lengths", [])
            if value is not None
        ]

        summary = _summarise_group_performance(truths, predicted, scores)
        summary["label"] = payload.get("label", segment)
        summary["courses"] = len(courses)
        summary["reunions"] = len(reunions)
        summary["hippodromes"] = len(hippodromes)
        summary["share"] = (len(truths) / total_samples) if total_samples else None
        summary["average_track_length"] = _safe_average(lengths)
        summary["min_track_length"] = min(lengths) if lengths else None
        summary["max_track_length"] = max(lengths) if lengths else None

        length_metrics[segment] = summary

    return length_metrics


def _categorise_course_distance(distance: Optional[int]) -> str:
    """Classe les distances officielles en familles d'effort comparables."""

    if not distance:
        return "unknown"

    if distance < 1600:
        return "short_distance"

    if distance <= 2400:
        return "middle_distance"

    return "long_distance"


def _categorise_day_part(scheduled_time: Optional[object]) -> str:
    """Regroupe l'horaire officiel en grandes plages (matin, après-midi, soirée)."""

    if not isinstance(scheduled_time, time):
        return "unknown"

    total_minutes = scheduled_time.hour * 60 + scheduled_time.minute

    if total_minutes < 12 * 60:
        return "morning"

    if total_minutes < 18 * 60:
        return "afternoon"

    return "evening"


def _categorise_field_size(field_size: Optional[int]) -> str:
    """Regroupe les tailles de champs en segments homogènes pour l'analyse."""

    if not field_size:
        return "unknown"

    if field_size <= 8:
        return "small_field"

    if field_size <= 12:
        return "medium_field"

    return "large_field"


def _categorise_prize_money(prize_money: Optional[object]) -> str:
    """Classe l'allocation financière afin de suivre l'impact du niveau de dotation."""

    if prize_money is None:
        return "unknown"

    try:
        value = float(prize_money)
    except (TypeError, ValueError):  # pragma: no cover - robustesse sur types inattendus
        return "unknown"

    if value < 10000:
        return "low_prize"

    if value < 30000:
        return "medium_prize"

    if value < 70000:
        return "high_prize"

    return "premium_prize"


def _categorise_prize_per_runner(
    prize_money: Optional[object],
    field_size: Optional[object],
) -> Tuple[str, str, Optional[float], Optional[int]]:
    """Calcule la dotation moyenne par partant et la segmente pour le reporting."""

    if prize_money is None or field_size in (None, 0):
        return "unknown", "Dotation/partant inconnue", None, None

    try:
        prize_value = float(prize_money)
        field_value = int(field_size)
    except (TypeError, ValueError):  # pragma: no cover - entrées incohérentes
        return "unknown", "Dotation/partant inconnue", None, None

    if field_value <= 0:
        return "unknown", "Dotation/partant inconnue", None, None

    per_runner = prize_value / float(field_value)

    if per_runner < 600:
        segment = "per_runner_low"
        label = "< 600 € par partant"
    elif per_runner < 1200:
        segment = "per_runner_mid"
        label = "600-1200 € par partant"
    elif per_runner < 2000:
        segment = "per_runner_high"
        label = "1200-2000 € par partant"
    else:
        segment = "per_runner_premium"
        label = "> 2000 € par partant"

    return segment, label, per_runner, field_value


def _categorise_handicap_value(handicap_value: Optional[object]) -> Tuple[str, str]:
    """Regroupe les valeurs de handicap pour analyser l'équité donnée à chaque partant."""

    if handicap_value is None:
        return "unknown", "Handicap inconnu"

    try:
        value = float(handicap_value)
    except (TypeError, ValueError):  # pragma: no cover - sécurise les imports de données exotiques
        return "unknown", "Handicap inconnu"

    if value <= 10:
        return "light_handicap", "Handicap léger (≤10)"

    if value <= 20:
        return "medium_handicap", "Handicap moyen (11-20)"

    if value <= 30:
        return "competitive_handicap", "Handicap relevé (21-30)"

    return "high_handicap", "Handicap très élevé (>30)"


def _categorise_carried_weight(
    carried_weight: Optional[object],
) -> Tuple[str, str, Optional[float]]:
    """Classe le poids porté afin de suivre l'impact de la charge sur la performance."""

    if carried_weight is None:
        return "unknown", "Poids inconnu", None

    try:
        value = float(carried_weight)
    except (TypeError, ValueError):  # pragma: no cover - sécurise les valeurs inattendues
        return "unknown", "Poids inconnu", None

    if value < 54.0:
        return "very_light", "Très léger (<54 kg)", value

    if value < 57.0:
        return "light", "Léger (54-57 kg)", value

    if value < 60.0:
        return "medium", "Moyen (57-60 kg)", value

    return "heavy", "Lourd (≥60 kg)", value


def _categorise_equipment_profile(
    equipment: Optional[object],
) -> Tuple[str, str, Optional[int], Optional[bool]]:
    """Normalise les informations d'équipement pour un partant donné."""

    if equipment is None:
        return "unknown", "Équipement inconnu", None, None

    items: List[str] = []

    if isinstance(equipment, dict):
        raw_items = equipment.get("items")
        if isinstance(raw_items, list):
            items = [str(item).strip() for item in raw_items if str(item).strip()]
        elif isinstance(raw_items, str):
            items = [raw_items.strip()]
    elif isinstance(equipment, list):
        items = [str(item).strip() for item in equipment if str(item).strip()]
    elif isinstance(equipment, str):  # pragma: no cover - garde-fou supplémentaire
        items = [equipment.strip()]

    normalised = [item.lower() for item in items if item]
    has_blinkers = any("oeill" in item or "œill" in item for item in normalised)

    if not items:
        return "no_equipment", "Aucun équipement déclaré", 0, False

    if has_blinkers:
        return "blinkers", "Œillères déclarées", len(items), True

    if len(items) == 1:
        return "single_gear", "Équipement isolé", 1, False

    return "multi_gear", "Équipement combiné (≥2)", len(items), False


def _summarise_weight_performance(
    breakdown: Dict[str, Dict[str, object]]
) -> Dict[str, Dict[str, Optional[float]]]:
    """Assemble une vue agrégée par classe de poids porté."""

    if not breakdown:
        return {}

    total_samples = sum(len(payload.get("truths", [])) for payload in breakdown.values())
    weight_metrics: Dict[str, Dict[str, Optional[float]]] = {}

    for segment in sorted(breakdown.keys()):
        payload = breakdown[segment]
        truths = list(payload.get("truths", []))
        predicted = list(payload.get("predictions", []))
        scores = list(payload.get("scores", []))
        weights = [
            float(value)
            for value in payload.get("weights", [])
            if value is not None
        ]
        courses: Set[int] = set(payload.get("courses", set()))
        horses: Set[int] = set(payload.get("horses", set()))

        summary = _summarise_group_performance(truths, predicted, scores)
        summary["observed_positive_rate"] = sum(truths) / len(truths) if truths else None
        summary["average_weight"] = _safe_average(weights)
        summary["min_weight"] = min(weights) if weights else None
        summary["max_weight"] = max(weights) if weights else None
        summary["courses"] = len(courses)
        summary["horses"] = len(horses)
        summary["share"] = (len(truths) / total_samples) if total_samples else None
        summary["label"] = payload.get("label", segment)

        weight_metrics[segment] = summary

    return weight_metrics


def _categorise_odds_band(odds: Optional[object]) -> Tuple[str, str]:
    """Regroupe les partants par profil de cote pour suivre la robustesse du modèle."""

    if odds is None:
        return "unpriced", "Non coté"

    try:
        value = float(odds)
    except (TypeError, ValueError):  # pragma: no cover - sécurité sur valeurs exotiques
        return "unpriced", "Non coté"

    if value <= 4.0:
        return "favorite", "Favori (≤4/1)"

    if value <= 8.0:
        return "challenger", "Challenger (4-8/1)"

    if value <= 15.0:
        return "outsider", "Outsider (8-15/1)"

    return "long_shot", "Très longue cote (>15/1)"


def _summarise_odds_band_performance(
    breakdown: Dict[str, Dict[str, object]]
) -> Dict[str, Dict[str, Optional[float]]]:
    """Assemble un tableau de bord par segment de cote PMU."""

    if not breakdown:
        return {}

    total_samples = sum(len(payload.get("truths", [])) for payload in breakdown.values())
    odds_metrics: Dict[str, Dict[str, Optional[float]]] = {}

    for segment in sorted(breakdown.keys()):
        payload = breakdown[segment]
        truths = list(payload.get("truths", []))
        predicted = list(payload.get("predictions", []))
        scores = list(payload.get("scores", []))
        odds_values = [
            float(value)
            for value in payload.get("odds", [])
            if value is not None
        ]
        implied_probabilities = [
            float(value)
            for value in payload.get("implied_probabilities", [])
            if value is not None
        ]
        courses: Set[int] = set(payload.get("courses", set()))
        horses: Set[int] = set(payload.get("horses", set()))

        summary = _summarise_group_performance(truths, predicted, scores)
        summary["observed_positive_rate"] = (
            sum(truths) / len(truths) if truths else None
        )
        summary["average_odds"] = _safe_average(odds_values)
        summary["min_odds"] = min(odds_values) if odds_values else None
        summary["max_odds"] = max(odds_values) if odds_values else None
        summary["average_implied_probability"] = _safe_average(implied_probabilities)
        summary["courses"] = len(courses)
        summary["horses"] = len(horses)
        summary["share"] = (len(truths) / total_samples) if total_samples else None
        summary["label"] = payload.get("label", segment)

        odds_metrics[segment] = summary

    return odds_metrics


def _format_minutes_as_time(value: Optional[float]) -> Optional[str]:
    """Convertit un nombre de minutes depuis minuit en format ``HH:MM`` lisible."""

    if value is None:
        return None

    minutes = int(round(value))
    hour = (minutes // 60) % 24
    minute = minutes % 60
    return f"{hour:02d}:{minute:02d}"


def _resolve_horse_age(
    partant: object,
    course: Course,
    pronostic: Pronostic,
) -> Optional[int]:
    """Calcule l'âge du cheval au moment de la course ou ``None`` si inconnu."""

    horse = getattr(partant, "horse", None)
    if horse is None:
        return None

    explicit_age = getattr(partant, "horse_age", None)
    if explicit_age is not None:
        try:
            value = int(explicit_age)
        except (TypeError, ValueError):  # pragma: no cover - garde-fou sur données erratiques
            return None
        return value if value >= 0 else None

    birth_year = getattr(horse, "birth_year", None)
    if birth_year:
        try:
            reference_year: Optional[int] = None
            reunion = getattr(course, "reunion", None)
            if reunion and getattr(reunion, "reunion_date", None):
                reference_year = reunion.reunion_date.year
            elif getattr(pronostic, "generated_at", None):
                reference_year = pronostic.generated_at.year
            else:
                reference_year = date.today().year

            age = int(reference_year) - int(birth_year)
        except (TypeError, ValueError):  # pragma: no cover - tolérance sur types inattendus
            return None

        return age if age >= 0 else None

    computed_age = getattr(horse, "age", None)
    if computed_age is None:
        return None

    try:
        value = int(computed_age)
    except (TypeError, ValueError):  # pragma: no cover - dernières sécurités
        return None

    return value if value >= 0 else None


def _categorise_horse_age(age: Optional[int]) -> str:
    """Regroupe les âges des chevaux pour analyser la maturité qui performe."""

    if age is None or age <= 0:
        return "unknown"

    if age <= 3:
        return "juvenile"

    if age <= 5:
        return "prime"

    if age <= 8:
        return "experienced"

    return "senior"


def _categorise_draw_position(
    draw: Optional[int],
    field_size: Optional[int],
) -> str:
    """Regroupe les numéros de corde pour comparer inside/middle/outside."""

    if not draw or draw <= 0:
        return "unknown"

    if field_size and field_size > 0:
        inside_boundary = max(1, ceil(field_size / 3))
        outside_boundary = max(inside_boundary, field_size - inside_boundary + 1)

        if draw <= inside_boundary:
            return "inside"

        if draw >= outside_boundary:
            return "outside"

        return "middle"

    if draw <= 4:
        return "inside"

    if draw >= 9:
        return "outside"

    return "middle"


def _categorise_start_type(start_type: Optional[object]) -> str:
    """Regroupe les modes de départ en familles exploitables côté monitoring."""

    if not start_type:
        return "unknown"

    # Les valeurs issues de SQLAlchemy sont déjà des chaînes ``str`` (l'enum
    # hérite de ``str``). On tolère cependant un objet ``StartType`` pour
    # conserver une fonction purement utilitaire.
    if isinstance(start_type, StartType):
        value = start_type.value
    else:
        value = str(start_type)

    label = value.lower()

    # On conserve une distinction explicite entre les départs mécanisés
    # (« stalle », « autostart ») et les départs manuels qui sont regroupés
    # sous un même segment pour disposer d'assez d'échantillons.
    if label in {"stalle", "autostart"}:
        return label

    if label in {"volte", "elastique", "corde"}:
        return "manual_start"

    return label or "unknown"


def _normalise_race_category_label(category: Optional[object]) -> Tuple[str, str]:
    """Normalise une catégorie de course en identifiant stable et libellé lisible."""

    if not category:
        return "unknown", "Catégorie inconnue"

    cleaned = str(category).strip()
    if not cleaned:
        return "unknown", "Catégorie inconnue"

    identifier = cleaned.lower().replace(" ", "_")
    return identifier, cleaned


def _normalise_race_class_label(race_class: Optional[object]) -> Tuple[str, str]:
    """Normalise une classe officielle en conservant une étiquette business."""

    if not race_class:
        return "unknown", "Classe inconnue"

    cleaned = str(race_class).strip()
    if not cleaned:
        return "unknown", "Classe inconnue"

    identifier = f"class_{cleaned.lower().replace(' ', '_')}"
    display = f"Classe {cleaned.upper()}"
    return identifier, display


def _categorise_rest_period(rest_days: Optional[int]) -> str:
    """Segmente les jours de repos pour analyser l'effet de la fraîcheur."""

    if rest_days is None:
        return "unknown"

    if rest_days < 14:
        return "very_fresh"

    if rest_days < 30:
        return "fresh"

    if rest_days < 90:
        return "normal_cycle"

    return "extended_break"


def _summarise_distance_performance(
    breakdown: Dict[str, Dict[str, object]]
) -> Dict[str, Dict[str, Optional[float]]]:
    """Mesure la stabilité prédictive en fonction de la distance disputée."""

    if not breakdown:
        return {}

    distance_metrics: Dict[str, Dict[str, Optional[float]]] = {}

    for segment in sorted(breakdown.keys()):
        payload = breakdown[segment]
        truths = list(payload.get("truths", []))
        predicted = list(payload.get("predictions", []))
        scores = list(payload.get("scores", []))
        courses: Set[int] = set(payload.get("courses", set()))
        distances = [int(value) for value in payload.get("distances", []) if value]

        summary = _summarise_group_performance(truths, predicted, scores)
        summary["observed_positive_rate"] = (
            sum(truths) / len(truths) if truths else None
        )
        summary["courses"] = len(courses)
        summary["average_distance"] = _safe_average(distances)
        summary["min_distance"] = min(distances) if distances else None
        summary["max_distance"] = max(distances) if distances else None

        distance_metrics[segment] = summary

    return distance_metrics


def _resolve_day_part_label(segment: str) -> str:
    """Associe un segment technique à un libellé métier lisible."""

    mapping = {
        "morning": "Matin",
        "afternoon": "Après-midi",
        "evening": "Soir",
        "unknown": "Horaire inconnu",
    }
    return mapping.get(segment, segment.replace("_", " ").title())


def _summarise_day_part_performance(
    breakdown: Dict[str, Dict[str, object]]
) -> Dict[str, Dict[str, Optional[float]]]:
    """Analyse l'efficacité du modèle selon la plage horaire des réunions."""

    if not breakdown:
        return {}

    total_samples = sum(len(payload.get("truths", [])) for payload in breakdown.values())
    day_part_metrics: Dict[str, Dict[str, Optional[float]]] = {}

    for segment in sorted(breakdown.keys()):
        payload = breakdown[segment]
        truths = list(payload.get("truths", []))
        predicted = list(payload.get("predictions", []))
        scores = list(payload.get("scores", []))
        courses: Set[int] = set(payload.get("courses", set()))
        minutes = [int(value) for value in payload.get("minutes", []) if value is not None]

        summary = _summarise_group_performance(truths, predicted, scores)
        summary["observed_positive_rate"] = (
            sum(truths) / len(truths) if truths else None
        )
        summary["courses"] = len(courses)
        summary["share"] = (len(truths) / total_samples) if total_samples else None
        summary["label"] = _resolve_day_part_label(segment)

        average_minutes = _safe_average(minutes) if minutes else None
        summary["average_post_time"] = _format_minutes_as_time(average_minutes)
        summary["earliest_post_time"] = _format_minutes_as_time(min(minutes)) if minutes else None
        summary["latest_post_time"] = _format_minutes_as_time(max(minutes)) if minutes else None

        day_part_metrics[segment] = summary

    return day_part_metrics


def _categorise_race_order(
    course_number: Optional[object],
) -> Tuple[str, str, Optional[int]]:
    """Classe la course selon sa position dans la réunion pour repérer les biais."""

    try:
        number = int(course_number) if course_number is not None else None
    except (TypeError, ValueError):  # pragma: no cover - résilience sur entrées inattendues
        number = None

    if number is None or number <= 0:
        return "unknown", "Ordre inconnu", None

    if number <= 3:
        return "early_card", "Début de réunion (courses 1-3)", number

    if number <= 6:
        return "mid_card", "Milieu de réunion (courses 4-6)", number

    return "late_card", "Fin de réunion (courses 7+)", number


def _summarise_race_order_performance(
    breakdown: Dict[str, Dict[str, object]]
) -> Dict[str, Dict[str, Optional[float]]]:
    """Assemble une vue des performances selon l'ordre des courses dans la réunion."""

    if not breakdown:
        return {}

    total_samples = sum(len(payload.get("truths", [])) for payload in breakdown.values())

    order_priority = {"early_card": 0, "mid_card": 1, "late_card": 2, "unknown": 3}

    race_order_metrics: Dict[str, Dict[str, Optional[float]]] = {}

    for segment, payload in sorted(
        breakdown.items(),
        key=lambda item: (order_priority.get(item[0], 99), item[0]),
    ):
        truths = list(payload.get("truths", []))
        predicted = list(payload.get("predictions", []))
        scores = list(payload.get("scores", []))
        courses: Set[int] = set(payload.get("courses", set()))
        reunions: Set[int] = set(payload.get("reunions", set()))
        course_numbers = [int(value) for value in payload.get("course_numbers", []) if value]

        summary = _summarise_group_performance(truths, predicted, scores)
        summary["observed_positive_rate"] = (
            sum(truths) / len(truths) if truths else None
        )
        summary["courses"] = len(courses)
        summary["reunions"] = len(reunions)
        summary["share"] = (len(truths) / total_samples) if total_samples else None
        summary["label"] = payload.get("label", segment)

        summary["average_course_number"] = _safe_average(course_numbers)
        summary["min_course_number"] = min(course_numbers) if course_numbers else None
        summary["max_course_number"] = max(course_numbers) if course_numbers else None

        race_order_metrics[segment] = summary

    return race_order_metrics


def _categorise_reunion_number(
    reunion_number: Optional[object],
) -> Tuple[str, str, Optional[int]]:
    """Classe la réunion selon son numéro officiel (R1, R2, etc.)."""

    try:
        number = int(reunion_number) if reunion_number is not None else None
    except (TypeError, ValueError):  # pragma: no cover - résilience face aux entrées libres
        number = None

    if number is None or number <= 0:
        return "unknown", "Réunion inconnue", None

    if number <= 2:
        return "morning_cards", "Réunions R1-R2 (matinales)", number

    if number <= 5:
        return "day_cards", "Réunions R3-R5 (journée)", number

    return "evening_cards", "Réunions R6+ (soir)", number


def _summarise_reunion_number_performance(
    breakdown: Dict[str, Dict[str, object]]
) -> Dict[str, Dict[str, Optional[float]]]:
    """Assemble une vue des performances par numéro de réunion (R1, R2, ...)."""

    if not breakdown:
        return {}

    total_samples = sum(len(payload.get("truths", [])) for payload in breakdown.values())

    order_priority = {
        "morning_cards": 0,
        "day_cards": 1,
        "evening_cards": 2,
        "unknown": 3,
    }

    reunion_metrics: Dict[str, Dict[str, Optional[float]]] = {}

    for segment, payload in sorted(
        breakdown.items(),
        key=lambda item: (order_priority.get(item[0], 99), item[0]),
    ):
        truths = list(payload.get("truths", []))
        predicted = list(payload.get("predictions", []))
        scores = list(payload.get("scores", []))
        courses: Set[int] = set(payload.get("courses", set()))
        reunions: Set[int] = set(payload.get("reunions", set()))
        reunion_numbers = [
            int(value)
            for value in payload.get("reunion_numbers", [])
            if value is not None
        ]

        summary = _summarise_group_performance(truths, predicted, scores)
        summary["observed_positive_rate"] = (
            sum(truths) / len(truths) if truths else None
        )
        summary["courses"] = len(courses)
        summary["reunions"] = len(reunions)
        summary["share"] = (len(truths) / total_samples) if total_samples else None
        summary["label"] = payload.get("label", segment)

        summary["average_reunion_number"] = _safe_average(reunion_numbers)
        summary["min_reunion_number"] = min(reunion_numbers) if reunion_numbers else None
        summary["max_reunion_number"] = max(reunion_numbers) if reunion_numbers else None

        reunion_metrics[segment] = summary

    return reunion_metrics


def _categorise_value_bet_flag(
    value_bet_detected: Optional[object],
) -> Tuple[str, str, Optional[bool]]:
    """Normalise le statut « value bet » d'un pronostic pour la segmentation."""

    if isinstance(value_bet_detected, bool):
        flag = value_bet_detected
    elif isinstance(value_bet_detected, str):
        normalised = value_bet_detected.strip().lower()
        if normalised in {"true", "1", "yes", "oui", "on"}:
            flag = True
        elif normalised in {"false", "0", "no", "non", "off"}:
            flag = False
        else:
            flag = None
    else:
        flag = None

    if flag is True:
        return "value_bet_detected", "Pronostic value bet détecté", True
    if flag is False:
        return "standard_pronostic", "Pronostic standard", False
    return "unknown_status", "Statut de value bet inconnu", None


def _summarise_value_bet_flag_performance(
    breakdown: Dict[str, Dict[str, object]]
) -> Dict[str, Dict[str, Optional[float]]]:
    """Mesure la précision selon que le pronostic est tagué value bet ou non."""

    if not breakdown:
        return {}

    total_samples = sum(len(payload.get("truths", [])) for payload in breakdown.values())
    total_pronostics = sum(len(payload.get("pronostics", set())) for payload in breakdown.values())

    order_priority = {
        "value_bet_detected": 0,
        "standard_pronostic": 1,
        "unknown_status": 2,
    }

    flag_metrics: Dict[str, Dict[str, Optional[float]]] = {}

    for segment, payload in sorted(
        breakdown.items(),
        key=lambda item: (order_priority.get(item[0], 99), item[0]),
    ):
        truths = list(payload.get("truths", []))
        predicted = list(payload.get("predictions", []))
        scores = list(payload.get("scores", []))
        courses: Set[int] = set(payload.get("courses", set()))
        pronostics: Set[int] = set(payload.get("pronostics", set()))
        flags = [bool(flag) for flag in payload.get("flags", [])]

        summary = _summarise_group_performance(truths, predicted, scores)
        summary["observed_positive_rate"] = (
            sum(truths) / len(truths) if truths else None
        )
        summary["courses"] = len(courses)
        summary["pronostics"] = len(pronostics)
        summary["share"] = (len(truths) / total_samples) if total_samples else None
        summary["pronostic_share"] = (
            len(pronostics) / total_pronostics if total_pronostics else None
        )
        summary["label"] = payload.get("label", segment)
        summary["value_bet_flag"] = payload.get("flag")
        summary["value_bet_flag_rate"] = (
            sum(flags) / len(flags) if flags else None
        )

        flag_metrics[segment] = summary

    return flag_metrics


def _categorise_year(
    race_date: Optional[object],
) -> Tuple[str, str, Optional[int]]:
    """Retourne l'année calendaire associée à la réunion analysée."""

    if isinstance(race_date, datetime):
        race_date = race_date.date()

    if not isinstance(race_date, date):
        return "unknown", "Année inconnue", None

    year_value = race_date.year
    segment = f"{year_value:04d}"
    label = f"Année {year_value}"

    return segment, label, year_value


def _summarise_year_performance(
    breakdown: Dict[str, Dict[str, object]]
) -> Dict[str, Dict[str, Optional[float]]]:
    """Assemble une vue des performances agrégées par année civile."""

    if not breakdown:
        return {}

    total_samples = sum(len(payload.get("truths", [])) for payload in breakdown.values())

    def _sort_key(item: Tuple[str, Dict[str, object]]) -> Tuple[int, str]:
        payload = item[1]
        year_value = payload.get("year")
        return (
            int(year_value) if isinstance(year_value, int) else 9999,
            item[0],
        )

    year_metrics: Dict[str, Dict[str, Optional[float]]] = {}

    for segment, payload in sorted(breakdown.items(), key=_sort_key):
        truths = list(payload.get("truths", []))
        predicted = list(payload.get("predictions", []))
        scores = list(payload.get("scores", []))
        courses: Set[int] = set(payload.get("courses", set()))
        reunions: Set[int] = set(payload.get("reunions", set()))
        dates: Set[str] = set(payload.get("dates", set()))

        summary = _summarise_group_performance(truths, predicted, scores)
        summary["observed_positive_rate"] = sum(truths) / len(truths) if truths else None
        summary["share"] = (len(truths) / total_samples) if total_samples else None
        summary["label"] = payload.get("label", segment)
        summary["year"] = payload.get("year")
        summary["courses"] = len(courses)
        summary["reunions"] = len(reunions)
        summary["first_date"] = min(dates) if dates else None
        summary["last_date"] = max(dates) if dates else None

        year_metrics[segment] = summary

    return year_metrics


def _categorise_month(
    race_date: Optional[object],
) -> Tuple[str, str, Optional[int], Optional[int]]:
    """Retourne le mois (AAAA-MM) auquel rattacher la réunion suivie."""

    if isinstance(race_date, datetime):
        race_date = race_date.date()

    if not isinstance(race_date, date):
        return "unknown", "Mois inconnu", None, None

    month_names = {
        1: "Janvier",
        2: "Février",
        3: "Mars",
        4: "Avril",
        5: "Mai",
        6: "Juin",
        7: "Juillet",
        8: "Août",
        9: "Septembre",
        10: "Octobre",
        11: "Novembre",
        12: "Décembre",
    }

    month_index = race_date.month
    year = race_date.year
    segment = f"{year:04d}-{month_index:02d}"
    label = f"{month_names.get(month_index, race_date.strftime('%B'))} {year}"

    return segment, label, month_index, year


def _summarise_month_performance(
    breakdown: Dict[str, Dict[str, object]]
) -> Dict[str, Dict[str, Optional[float]]]:
    """Assemble une vue des performances agrégées par mois calendaire."""

    if not breakdown:
        return {}

    total_samples = sum(len(payload.get("truths", [])) for payload in breakdown.values())

    def _sort_key(item: Tuple[str, Dict[str, object]]) -> Tuple[int, int, str]:
        payload = item[1]
        year = payload.get("year")
        month_index = payload.get("month_index")
        return (
            int(year) if isinstance(year, int) else 9999,
            int(month_index) if isinstance(month_index, int) else 13,
            item[0],
        )

    month_metrics: Dict[str, Dict[str, Optional[float]]] = {}

    for segment, payload in sorted(breakdown.items(), key=_sort_key):
        truths = list(payload.get("truths", []))
        predicted = list(payload.get("predictions", []))
        scores = list(payload.get("scores", []))
        courses: Set[int] = set(payload.get("courses", set()))
        reunions: Set[int] = set(payload.get("reunions", set()))
        dates: Set[str] = set(payload.get("dates", set()))

        summary = _summarise_group_performance(truths, predicted, scores)
        summary["observed_positive_rate"] = (
            sum(truths) / len(truths) if truths else None
        )
        summary["courses"] = len(courses)
        summary["reunions"] = len(reunions)
        summary["share"] = (len(truths) / total_samples) if total_samples else None
        summary["label"] = payload.get("label", segment)
        summary["month_index"] = payload.get("month_index")
        summary["year"] = payload.get("year")
        summary["first_date"] = min(dates) if dates else None
        summary["last_date"] = max(dates) if dates else None

        month_metrics[segment] = summary

    return month_metrics


def _categorise_quarter(
    race_date: Optional[object],
) -> Tuple[str, str, Optional[int], Optional[int]]:
    """Identifie le trimestre civil auquel rattacher la réunion évaluée."""

    if isinstance(race_date, datetime):
        race_date = race_date.date()

    if not isinstance(race_date, date):
        return "unknown", "Trimestre inconnu", None, None

    quarter_index = ((race_date.month - 1) // 3) + 1
    year = race_date.year
    segment = f"{year:04d}-Q{quarter_index}"
    label = f"T{quarter_index} {year}"

    return segment, label, quarter_index, year


def _categorise_season(
    race_date: Optional[object],
) -> Tuple[str, str, Optional[int], Optional[int]]:
    """Associe la réunion à une saison météorologique normalisée."""

    if isinstance(race_date, datetime):
        race_date = race_date.date()

    if not isinstance(race_date, date):
        return "unknown", "Saison inconnue", None, None

    month = race_date.month
    year = race_date.year

    # Regroupe les mois selon les saisons météorologiques classiques en
    # conservant un ordre stable pour le tri et l'affichage.
    if month in (12, 1, 2):
        return f"{year:04d}-winter", f"Hiver {year}", 1, year

    if month in (3, 4, 5):
        return f"{year:04d}-spring", f"Printemps {year}", 2, year

    if month in (6, 7, 8):
        return f"{year:04d}-summer", f"Été {year}", 3, year

    return f"{year:04d}-autumn", f"Automne {year}", 4, year


def _summarise_quarter_performance(
    breakdown: Dict[str, Dict[str, object]]
) -> Dict[str, Dict[str, Optional[float]]]:
    """Assemble une vue des performances agrégées par trimestre civil."""

    if not breakdown:
        return {}

    total_samples = sum(len(payload.get("truths", [])) for payload in breakdown.values())

    def _sort_key(item: Tuple[str, Dict[str, object]]) -> Tuple[int, int, str]:
        payload = item[1]
        year = payload.get("year")
        quarter_index = payload.get("quarter_index")
        return (
            int(year) if isinstance(year, int) else 9999,
            int(quarter_index) if isinstance(quarter_index, int) else 5,
            item[0],
        )

    quarter_metrics: Dict[str, Dict[str, Optional[float]]] = {}

    for segment, payload in sorted(breakdown.items(), key=_sort_key):
        truths = list(payload.get("truths", []))
        predicted = list(payload.get("predictions", []))
        scores = list(payload.get("scores", []))
        courses: Set[int] = set(payload.get("courses", set()))
        reunions: Set[int] = set(payload.get("reunions", set()))
        dates: Set[str] = set(payload.get("dates", set()))

        summary = _summarise_group_performance(truths, predicted, scores)
        summary["observed_positive_rate"] = sum(truths) / len(truths) if truths else None
        summary["courses"] = len(courses)
        summary["reunions"] = len(reunions)
        summary["share"] = (len(truths) / total_samples) if total_samples else None
        summary["label"] = payload.get("label", segment)
        summary["quarter_index"] = payload.get("quarter_index")
        summary["year"] = payload.get("year")
        summary["dates"] = sorted(dates)

        quarter_metrics[segment] = summary

    return quarter_metrics


def _summarise_season_performance(
    breakdown: Dict[str, Dict[str, object]]
) -> Dict[str, Dict[str, Optional[float]]]:
    """Condense les performances agrégées par saison météorologique."""

    if not breakdown:
        return {}

    total_samples = sum(len(payload.get("truths", [])) for payload in breakdown.values())

    def _sort_key(item: Tuple[str, Dict[str, object]]) -> Tuple[int, int, str]:
        payload = item[1]
        year = payload.get("year")
        season_index = payload.get("season_index")
        return (
            int(year) if isinstance(year, int) else 9999,
            int(season_index) if isinstance(season_index, int) else 9,
            item[0],
        )

    season_metrics: Dict[str, Dict[str, Optional[float]]] = {}

    for segment, payload in sorted(breakdown.items(), key=_sort_key):
        truths = list(payload.get("truths", []))
        predicted = list(payload.get("predictions", []))
        scores = list(payload.get("scores", []))
        courses: Set[int] = set(payload.get("courses", set()))
        reunions: Set[int] = set(payload.get("reunions", set()))
        dates: Set[str] = set(payload.get("dates", set()))

        summary = _summarise_group_performance(truths, predicted, scores)
        summary.update(
            {
                "label": payload.get("label", segment),
                "season_index": payload.get("season_index"),
                "year": payload.get("year"),
                "courses": len(courses),
                "reunions": len(reunions),
                "share": (len(truths) / total_samples) if total_samples else None,
                "observed_positive_rate": sum(truths) / len(truths) if truths else None,
                "dates": sorted(dates),
            }
        )

        season_metrics[segment] = summary

    return season_metrics


def _categorise_weekday(
    race_date: Optional[object],
) -> Tuple[str, str, Optional[int]]:
    """Classe la réunion selon le jour de la semaine pour surveiller les dérives."""

    if isinstance(race_date, datetime):
        race_date = race_date.date()

    if not isinstance(race_date, date):
        return "unknown", "Jour inconnu", None

    weekday_index = race_date.weekday()
    mapping = {
        0: ("monday", "Lundi"),
        1: ("tuesday", "Mardi"),
        2: ("wednesday", "Mercredi"),
        3: ("thursday", "Jeudi"),
        4: ("friday", "Vendredi"),
        5: ("saturday", "Samedi"),
        6: ("sunday", "Dimanche"),
    }

    segment, label = mapping.get(
        weekday_index,
        (f"weekday_{weekday_index}", race_date.strftime("%A")),
    )
    return segment, label, weekday_index


def _summarise_weekday_performance(
    breakdown: Dict[str, Dict[str, object]]
) -> Dict[str, Dict[str, Optional[float]]]:
    """Assemble une vue synthétique des performances par jour de la semaine."""

    if not breakdown:
        return {}

    total_samples = sum(len(payload.get("truths", [])) for payload in breakdown.values())
    weekday_metrics: Dict[str, Dict[str, Optional[float]]] = {}

    for segment, payload in sorted(
        breakdown.items(),
        key=lambda item: (item[1].get("weekday_index", 7), item[0]),
    ):
        truths = list(payload.get("truths", []))
        predicted = list(payload.get("predictions", []))
        scores = list(payload.get("scores", []))
        courses: Set[int] = set(payload.get("courses", set()))
        reunions: Set[int] = set(payload.get("reunions", set()))
        dates: Set[str] = set(payload.get("dates", set()))

        summary = _summarise_group_performance(truths, predicted, scores)
        summary["observed_positive_rate"] = (
            sum(truths) / len(truths) if truths else None
        )
        summary["courses"] = len(courses)
        summary["reunions"] = len(reunions)
        summary["share"] = (len(truths) / total_samples) if total_samples else None
        summary["label"] = payload.get("label", segment)
        summary["weekday_index"] = payload.get("weekday_index")
        summary["first_date"] = min(dates) if dates else None
        summary["last_date"] = max(dates) if dates else None

        weekday_metrics[segment] = summary

    return weekday_metrics


def _summarise_field_size_performance(
    breakdown: Dict[str, Dict[str, object]]
) -> Dict[str, Dict[str, Optional[float]]]:
    """Évalue la précision du modèle selon la taille des pelotons rencontrés."""

    if not breakdown:
        return {}

    field_metrics: Dict[str, Dict[str, Optional[float]]] = {}

    for segment in sorted(breakdown.keys()):
        payload = breakdown[segment]
        truths = list(payload.get("truths", []))
        predicted = list(payload.get("predictions", []))
        scores = list(payload.get("scores", []))
        courses: Set[int] = set(payload.get("courses", set()))
        field_sizes = [int(size) for size in payload.get("field_sizes", []) if size]

        summary = _summarise_group_performance(truths, predicted, scores)
        summary["observed_positive_rate"] = (
            sum(truths) / len(truths) if truths else None
        )
        summary["courses"] = len(courses)
        summary["average_field_size"] = _safe_average(field_sizes)
        summary["min_field_size"] = min(field_sizes) if field_sizes else None
        summary["max_field_size"] = max(field_sizes) if field_sizes else None

        field_metrics[segment] = summary

    return field_metrics


def _summarise_prize_money_performance(
    breakdown: Dict[str, Dict[str, object]]
) -> Dict[str, Dict[str, Optional[float]]]:
    """Évalue la robustesse du modèle selon la dotation financière des courses."""

    if not breakdown:
        return {}

    prize_metrics: Dict[str, Dict[str, Optional[float]]] = {}

    for segment in sorted(breakdown.keys()):
        payload = breakdown[segment]
        truths = list(payload.get("truths", []))
        predicted = list(payload.get("predictions", []))
        scores = list(payload.get("scores", []))
        courses: Set[int] = set(payload.get("courses", set()))
        prize_amounts = [
            float(value)
            for value in payload.get("prize_amounts", [])
            if value is not None
        ]

        summary = _summarise_group_performance(truths, predicted, scores)
        summary["observed_positive_rate"] = (
            sum(truths) / len(truths) if truths else None
        )
        summary["courses"] = len(courses)
        summary["average_prize_eur"] = _safe_average(prize_amounts)
        summary["min_prize_eur"] = min(prize_amounts) if prize_amounts else None
        summary["max_prize_eur"] = max(prize_amounts) if prize_amounts else None

        prize_metrics[segment] = summary

    return prize_metrics


def _summarise_prize_per_runner_performance(
    breakdown: Dict[str, Dict[str, object]]
) -> Dict[str, Dict[str, Optional[float]]]:
    """Analyse la stabilité du modèle selon la dotation moyenne par partant."""

    if not breakdown:
        return {}

    total_samples = sum(len(payload.get("truths", [])) for payload in breakdown.values())
    per_runner_metrics: Dict[str, Dict[str, Optional[float]]] = {}

    for segment in sorted(breakdown.keys()):
        payload = breakdown[segment]
        truths = list(payload.get("truths", []))
        predicted = list(payload.get("predictions", []))
        scores = list(payload.get("scores", []))
        courses: Set[int] = set(payload.get("courses", set()))
        per_runner_values = [
            float(value)
            for value in payload.get("per_runner_values", [])
            if value is not None
        ]
        field_sizes = [
            int(value)
            for value in payload.get("field_sizes", [])
            if value not in (None, "unknown")
        ]

        summary = _summarise_group_performance(truths, predicted, scores)
        summary["observed_positive_rate"] = (
            sum(truths) / len(truths) if truths else None
        )
        summary["courses"] = len(courses)
        summary["share"] = (len(truths) / total_samples) if total_samples else None
        summary["label"] = payload.get("label", segment)
        summary["average_prize_per_runner_eur"] = _safe_average(per_runner_values)
        summary["min_prize_per_runner_eur"] = (
            min(per_runner_values) if per_runner_values else None
        )
        summary["max_prize_per_runner_eur"] = (
            max(per_runner_values) if per_runner_values else None
        )
        summary["average_field_size"] = _safe_average(field_sizes)
        summary["min_field_size"] = min(field_sizes) if field_sizes else None
        summary["max_field_size"] = max(field_sizes) if field_sizes else None

        per_runner_metrics[segment] = summary

    return per_runner_metrics


def _summarise_handicap_performance(
    breakdown: Dict[str, Dict[str, object]]
) -> Dict[str, Dict[str, Optional[float]]]:
    """Synthétise les performances selon la valeur de handicap imposée."""

    if not breakdown:
        return {}

    total_samples = sum(len(payload.get("truths", [])) for payload in breakdown.values())
    handicap_metrics: Dict[str, Dict[str, Optional[float]]] = {}

    for segment in sorted(breakdown.keys()):
        payload = breakdown[segment]
        truths = list(payload.get("truths", []))
        predicted = list(payload.get("predictions", []))
        scores = list(payload.get("scores", []))
        courses: Set[int] = set(payload.get("courses", set()))
        horses: Set[int] = set(payload.get("horses", set()))
        handicap_values = [
            float(value)
            for value in payload.get("handicaps", [])
            if value is not None
        ]

        summary = _summarise_group_performance(truths, predicted, scores)
        summary["observed_positive_rate"] = (
            sum(truths) / len(truths) if truths else None
        )
        summary["courses"] = len(courses)
        summary["horses"] = len(horses)
        summary["share"] = (len(truths) / total_samples) if total_samples else None
        summary["label"] = payload.get("label", segment)
        summary["average_handicap_value"] = _safe_average(handicap_values)
        summary["min_handicap_value"] = min(handicap_values) if handicap_values else None
        summary["max_handicap_value"] = max(handicap_values) if handicap_values else None

        handicap_metrics[segment] = summary

    return handicap_metrics


def _summarise_equipment_performance(
    breakdown: Dict[str, Dict[str, object]]
) -> Dict[str, Dict[str, Optional[float]]]:
    """Mesure l'impact des configurations de matériel sur les performances."""

    if not breakdown:
        return {}

    total_samples = sum(len(payload.get("truths", [])) for payload in breakdown.values())
    equipment_metrics: Dict[str, Dict[str, Optional[float]]] = {}

    for segment in sorted(breakdown.keys()):
        payload = breakdown[segment]
        truths = list(payload.get("truths", []))
        predicted = list(payload.get("predictions", []))
        scores = list(payload.get("scores", []))
        courses: Set[int] = set(payload.get("courses", set()))
        horses: Set[int] = set(payload.get("horses", set()))

        summary = _summarise_group_performance(truths, predicted, scores)
        summary["observed_positive_rate"] = (
            sum(truths) / len(truths) if truths else None
        )
        summary["courses"] = len(courses)
        summary["horses"] = len(horses)
        summary["label"] = payload.get("label", segment.title())
        summary["share"] = (
            summary["samples"] / total_samples if total_samples else None
        )

        item_counts = [
            int(value)
            for value in payload.get("item_counts", [])
            if isinstance(value, (int, float))
        ]
        summary["average_equipment_items"] = _safe_average(item_counts)
        summary["min_equipment_items"] = min(item_counts) if item_counts else None
        summary["max_equipment_items"] = max(item_counts) if item_counts else None

        blinkers_flags = [
            bool(flag)
            for flag in payload.get("blinkers_flags", [])
            if isinstance(flag, bool)
        ]
        summary["blinkers_rate"] = (
            sum(1 for flag in blinkers_flags if flag) / len(blinkers_flags)
            if blinkers_flags
            else None
        )

        equipment_metrics[segment] = summary

    return equipment_metrics


def _categorise_recent_form(
    recent_positions: Optional[List[int]],
) -> Tuple[str, str]:
    """Classe la forme récente d'un cheval selon ses dernières arrivées."""

    if not recent_positions:
        return "unknown", "Forme inconnue"

    # Écarte toute valeur non entière qui pourrait remonter d'une source externe.
    clean_positions = [
        int(position)
        for position in recent_positions
        if isinstance(position, (int, float))
    ]

    if not clean_positions:
        return "unknown", "Forme inconnue"

    best_finish = min(clean_positions)
    average_finish = sum(clean_positions) / len(clean_positions)

    if best_finish == 1:
        return "recent_winner", "Gagnant récent"

    if average_finish <= 3.0:
        return "strong_form", "Forme solide (moyenne ≤3)"

    if average_finish <= 5.0:
        return "steady_form", "Forme régulière (moyenne 3-5)"

    if average_finish <= 8.0:
        return "inconsistent_form", "Forme irrégulière (moyenne 5-8)"

    return "poor_form", "Forme en difficulté (>8)"


def _summarise_recent_form_performance(
    breakdown: Dict[str, Dict[str, object]]
) -> Dict[str, Dict[str, Optional[float]]]:
    """Expose les performances selon les segments de forme récente."""

    if not breakdown:
        return {}

    total_samples = sum(len(payload.get("truths", [])) for payload in breakdown.values())
    form_metrics: Dict[str, Dict[str, Optional[float]]] = {}

    for segment in sorted(breakdown.keys()):
        payload = breakdown[segment]
        truths = list(payload.get("truths", []))
        predicted = list(payload.get("predictions", []))
        scores = list(payload.get("scores", []))
        courses: Set[int] = set(payload.get("courses", set()))
        horses: Set[int] = set(payload.get("horses", set()))

        average_positions = [
            float(value)
            for value in payload.get("average_positions", [])
            if value is not None
        ]
        best_positions = [
            int(value)
            for value in payload.get("best_positions", [])
            if value is not None
        ]
        worst_positions = [
            int(value)
            for value in payload.get("worst_positions", [])
            if value is not None
        ]
        starts_counts = [
            int(value)
            for value in payload.get("starts_counts", [])
            if value is not None
        ]
        win_flags = [
            bool(value)
            for value in payload.get("win_flags", [])
            if value is not None
        ]

        summary = _summarise_group_performance(truths, predicted, scores)
        summary["observed_positive_rate"] = (
            sum(truths) / len(truths) if truths else None
        )
        summary["courses"] = len(courses)
        summary["horses"] = len(horses)
        summary["share"] = (
            summary["samples"] / total_samples if total_samples else None
        )
        summary["label"] = payload.get("label", segment)
        summary["average_recent_position"] = _safe_average(average_positions)
        summary["best_recent_position"] = (
            min(best_positions) if best_positions else None
        )
        summary["worst_recent_position"] = (
            max(worst_positions) if worst_positions else None
        )
        summary["average_recent_history_size"] = _safe_average(
            [float(value) for value in starts_counts]
        )
        summary["recent_win_rate"] = (
            sum(1 for flag in win_flags if flag) / len(win_flags)
            if win_flags
            else None
        )

        form_metrics[segment] = summary

    return form_metrics


def _categorise_confidence_score(
    confidence_score: Optional[object],
) -> Tuple[str, str, Optional[float]]:
    """Normalise un score de confiance en pourcentage et retourne le segment associé."""

    if confidence_score is None:
        return "unknown", "Confiance inconnue", None

    try:
        value = float(confidence_score)
    except (TypeError, ValueError):  # pragma: no cover - garde-fou contre valeurs inattendues
        return "unknown", "Confiance inconnue", None

    # Certains pipelines stockent un ratio [0, 1], d'autres déjà un pourcentage.
    # On contraint la valeur sur 0-100 pour homogénéiser les analyses.
    value = max(0.0, min(value, 100.0)) if value > 1.0 else max(0.0, min(value * 100.0, 100.0))

    if value < 30.0:
        return "very_low", "Confiance très faible (<30%)", value

    if value < 50.0:
        return "low", "Confiance faible (30-50%)", value

    if value < 70.0:
        return "medium", "Confiance moyenne (50-70%)", value

    if value < 85.0:
        return "high", "Confiance élevée (70-85%)", value

    return "very_high", "Confiance très élevée (≥85%)", value


def _summarise_confidence_score_performance(
    breakdown: Dict[str, Dict[str, object]]
) -> Dict[str, Dict[str, Optional[float]]]:
    """Assemble un tableau de bord par tranche de confiance pronostic."""

    if not breakdown:
        return {}

    total_samples = sum(len(payload.get("truths", [])) for payload in breakdown.values())
    confidence_metrics: Dict[str, Dict[str, Optional[float]]] = {}

    for segment in sorted(breakdown.keys()):
        payload = breakdown[segment]
        truths = list(payload.get("truths", []))
        predicted = list(payload.get("predictions", []))
        scores = list(payload.get("scores", []))
        confidence_scores = [
            float(value)
            for value in payload.get("confidence_scores", [])
            if value is not None
        ]
        courses: Set[int] = set(payload.get("courses", set()))

        summary = _summarise_group_performance(truths, predicted, scores)
        summary["observed_positive_rate"] = sum(truths) / len(truths) if truths else None
        summary["average_confidence"] = _safe_average(confidence_scores)
        summary["min_confidence"] = min(confidence_scores) if confidence_scores else None
        summary["max_confidence"] = max(confidence_scores) if confidence_scores else None
        summary["courses"] = len(courses)
        summary["share"] = (len(truths) / total_samples) if total_samples else None
        summary["label"] = payload.get("label", segment)

        confidence_metrics[segment] = summary

    return confidence_metrics


def _categorise_win_probability(
    probability: Optional[object],
) -> Tuple[str, str, Optional[float]]:
    """Regroupe une probabilité de victoire en bandes homogènes pour analyse."""

    if probability is None:
        return "unknown", "Probabilité inconnue", None

    try:
        value = float(probability)
    except (TypeError, ValueError):  # pragma: no cover - garde-fou contre saisies invalides
        return "unknown", "Probabilité inconnue", None

    # Les probabilités sont bornées dans [0, 1] mais on protège contre les arrondis exotiques.
    value = max(0.0, min(value, 1.0))

    bands: List[Tuple[float, str, str]] = [
        (0.20, "under_20", "Probabilité < 20%"),
        (0.30, "between_20_30", "Probabilité 20-30%"),
        (0.40, "between_30_40", "Probabilité 30-40%"),
        (0.50, "between_40_50", "Probabilité 40-50%"),
        (0.60, "between_50_60", "Probabilité 50-60%"),
        (0.70, "between_60_70", "Probabilité 60-70%"),
        (0.80, "between_70_80", "Probabilité 70-80%"),
        (0.90, "between_80_90", "Probabilité 80-90%"),
    ]

    for upper_bound, segment_key, label in bands:
        if value < upper_bound:
            return segment_key, label, value

    return "at_least_90", "Probabilité ≥ 90%", value


def _summarise_win_probability_performance(
    breakdown: Dict[str, Dict[str, object]]
) -> Dict[str, Dict[str, Optional[float]]]:
    """Analyse la calibration réelle par bande de probabilité de victoire brute."""

    if not breakdown:
        return {}

    total_samples = sum(len(payload.get("truths", [])) for payload in breakdown.values())
    probability_metrics: Dict[str, Dict[str, Optional[float]]] = {}

    for segment in sorted(breakdown.keys()):
        payload = breakdown[segment]
        truths = list(payload.get("truths", []))
        predicted = list(payload.get("predictions", []))
        scores = list(payload.get("scores", []))
        probabilities = [
            float(value)
            for value in payload.get("probabilities", [])
            if value is not None
        ]
        courses: Set[int] = set(payload.get("courses", set()))
        pronostics: Set[int] = set(payload.get("pronostics", set()))

        summary = _summarise_group_performance(truths, predicted, scores)
        summary["label"] = payload.get("label", segment)
        summary["share"] = (len(truths) / total_samples) if total_samples else None
        summary["courses"] = len(courses)
        summary["pronostics"] = len(pronostics)
        summary["average_probability"] = _safe_average(probabilities)
        summary["min_probability"] = min(probabilities) if probabilities else None
        summary["max_probability"] = max(probabilities) if probabilities else None
        summary["observed_positive_rate"] = (
            sum(truths) / len(truths) if truths else None
        )

        if summary["average_probability"] is not None and summary["observed_positive_rate"] is not None:
            summary["average_calibration_gap"] = (
                summary["average_probability"] - summary["observed_positive_rate"]
            )
        else:
            summary["average_calibration_gap"] = None

        probability_metrics[segment] = summary

    return probability_metrics


def _categorise_place_probability(
    probability: Optional[object],
) -> Tuple[str, str, Optional[float]]:
    """Regroupe une probabilité de place (top 3) en bandes métiers lisibles."""

    if probability is None:
        return "unknown", "Probabilité de place inconnue", None

    try:
        value = float(probability)
    except (TypeError, ValueError):  # pragma: no cover - résilience en entrée
        return "unknown", "Probabilité de place inconnue", None

    value = max(0.0, min(value, 1.0))

    bands: List[Tuple[float, str, str]] = [
        (0.30, "under_30", "Probabilité de place < 30%"),
        (0.40, "between_30_40", "Probabilité de place 30-40%"),
        (0.50, "between_40_50", "Probabilité de place 40-50%"),
        (0.60, "between_50_60", "Probabilité de place 50-60%"),
        (0.70, "between_60_70", "Probabilité de place 60-70%"),
        (0.80, "between_70_80", "Probabilité de place 70-80%"),
    ]

    for upper_bound, segment_key, label in bands:
        if value < upper_bound:
            return segment_key, label, value

    return "at_least_80", "Probabilité de place ≥ 80%", value


def _summarise_place_probability_performance(
    breakdown: Dict[str, Dict[str, object]]
) -> Dict[str, Dict[str, Optional[float]]]:
    """Analyse la calibration des probabilités de place par bande homogène."""

    if not breakdown:
        return {}

    total_samples = sum(len(payload.get("truths", [])) for payload in breakdown.values())
    place_metrics: Dict[str, Dict[str, Optional[float]]] = {}

    for segment in sorted(breakdown.keys()):
        payload = breakdown[segment]
        truths = list(payload.get("truths", []))
        predicted = list(payload.get("predictions", []))
        scores = list(payload.get("scores", []))
        stored_probabilities = [
            float(value)
            for value in payload.get("place_probabilities", [])
            if value is not None
        ]

        if stored_probabilities:
            probability_sample = stored_probabilities
        else:
            probability_sample = [
                float(value)
                for value in scores
                if value is not None
            ]

        courses: Set[int] = set(payload.get("courses", set()))
        pronostics: Set[int] = set(payload.get("pronostics", set()))

        summary = _summarise_group_performance(truths, predicted, scores)
        summary["label"] = payload.get("label", segment)
        summary["share"] = (len(truths) / total_samples) if total_samples else None
        summary["courses"] = len(courses)
        summary["pronostics"] = len(pronostics)
        summary["average_probability"] = _safe_average(probability_sample)
        summary["min_probability"] = min(probability_sample) if probability_sample else None
        summary["max_probability"] = max(probability_sample) if probability_sample else None
        summary["observed_positive_rate"] = (
            sum(truths) / len(truths) if truths else None
        )

        if summary["average_probability"] is not None and summary["observed_positive_rate"] is not None:
            summary["average_calibration_gap"] = (
                summary["average_probability"] - summary["observed_positive_rate"]
            )
        else:
            summary["average_calibration_gap"] = None

        place_metrics[segment] = summary

    return place_metrics


def _categorise_horse_gender(gender: Optional[object]) -> Tuple[str, str]:
    """Normalise le genre du cheval pour faciliter l'agrégation."""

    if gender is None:
        return "unknown", "Genre inconnu"

    if isinstance(gender, Gender):
        normalized = gender.value
    else:
        normalized = str(gender).strip().lower()

    if not normalized:
        return "unknown", "Genre inconnu"

    normalized = (
        normalized.replace("â", "a")
        .replace("à", "a")
        .replace("é", "e")
        .replace("è", "e")
    )

    mapping = {
        "male": ("male", "Mâle"),
        "femelle": ("female", "Femelle"),
        "female": ("female", "Femelle"),
        "hongre": ("hongre", "Hongre"),
    }

    if normalized in mapping:
        return mapping[normalized]

    return "unknown", "Genre inconnu"


def _summarise_horse_gender_performance(
    breakdown: Dict[str, Dict[str, object]]
) -> Dict[str, Dict[str, Optional[float]]]:
    """Mesure la qualité prédictive selon le genre déclaré des chevaux."""

    if not breakdown:
        return {}

    total_samples = sum(len(payload.get("truths", [])) for payload in breakdown.values())
    gender_metrics: Dict[str, Dict[str, Optional[float]]] = {}

    for segment in sorted(breakdown.keys()):
        payload = breakdown[segment]
        truths = list(payload.get("truths", []))
        predicted = list(payload.get("predictions", []))
        scores = list(payload.get("scores", []))
        courses: Set[int] = set(payload.get("courses", set()))
        horses: Set[int] = set(payload.get("horses", set()))

        summary = _summarise_group_performance(truths, predicted, scores)
        summary["observed_positive_rate"] = (
            sum(truths) / len(truths) if truths else None
        )
        summary["courses"] = len(courses)
        summary["horses"] = len(horses)
        summary["label"] = payload.get("label", segment.title())
        summary["share"] = (
            summary["samples"] / total_samples if total_samples else None
        )

        gender_metrics[segment] = summary

    return gender_metrics


def _normalise_coat_color_label(
    raw_color: Optional[object],
) -> Tuple[str, str]:
    """Uniformise la robe pour agréger les performances par couleur."""

    if raw_color is None:
        return "unknown", "Robe inconnue"

    color_text = str(raw_color).strip()
    if not color_text:
        return "unknown", "Robe inconnue"

    normalized = (
        color_text.lower()
        .replace("œ", "oe")
        .replace("ç", "c")
        .replace("é", "e")
        .replace("è", "e")
        .replace("ê", "e")
        .replace("à", "a")
        .replace("â", "a")
        .replace("î", "i")
        .replace("ï", "i")
        .replace("ô", "o")
        .replace("û", "u")
    )
    normalized = normalized.replace("-", " ").replace("_", " ")

    synonyms: List[Tuple[str, Tuple[str, ...], str]] = [
        ("alezan", ("alezan", "alezane", "alezans", "chestnut"), "Alezan"),
        ("bai", ("bai", "bais", "bay", "bay brown"), "Bai"),
        (
            "gris",
            ("gris", "grise", "grey", "grise pommele", "gris pommele", "roan"),
            "Gris",
        ),
        ("noir", ("noir", "noire", "black"), "Noir"),
        ("rouan", ("rouan", "rouane"), "Rouan"),
    ]

    for key, keywords, label in synonyms:
        if any(keyword in normalized for keyword in keywords):
            return key, label

    slug = "_".join(part for part in normalized.split() if part)
    if not slug:
        return "unknown", "Robe inconnue"

    return slug, color_text.title()


def _summarise_horse_coat_performance(
    breakdown: Dict[str, Dict[str, object]]
) -> Dict[str, Dict[str, Optional[float]]]:
    """Compare la stabilité prédictive selon la robe officielle des chevaux."""

    if not breakdown:
        return {}

    total_samples = sum(len(payload.get("truths", [])) for payload in breakdown.values())
    coat_metrics: Dict[str, Dict[str, Optional[float]]] = {}

    for segment in sorted(breakdown.keys()):
        payload = breakdown[segment]
        truths = list(payload.get("truths", []))
        predicted = list(payload.get("predictions", []))
        scores = list(payload.get("scores", []))
        courses: Set[int] = set(payload.get("courses", set()))
        horses: Set[int] = set(payload.get("horses", set()))
        raw_inputs = [
            str(value).strip()
            for value in payload.get("raw_inputs", [])
            if isinstance(value, str) and value.strip()
        ]

        summary = _summarise_group_performance(truths, predicted, scores)
        summary.update(
            {
                "label": payload.get("label", segment.title()),
                "share": (
                    summary["samples"] / total_samples if total_samples else None
                ),
                "courses": len(courses),
                "horses": len(horses),
                "observed_positive_rate": (
                    sum(truths) / len(truths) if truths else None
                ),
                "input_examples": sorted(set(raw_inputs))[:3] if raw_inputs else [],
            }
        )

        coat_metrics[segment] = summary

    return coat_metrics


def _normalise_horse_breed_label(
    raw_breed: Optional[object],
) -> Tuple[str, str]:
    """Uniformise la race déclarée pour agréger les performances par lignée."""

    if raw_breed is None:
        return "unknown", "Race inconnue"

    breed_text = str(raw_breed).strip()
    if not breed_text:
        return "unknown", "Race inconnue"

    normalized = (
        breed_text.lower()
        .replace("œ", "oe")
        .replace("ê", "e")
        .replace("é", "e")
        .replace("è", "e")
        .replace("ç", "c")
        .replace("à", "a")
        .replace("â", "a")
        .replace("-", " ")
        .replace("_", " ")
    )

    synonyms: List[Tuple[str, Tuple[str, ...], str]] = [
        ("pur_sang", ("pur sang", "pursang", "thoroughbred"), "Pur-sang"),
        (
            "anglo_arabe",
            ("anglo arabe", "anglo-arabe", "angloarab"),
            "Anglo-arabe",
        ),
        (
            "trotteur_francais",
            (
                "trotteur francais",
                "trotteur français",
                "trotteur",
            ),
            "Trotteur français",
        ),
        ("aqps", ("aqps", "autre que pur sang"), "AQPS"),
    ]

    for slug, keywords, label in synonyms:
        if any(keyword in normalized for keyword in keywords):
            return slug, label

    slug = "_".join(part for part in normalized.split() if part)
    if not slug:
        return "unknown", "Race inconnue"

    return slug, breed_text.title()


def _summarise_horse_breed_performance(
    breakdown: Dict[str, Dict[str, object]]
) -> Dict[str, Dict[str, Optional[float]]]:
    """Dresse un panorama des performances selon la race déclarée."""

    if not breakdown:
        return {}

    total_samples = sum(len(payload.get("truths", [])) for payload in breakdown.values())
    breed_metrics: Dict[str, Dict[str, Optional[float]]] = {}

    for segment in sorted(breakdown.keys()):
        payload = breakdown[segment]
        truths = list(payload.get("truths", []))
        predicted = list(payload.get("predictions", []))
        scores = list(payload.get("scores", []))
        courses: Set[int] = set(payload.get("courses", set()))
        horses: Set[int] = set(payload.get("horses", set()))
        raw_inputs = [
            str(value).strip()
            for value in payload.get("raw_inputs", [])
            if isinstance(value, str) and value.strip()
        ]

        summary = _summarise_group_performance(truths, predicted, scores)
        summary.update(
            {
                "label": payload.get("label", segment.title()),
                "share": (
                    summary["samples"] / total_samples if total_samples else None
                ),
                "courses": len(courses),
                "horses": len(horses),
                "observed_positive_rate": (
                    sum(truths) / len(truths) if truths else None
                ),
                "input_examples": sorted(set(raw_inputs))[:3] if raw_inputs else [],
            }
        )

        breed_metrics[segment] = summary

    return breed_metrics


def _normalise_sire_label(raw_sire: Optional[object]) -> Tuple[str, str]:
    """Uniformise le nom du père pour agréger les performances par lignée."""

    if raw_sire is None:
        return "unknown", "Père inconnu"

    sire_text = str(raw_sire).strip()
    if not sire_text:
        return "unknown", "Père inconnu"

    normalized = (
        sire_text.lower()
        .replace("œ", "oe")
        .replace("ê", "e")
        .replace("é", "e")
        .replace("è", "e")
        .replace("ë", "e")
        .replace("à", "a")
        .replace("â", "a")
        .replace("î", "i")
        .replace("ï", "i")
        .replace("ô", "o")
        .replace("û", "u")
    )

    slug = "".join(char if char.isalnum() else "_" for char in normalized)
    slug = "_".join(part for part in slug.split("_") if part)

    if not slug:
        return "unknown", sire_text

    return slug, sire_text


def _normalise_dam_label(raw_dam: Optional[object]) -> Tuple[str, str]:
    """Uniformise le nom de la mère pour suivre les lignées maternelles."""

    if raw_dam is None:
        return "unknown", "Mère inconnue"

    dam_text = str(raw_dam).strip()
    if not dam_text:
        return "unknown", "Mère inconnue"

    normalized = (
        dam_text.lower()
        .replace("œ", "oe")
        .replace("ê", "e")
        .replace("é", "e")
        .replace("è", "e")
        .replace("ë", "e")
        .replace("à", "a")
        .replace("â", "a")
        .replace("î", "i")
        .replace("ï", "i")
        .replace("ô", "o")
        .replace("û", "u")
    )

    slug = "".join(char if char.isalnum() else "_" for char in normalized)
    slug = "_".join(part for part in slug.split("_") if part)

    if not slug:
        return "unknown", dam_text

    return slug, dam_text


def _summarise_sire_performance(
    breakdown: Dict[str, Dict[str, object]]
) -> Dict[str, Dict[str, Optional[float]]]:
    """Assemble un tableau de bord des performances par père déclaré."""

    if not breakdown:
        return {}

    total_samples = sum(len(payload.get("truths", [])) for payload in breakdown.values())
    sire_metrics: Dict[str, Dict[str, Optional[float]]] = {}

    for segment in sorted(breakdown.keys()):
        payload = breakdown[segment]
        truths = list(payload.get("truths", []))
        predicted = list(payload.get("predictions", []))
        scores = list(payload.get("scores", []))
        courses: Set[int] = set(payload.get("courses", set()))
        horses: Set[int] = set(payload.get("horses", set()))
        trainers: Set[int] = set(payload.get("trainers", set()))
        raw_inputs = [
            str(value).strip()
            for value in payload.get("raw_inputs", [])
            if isinstance(value, str) and value.strip()
        ]

        summary = _summarise_group_performance(truths, predicted, scores)
        summary.update(
            {
                "label": payload.get("label", segment.title()),
                "share": (
                    summary["samples"] / total_samples if total_samples else None
                ),
                "courses": len(courses),
                "horses": len(horses),
                "observed_positive_rate": (
                    sum(truths) / len(truths) if truths else None
                ),
                "input_examples": sorted(set(raw_inputs))[:3] if raw_inputs else [],
            }
        )

        if trainers:
            summary["trainers"] = len(trainers)

        sire_metrics[segment] = summary

    return sire_metrics


def _summarise_dam_performance(
    breakdown: Dict[str, Dict[str, object]]
) -> Dict[str, Dict[str, Optional[float]]]:
    """Assemble un tableau de bord des performances par mère déclarée."""

    if not breakdown:
        return {}

    total_samples = sum(len(payload.get("truths", [])) for payload in breakdown.values())
    dam_metrics: Dict[str, Dict[str, Optional[float]]] = {}

    for segment in sorted(breakdown.keys()):
        payload = breakdown[segment]
        truths = list(payload.get("truths", []))
        predicted = list(payload.get("predictions", []))
        scores = list(payload.get("scores", []))
        courses: Set[int] = set(payload.get("courses", set()))
        horses: Set[int] = set(payload.get("horses", set()))
        raw_inputs = [
            str(value).strip()
            for value in payload.get("raw_inputs", [])
            if isinstance(value, str) and value.strip()
        ]

        summary = _summarise_group_performance(truths, predicted, scores)
        summary.update(
            {
                "label": payload.get("label", segment.title()),
                "share": (
                    summary["samples"] / total_samples if total_samples else None
                ),
                "courses": len(courses),
                "horses": len(horses),
                "observed_positive_rate": (
                    sum(truths) / len(truths) if truths else None
                ),
                "input_examples": sorted(set(raw_inputs))[:3] if raw_inputs else [],
            }
        )

        dam_metrics[segment] = summary

    return dam_metrics


def _summarise_horse_age_performance(
    breakdown: Dict[str, Dict[str, object]]
) -> Dict[str, Dict[str, Optional[float]]]:
    """Mesure la stabilité des prédictions selon la maturité des chevaux."""

    if not breakdown:
        return {}

    age_metrics: Dict[str, Dict[str, Optional[float]]] = {}

    for segment in sorted(breakdown.keys()):
        payload = breakdown[segment]
        truths = list(payload.get("truths", []))
        predicted = list(payload.get("predictions", []))
        scores = list(payload.get("scores", []))
        courses: Set[int] = set(payload.get("courses", set()))
        horses: Set[int] = set(payload.get("horses", set()))
        ages = [int(value) for value in payload.get("ages", []) if value is not None]

        summary = _summarise_group_performance(truths, predicted, scores)
        summary["observed_positive_rate"] = (
            sum(truths) / len(truths) if truths else None
        )
        summary["courses"] = len(courses)
        summary["horses"] = len(horses)
        summary["average_age"] = _safe_average(ages)
        summary["min_age"] = min(ages) if ages else None
        summary["max_age"] = max(ages) if ages else None

        age_metrics[segment] = summary

    return age_metrics


def _summarise_draw_performance(
    breakdown: Dict[str, Dict[str, object]]
) -> Dict[str, Dict[str, Optional[float]]]:
    """Compare la précision selon la position dans les stalles de départ."""

    if not breakdown:
        return {}

    draw_metrics: Dict[str, Dict[str, Optional[float]]] = {}

    for segment in sorted(breakdown.keys()):
        payload = breakdown[segment]
        truths = list(payload.get("truths", []))
        predicted = list(payload.get("predictions", []))
        scores = list(payload.get("scores", []))
        courses: Set[int] = set(payload.get("courses", set()))
        draws = [int(draw) for draw in payload.get("draws", []) if draw]
        field_sizes = [int(size) for size in payload.get("field_sizes", []) if size]

        summary = _summarise_group_performance(truths, predicted, scores)
        summary["observed_positive_rate"] = (
            sum(truths) / len(truths) if truths else None
        )
        summary["courses"] = len(courses)
        summary["average_draw"] = _safe_average(draws)
        summary["min_draw"] = min(draws) if draws else None
        summary["max_draw"] = max(draws) if draws else None
        summary["average_field_size"] = _safe_average(field_sizes)
        summary["min_field_size"] = min(field_sizes) if field_sizes else None
        summary["max_field_size"] = max(field_sizes) if field_sizes else None

        draw_metrics[segment] = summary

    return draw_metrics


def _categorise_draw_parity(draw_position: Optional[int]) -> Tuple[str, str]:
    """Classe la corde selon une parité exploitable par le tableau de bord."""

    if draw_position is None:
        return "unknown", "Numéro de corde inconnu"

    return ("even", "Numéro pair") if draw_position % 2 == 0 else ("odd", "Numéro impair")


def _summarise_draw_parity_performance(
    breakdown: Dict[str, Dict[str, object]]
) -> Dict[str, Dict[str, Optional[float]]]:
    """Synthétise la réussite du modèle selon la parité du numéro de corde."""

    if not breakdown:
        return {}

    parity_metrics: Dict[str, Dict[str, Optional[float]]] = {}

    for segment in sorted(breakdown.keys()):
        payload = breakdown[segment]
        truths = list(payload.get("truths", []))
        predicted = list(payload.get("predictions", []))
        scores = list(payload.get("scores", []))
        courses: Set[int] = set(payload.get("courses", set()))
        draws = [int(value) for value in payload.get("draws", []) if value is not None]

        summary = _summarise_group_performance(truths, predicted, scores)
        summary["observed_positive_rate"] = (
            sum(truths) / len(truths) if truths else None
        )
        summary["courses"] = len(courses)
        summary["label"] = payload.get("label") or segment
        summary["average_draw"] = _safe_average(draws)
        summary["min_draw"] = min(draws) if draws else None
        summary["max_draw"] = max(draws) if draws else None

        parity_metrics[segment] = summary

    return parity_metrics


def _summarise_race_profile_performance(
    breakdown: Dict[str, Dict[str, object]]
) -> Dict[str, Dict[str, Optional[float]]]:
    """Analyse les performances selon les catégories ou classes officielles."""

    if not breakdown:
        return {}

    profile_metrics: Dict[str, Dict[str, Optional[float]]] = {}

    for segment in sorted(breakdown.keys()):
        payload = breakdown[segment]
        truths = list(payload.get("truths", []))
        predicted = list(payload.get("predictions", []))
        scores = list(payload.get("scores", []))
        courses: Set[int] = set(payload.get("courses", set()))
        label = payload.get("label") or segment

        summary = _summarise_group_performance(truths, predicted, scores)
        summary["observed_positive_rate"] = (
            sum(truths) / len(truths) if truths else None
        )
        summary["courses"] = len(courses)
        summary["label"] = label

        profile_metrics[segment] = summary

    return profile_metrics


def _summarise_start_type_performance(
    breakdown: Dict[str, Dict[str, object]]
) -> Dict[str, Dict[str, Optional[float]]]:
    """Compare la stabilité du modèle en fonction des procédures de départ."""

    if not breakdown:
        return {}

    start_type_metrics: Dict[str, Dict[str, Optional[float]]] = {}

    for segment in sorted(breakdown.keys()):
        payload = breakdown[segment]
        truths = list(payload.get("truths", []))
        predicted = list(payload.get("predictions", []))
        scores = list(payload.get("scores", []))
        courses: Set[int] = set(payload.get("courses", set()))

        summary = _summarise_group_performance(truths, predicted, scores)
        summary["observed_positive_rate"] = (
            sum(truths) / len(truths) if truths else None
        )
        summary["courses"] = len(courses)

        start_type_metrics[segment] = summary

    return start_type_metrics


def _compute_start_delay_minutes(
    scheduled: Optional[time],
    actual: Optional[time],
) -> Optional[int]:
    """Calcule le décalage en minutes entre l'horaire prévu et l'heure réelle."""

    if not scheduled or not actual:
        return None

    scheduled_dt = datetime.combine(date.today(), scheduled)
    actual_dt = datetime.combine(date.today(), actual)
    delta_minutes = int((actual_dt - scheduled_dt).total_seconds() // 60)

    return delta_minutes


def _categorise_start_delay(
    scheduled: Optional[time],
    actual: Optional[time],
) -> Tuple[str, str, Optional[int]]:
    """Regroupe les courses selon le respect des horaires de départ officiels."""

    delay_minutes = _compute_start_delay_minutes(scheduled, actual)

    if delay_minutes is None:
        return "unknown", "Horaire réel inconnu", None

    if delay_minutes <= -3:
        return "ahead_of_schedule", "Départ anticipé (≥3 min d'avance)", delay_minutes

    if abs(delay_minutes) <= 5:
        return "on_time", "Départ ponctuel (±5 min)", delay_minutes

    if delay_minutes <= 15:
        return "slight_delay", "Retard modéré (6-15 min)", delay_minutes

    return "heavy_delay", "Retard conséquent (>15 min)", delay_minutes


def _summarise_start_delay_performance(
    breakdown: Dict[str, Dict[str, object]]
) -> Dict[str, Dict[str, Optional[float]]]:
    """Synthétise la stabilité du modèle selon la ponctualité des départs."""

    if not breakdown:
        return {}

    total_samples = sum(len(payload.get("truths", [])) for payload in breakdown.values())
    delay_metrics: Dict[str, Dict[str, Optional[float]]] = {}

    for segment in sorted(breakdown.keys()):
        payload = breakdown[segment]
        truths = list(payload.get("truths", []))
        predicted = list(payload.get("predictions", []))
        scores = list(payload.get("scores", []))
        courses: Set[int] = set(payload.get("courses", set()))
        reunions: Set[int] = set(payload.get("reunions", set()))
        delay_values = [
            float(value)
            for value in payload.get("delays", [])
            if isinstance(value, (int, float))
        ]

        summary = _summarise_group_performance(truths, predicted, scores)
        summary.update(
            {
                "label": payload.get("label", segment),
                "share": (len(truths) / total_samples) if total_samples else None,
                "courses": len(courses),
                "reunions": len(reunions),
                "observed_positive_rate": (sum(truths) / len(truths)) if truths else None,
                "average_delay_minutes": _safe_average(delay_values),
                "min_delay_minutes": min(delay_values) if delay_values else None,
                "max_delay_minutes": max(delay_values) if delay_values else None,
            }
        )

        delay_metrics[segment] = summary

    return delay_metrics


def _categorise_weather_profile(
    weather_payload: Optional[object],
) -> Tuple[str, str, Optional[float]]:
    """Normalise les conditions météo en segments exploitables pour l'analyse."""

    if not weather_payload:
        return "unknown", "Conditions inconnues", None

    condition_value: Optional[str] = None
    temperature_value: Optional[float] = None

    if isinstance(weather_payload, dict):
        for key in ("condition", "weather", "meteo", "label", "libelle", "state"):
            raw = weather_payload.get(key)
            if raw:
                condition_value = str(raw)
                break
        for key in ("temperature", "temp", "temperature_c", "temp_c", "temperatureC"):
            raw_temp = weather_payload.get(key)
            if raw_temp is not None:
                try:
                    temperature_value = float(raw_temp)
                except (TypeError, ValueError):  # pragma: no cover - tolérance JSON
                    temperature_value = None
                break
    elif isinstance(weather_payload, str):
        condition_value = weather_payload
    else:
        condition_value = str(weather_payload)

    if not condition_value:
        return "unknown", "Conditions inconnues", temperature_value

    normalised = condition_value.strip().lower()

    keyword_map = [
        ("clear", ("sun", "soleil", "clair", "clear", "ensoleill"), "Conditions claires"),
        ("rain", ("rain", "pluie", "averse", "pluv"), "Pluie / Averses"),
        ("storm", ("orage", "storm", "thunder"), "Orageux"),
        ("snow", ("neige", "snow", "blizzard"), "Neige / Verglas"),
        ("fog", ("brouillard", "fog", "mist"), "Brouillard"),
        ("wind", ("vent", "wind"), "Vent soutenu"),
        ("cloud", ("nuage", "cloud", "overcast", "gris"), "Couvert / Nuageux"),
    ]

    for segment, keywords, label in keyword_map:
        if any(keyword in normalised for keyword in keywords):
            return segment, label, temperature_value

    label = condition_value.strip().capitalize()
    return "other", label or "Conditions variées", temperature_value


def _summarise_weather_performance(
    breakdown: Dict[str, Dict[str, object]]
) -> Dict[str, Dict[str, Optional[float]]]:
    """Mesure l'influence des conditions météo sur la précision du modèle."""

    if not breakdown:
        return {}

    weather_metrics: Dict[str, Dict[str, Optional[float]]] = {}

    for segment in sorted(breakdown.keys()):
        payload = breakdown[segment]
        truths = list(payload.get("truths", []))
        predicted = list(payload.get("predictions", []))
        scores = list(payload.get("scores", []))
        courses: Set[int] = set(payload.get("courses", set()))
        reunions: Set[int] = set(payload.get("reunions", set()))
        temperatures = [
            float(value)
            for value in payload.get("temperatures", [])
            if value is not None
        ]

        summary = _summarise_group_performance(truths, predicted, scores)
        summary["observed_positive_rate"] = (
            sum(truths) / len(truths) if truths else None
        )
        summary["courses"] = len(courses)
        summary["reunions"] = len(reunions)
        summary["label"] = payload.get("label")
        summary["average_temperature"] = _safe_average(temperatures)
        summary["min_temperature"] = min(temperatures) if temperatures else None
        summary["max_temperature"] = max(temperatures) if temperatures else None

        weather_metrics[segment] = summary

    return weather_metrics


def _categorise_temperature_band(
    temperature: Optional[object],
) -> Tuple[str, str, Optional[float]]:
    """Projette une température en bandes lisibles pour le monitoring ML."""

    if temperature is None:
        return "temperature_unknown", "Température inconnue", None

    try:
        value = float(temperature)
    except (TypeError, ValueError):  # pragma: no cover - résilience saisies atypiques
        return "temperature_unknown", "Température inconnue", None

    if value <= 0.0:
        return "freezing", "Gel / ≤0°C", value

    if value <= 7.0:
        return "very_cold", "Très froid (1-7°C)", value

    if value <= 14.0:
        return "cool", "Frais (8-14°C)", value

    if value <= 22.0:
        return "mild", "Tempéré (15-22°C)", value

    if value <= 28.0:
        return "warm", "Chaud (23-28°C)", value

    return "hot", "Caniculaire (>28°C)", value


def _summarise_temperature_band_performance(
    breakdown: Dict[str, Dict[str, object]]
) -> Dict[str, Dict[str, Optional[float]]]:
    """Mesure la précision du modèle en fonction de la température ambiante."""

    if not breakdown:
        return {}

    total_samples = sum(len(payload.get("truths", [])) for payload in breakdown.values())
    order_priority = {
        "freezing": 0,
        "very_cold": 1,
        "cool": 2,
        "mild": 3,
        "warm": 4,
        "hot": 5,
        "temperature_unknown": 6,
    }

    temperature_metrics: Dict[str, Dict[str, Optional[float]]] = {}

    for segment, payload in sorted(
        breakdown.items(), key=lambda item: (order_priority.get(item[0], 99), item[0])
    ):
        truths = list(payload.get("truths", []))
        predicted = list(payload.get("predictions", []))
        scores = list(payload.get("scores", []))
        courses: Set[int] = set(payload.get("courses", set()))
        reunions: Set[int] = set(payload.get("reunions", set()))
        temperatures = [
            float(value)
            for value in payload.get("temperatures", [])
            if value is not None
        ]

        summary = _summarise_group_performance(truths, predicted, scores)
        summary.update(
            {
                "label": payload.get("label", segment),
                "share": (len(truths) / total_samples) if total_samples else None,
                "courses": len(courses),
                "reunions": len(reunions),
                "observed_positive_rate": sum(truths) / len(truths) if truths else None,
                "average_temperature": _safe_average(temperatures),
                "min_temperature": min(temperatures) if temperatures else None,
                "max_temperature": max(temperatures) if temperatures else None,
            }
        )

        if temperatures:
            ordered = sorted(temperatures)
            midpoint = len(ordered) // 2
            if len(ordered) % 2 == 0:
                median_temperature = (ordered[midpoint - 1] + ordered[midpoint]) / 2
            else:
                median_temperature = ordered[midpoint]
            summary["median_temperature"] = median_temperature
        else:
            summary["median_temperature"] = None

        temperature_metrics[segment] = summary

    return temperature_metrics


def _summarise_rest_period_performance(
    breakdown: Dict[str, Dict[str, object]]
) -> Dict[str, Dict[str, Optional[float]]]:
    """Mesure la qualité prédictive selon le nombre de jours de repos."""

    if not breakdown:
        return {}

    rest_metrics: Dict[str, Dict[str, Optional[float]]] = {}

    for segment in sorted(breakdown.keys()):
        payload = breakdown[segment]
        truths = list(payload.get("truths", []))
        predicted = list(payload.get("predictions", []))
        scores = list(payload.get("scores", []))
        courses: Set[int] = set(payload.get("courses", set()))
        rest_days = [int(value) for value in payload.get("rest_days", []) if value is not None]

        summary = _summarise_group_performance(truths, predicted, scores)
        summary["observed_positive_rate"] = (
            sum(truths) / len(truths) if truths else None
        )
        summary["courses"] = len(courses)
        summary["average_rest_days"] = _safe_average(rest_days)
        summary["min_rest_days"] = min(rest_days) if rest_days else None
        summary["max_rest_days"] = max(rest_days) if rest_days else None

        rest_metrics[segment] = summary

    return rest_metrics


def _coerce_metrics(payload: Optional[object]) -> Dict[str, object]:
    """Convertit un champ JSON éventuel en dictionnaire python."""

    if not payload:
        return {}

    if isinstance(payload, dict):
        return dict(payload)

    if isinstance(payload, str):
        try:
            return json.loads(payload)
        except json.JSONDecodeError:
            return {"raw": payload}

    return {"raw": payload}


@celery_app.task
def update_model_performance(days_back: int = 7, probability_threshold: float = 0.3):
    """Évalue les prédictions récentes et met à jour les métriques du modèle.

    Args:
        days_back: Nombre de jours d'historique à prendre en compte.
        probability_threshold: Seuil utilisé pour convertir une probabilité en label.

    Returns:
        Un dictionnaire détaillant les métriques calculées.
    """

    db = SessionLocal()

    try:
        logger.info(
            "Updating model performance metrics (last %s days, threshold=%s)",
            days_back,
            probability_threshold,
        )

        from app.models.partant import Partant
        from app.models.reunion import Reunion
        from app.models.ml_model import MLModel

        cutoff_date = date.today() - timedelta(days=days_back)
        cutoff_datetime = datetime.combine(cutoff_date, datetime.min.time())

        predictions_with_results: List[Tuple[PartantPrediction, Partant, Pronostic, Course]] = (
            db.query(PartantPrediction, Partant, Pronostic, Course)
            .join(Partant, PartantPrediction.partant_id == Partant.partant_id)
            .join(Pronostic, PartantPrediction.pronostic_id == Pronostic.pronostic_id)
            .join(Course, Pronostic.course_id == Course.course_id)
            .join(Reunion, Course.reunion_id == Reunion.reunion_id)
            .filter(
                Reunion.reunion_date >= cutoff_date,
                Partant.final_position.isnot(None),
                Partant.disqualified.isnot(True),
                PartantPrediction.win_probability.isnot(None),
                Course.status == CourseStatus.FINISHED,
                Pronostic.generated_at >= cutoff_datetime,
            )
            .all()
        )

        if not predictions_with_results:
            logger.warning("No predictions with results found for evaluation window")
            return {
                "status": "no_data",
                "days_evaluated": days_back,
                "cutoff_date": cutoff_date.isoformat(),
                "evaluated_samples": 0,
                "message": "No predictions with associated race results in the given window",
            }

        y_true: List[int] = []
        y_scores: List[float] = []
        y_pred: List[int] = []
        confidence_counter: Counter[str] = Counter()
        confidence_breakdown: Dict[str, Dict[str, List[float]]] = {}
        confidence_score_breakdown: Dict[str, Dict[str, object]] = {}
        win_probability_breakdown: Dict[str, Dict[str, object]] = {}
        place_probability_breakdown: Dict[str, Dict[str, object]] = {}
        discipline_breakdown: Dict[str, Dict[str, object]] = {}
        discipline_surface_breakdown: Dict[str, Dict[str, object]] = {}
        distance_breakdown: Dict[str, Dict[str, object]] = {}
        surface_breakdown: Dict[str, Dict[str, object]] = {}
        prize_money_breakdown: Dict[str, Dict[str, object]] = {}
        prize_per_runner_breakdown: Dict[str, Dict[str, object]] = {}
        handicap_breakdown: Dict[str, Dict[str, object]] = {}
        weight_breakdown: Dict[str, Dict[str, object]] = {}
        odds_band_breakdown: Dict[str, Dict[str, object]] = {}
        probability_edge_breakdown: Dict[str, Dict[str, object]] = {}
        probability_error_breakdown: Dict[str, Dict[str, object]] = {}
        probability_margin_breakdown: Dict[str, Dict[str, object]] = {}
        favourite_alignment_breakdown: Dict[str, Dict[str, object]] = {}
        horse_age_breakdown: Dict[str, Dict[str, object]] = {}
        horse_gender_breakdown: Dict[str, Dict[str, object]] = {}
        horse_coat_breakdown: Dict[str, Dict[str, object]] = {}
        horse_breed_breakdown: Dict[str, Dict[str, object]] = {}
        horse_sire_breakdown: Dict[str, Dict[str, object]] = {}
        horse_dam_breakdown: Dict[str, Dict[str, object]] = {}
        owner_breakdown: Dict[str, Dict[str, object]] = {}
        owner_trainer_breakdown: Dict[str, Dict[str, object]] = {}
        owner_jockey_breakdown: Dict[str, Dict[str, object]] = {}
        recent_form_breakdown: Dict[str, Dict[str, object]] = {}
        prediction_outcome_breakdown: Dict[str, Dict[str, object]] = {}
        equipment_breakdown: Dict[str, Dict[str, object]] = {}
        weather_breakdown: Dict[str, Dict[str, object]] = {}
        temperature_band_breakdown: Dict[str, Dict[str, object]] = {}
        day_part_breakdown: Dict[str, Dict[str, object]] = {}
        weekday_breakdown: Dict[str, Dict[str, object]] = {}
        reunion_number_breakdown: Dict[str, Dict[str, object]] = {}
        year_breakdown: Dict[str, Dict[str, object]] = {}
        month_breakdown: Dict[str, Dict[str, object]] = {}
        # Agrégation saisonnière pour offrir une lecture "hiver / printemps /"
        # "été / automne" complémentaire aux vues mensuelles et trimestrielles.
        season_breakdown: Dict[str, Dict[str, object]] = {}
        quarter_breakdown: Dict[str, Dict[str, object]] = {}
        lead_time_breakdown: Dict[str, Dict[str, object]] = {}
        race_order_breakdown: Dict[str, Dict[str, object]] = {}
        track_type_breakdown: Dict[str, Dict[str, object]] = {}
        track_length_breakdown: Dict[str, Dict[str, object]] = {}
        race_category_breakdown: Dict[str, Dict[str, object]] = {}
        race_class_breakdown: Dict[str, Dict[str, object]] = {}
        value_bet_breakdown: Dict[str, Dict[str, object]] = {}
        value_bet_flag_breakdown: Dict[str, Dict[str, object]] = {}
        field_size_breakdown: Dict[str, Dict[str, object]] = {}
        draw_breakdown: Dict[str, Dict[str, object]] = {}
        draw_parity_breakdown: Dict[str, Dict[str, object]] = {}
        start_type_breakdown: Dict[str, Dict[str, object]] = {}
        start_delay_breakdown: Dict[str, Dict[str, object]] = {}
        rest_period_breakdown: Dict[str, Dict[str, object]] = {}
        jockey_breakdown: Dict[str, Dict[str, object]] = {}
        trainer_breakdown: Dict[str, Dict[str, object]] = {}
        jockey_trainer_breakdown: Dict[str, Dict[str, object]] = {}
        jockey_experience_breakdown: Dict[str, Dict[str, object]] = {}
        trainer_experience_breakdown: Dict[str, Dict[str, object]] = {}
        jockey_nationality_breakdown: Dict[str, Dict[str, object]] = {}
        trainer_nationality_breakdown: Dict[str, Dict[str, object]] = {}
        hippodrome_breakdown: Dict[str, Dict[str, object]] = {}
        country_breakdown: Dict[str, Dict[str, object]] = {}
        city_breakdown: Dict[str, Dict[str, object]] = {}
        api_source_breakdown: Dict[str, Dict[str, object]] = {}
        # Prépare une vision par version du modèle afin d'identifier rapidement
        # les régressions potentielles lorsqu'une version minoritaire décroche.
        model_versions: Counter[str] = Counter()
        model_version_breakdown: Dict[str, Dict[str, object]] = {}
        course_stats: Dict[int, Dict[str, object]] = {}
        prediction_rank_breakdown: Dict[str, Dict[str, object]] = {}
        topn_tracking: Dict[int, Dict[str, object]] = {}
        ndcg_at_3_scores: List[float] = []
        ndcg_at_5_scores: List[float] = []
        final_position_breakdown: Dict[str, Dict[str, object]] = {}
        daily_breakdown: Dict[str, Dict[str, object]] = {}
        betting_samples: List[Dict[str, object]] = []
        rank_correlation_tracking: Dict[int, Dict[str, object]] = {}
        # Suit la précision du classement en termes d'écart absolu/signé entre
        # le rang prédit et la position réelle des partants.
        rank_error_tracking: Dict[int, Dict[str, object]] = {}

        # Parcourt chaque pronostic couplé à un résultat officiel pour préparer les listes
        # nécessaires aux métriques (labels réels, scores, version du modèle, etc.).
        for prediction, partant, pronostic, course in predictions_with_results:
            probability = float(prediction.win_probability)
            probability = max(0.0, min(probability, 1.0))
            is_top3 = 1 if partant.final_position and partant.final_position <= 3 else 0
            predicted_label = 1 if probability >= probability_threshold else 0

            correlation_bucket = rank_correlation_tracking.setdefault(
                course.course_id,
                {
                    "key": f"course_{course.course_id}",
                    "label": getattr(course, "course_name", None)
                    or f"Course {getattr(course, 'course_number', '?')}",
                    "probabilities": [],
                    "finish_positions": [],
                },
            )
            if getattr(course, "course_name", None):
                correlation_bucket["label"] = str(course.course_name)
            if getattr(partant, "final_position", None) is not None:
                correlation_bucket.setdefault("probabilities", []).append(probability)
                correlation_bucket.setdefault("finish_positions", []).append(
                    int(partant.final_position)
                )

            # Mesure l'écart absolu entre la probabilité annoncée et l'issue réelle
            # afin de piloter un tableau de bord de précision par bandes d'erreur.
            absolute_error = abs(probability - is_top3)
            (
                error_segment,
                error_label,
                normalised_error,
            ) = _categorise_probability_error(absolute_error)
            error_bucket = probability_error_breakdown.setdefault(
                error_segment,
                {
                    "label": error_label,
                    "truths": [],
                    "predictions": [],
                    "scores": [],
                    "errors": [],
                    "courses": set(),
                },
            )
            error_bucket["label"] = error_label
            error_bucket["truths"].append(is_top3)
            error_bucket["predictions"].append(predicted_label)
            error_bucket["scores"].append(probability)
            error_bucket.setdefault("courses", set()).add(course.course_id)
            stored_error = normalised_error if normalised_error is not None else absolute_error
            error_bucket.setdefault("errors", []).append(stored_error)

            # Ventile immédiatement l'échantillon selon l'issue de classification
            # (vrai positif, faux négatif, etc.) pour produire un tableau de bord
            # pédagogique sur les erreurs du modèle.
            (
                outcome_key,
                outcome_label,
            ) = _categorise_prediction_outcome(predicted_label, is_top3)
            outcome_bucket = prediction_outcome_breakdown.setdefault(
                outcome_key,
                {
                    "label": outcome_label,
                    "truths": [],
                    "predictions": [],
                    "scores": [],
                    "courses": set(),
                    "pronostics": set(),
                    "model_versions": set(),
                },
            )
            outcome_bucket["label"] = outcome_label
            outcome_bucket["truths"].append(is_top3)
            outcome_bucket["predictions"].append(predicted_label)
            outcome_bucket["scores"].append(probability)
            outcome_bucket.setdefault("courses", set()).add(course.course_id)
            outcome_bucket.setdefault("pronostics", set()).add(pronostic.pronostic_id)
            outcome_bucket.setdefault("model_versions", set()).add(
                pronostic.model_version or "unknown"
            )

            reunion_entity = getattr(course, "reunion", None)

            # Regroupe immédiatement les échantillons par source API afin de
            # détecter les éventuelles dérives liées à une alimentation
            # spécifique (Turfinfo, PMU, Aspiturf...).
            api_key, api_label = _normalise_api_source_label(
                getattr(reunion_entity, "api_source", None)
            )
            api_bucket = api_source_breakdown.setdefault(
                api_key,
                {
                    "label": api_label,
                    "truths": [],
                    "predictions": [],
                    "scores": [],
                    "courses": set(),
                    "reunions": set(),
                    "hippodromes": set(),
                    "pronostics": set(),
                    "model_versions": set(),
                },
            )
            api_bucket["label"] = api_label
            api_bucket["truths"].append(is_top3)
            api_bucket["predictions"].append(predicted_label)
            api_bucket["scores"].append(probability)
            api_bucket.setdefault("courses", set()).add(course.course_id)
            api_bucket.setdefault("pronostics", set()).add(pronostic.pronostic_id)
            if pronostic.model_version:
                api_bucket.setdefault("model_versions", set()).add(pronostic.model_version)
            if reunion_entity is not None and getattr(reunion_entity, "reunion_id", None):
                api_bucket.setdefault("reunions", set()).add(reunion_entity.reunion_id)

            y_true.append(is_top3)
            y_scores.append(probability)
            y_pred.append(predicted_label)

            confidence_counter[prediction.confidence_level or "unknown"] += 1
            confidence_level = prediction.confidence_level or "unknown"
            level_bucket = confidence_breakdown.setdefault(
                confidence_level,
                {
                    "label": _describe_prediction_confidence_level(confidence_level),
                    "truths": [],
                    "predictions": [],
                    "scores": [],
                    "courses": set(),
                    "pronostics": set(),
                },
            )
            level_bucket["label"] = _describe_prediction_confidence_level(confidence_level)
            level_bucket["truths"].append(is_top3)
            level_bucket["predictions"].append(predicted_label)
            level_bucket["scores"].append(probability)
            level_bucket.setdefault("courses", set()).add(course.course_id)
            level_bucket.setdefault("pronostics", set()).add(pronostic.pronostic_id)

            confidence_segment, confidence_label, confidence_value = _categorise_confidence_score(
                getattr(pronostic, "confidence_score", None)
            )
            confidence_bucket = confidence_score_breakdown.setdefault(
                confidence_segment,
                {
                    "label": confidence_label,
                    "truths": [],
                    "predictions": [],
                    "scores": [],
                    "confidence_scores": [],
                    "courses": set(),
                },
            )
            confidence_bucket["label"] = confidence_label
            confidence_bucket["truths"].append(is_top3)
            confidence_bucket["predictions"].append(predicted_label)
            confidence_bucket["scores"].append(probability)
            if confidence_value is not None:
                confidence_bucket.setdefault("confidence_scores", []).append(confidence_value)
            confidence_bucket.setdefault("courses", set()).add(course.course_id)

            probability_segment, probability_label, normalized_probability = _categorise_win_probability(
                probability
            )
            probability_bucket = win_probability_breakdown.setdefault(
                probability_segment,
                {
                    "label": probability_label,
                    "truths": [],
                    "predictions": [],
                    "scores": [],
                    "probabilities": [],
                    "courses": set(),
                    "pronostics": set(),
                },
            )
            probability_bucket["label"] = probability_label
            probability_bucket["truths"].append(is_top3)
            probability_bucket["predictions"].append(predicted_label)
            probability_bucket["scores"].append(probability)
            probability_bucket.setdefault("courses", set()).add(course.course_id)
            probability_bucket.setdefault("pronostics", set()).add(pronostic.pronostic_id)
            probability_bucket.setdefault("probabilities", []).append(
                normalized_probability if normalized_probability is not None else probability
            )
            place_segment, place_label, normalized_place_probability = _categorise_place_probability(
                getattr(prediction, "place_probability", None)
            )
            place_bucket = place_probability_breakdown.setdefault(
                place_segment,
                {
                    "label": place_label,
                    "truths": [],
                    "predictions": [],
                    "scores": [],
                    "place_probabilities": [],
                    "courses": set(),
                    "pronostics": set(),
                },
            )
            place_bucket["label"] = place_label
            place_bucket["truths"].append(is_top3)
            place_bucket["predictions"].append(predicted_label)
            score_value = (
                normalized_place_probability
                if normalized_place_probability is not None
                else probability
            )
            place_bucket.setdefault("scores", []).append(score_value)
            place_bucket.setdefault("courses", set()).add(course.course_id)
            place_bucket.setdefault("pronostics", set()).add(pronostic.pronostic_id)
            if normalized_place_probability is not None:
                place_bucket.setdefault("place_probabilities", []).append(
                    normalized_place_probability
                )
            version_label = pronostic.model_version or "unknown"
            model_versions[version_label] += 1
            version_bucket = model_version_breakdown.setdefault(
                version_label,
                {
                    "truths": [],
                    "predictions": [],
                    "scores": [],
                    "courses": set(),
                    "confidence_levels": Counter(),
                },
            )
            version_bucket["truths"].append(is_top3)
            version_bucket["predictions"].append(predicted_label)
            version_bucket["scores"].append(probability)
            version_bucket.setdefault("courses", set()).add(course.course_id)
            version_bucket.setdefault("confidence_levels", Counter())[prediction.confidence_level or "unknown"] += 1

            course_entry = course_stats.setdefault(
                course.course_id,
                {
                    "predictions": [],
                    "value_bet_detected": bool(pronostic.value_bet_detected),
                    "label": getattr(course, "course_name", None)
                    or f"Course {getattr(course, 'course_number', course.course_id)}",
                },
            )

            course_entry["label"] = (
                getattr(course, "course_name", None)
                or course_entry.get("label")
                or f"Course {getattr(course, 'course_number', course.course_id)}"
            )

            course_entry["predictions"].append(
                {
                    "probability": probability,
                    "final_position": partant.final_position,
                    "is_top3": bool(is_top3),
                    "truth": int(is_top3),
                    "predicted_label": int(predicted_label),
                    "horse_id": partant.horse_id,
                    "odds": float(partant.odds_pmu)
                    if partant.odds_pmu is not None
                    else None,
                }
            )
            # Stocke le nombre de partants observés afin de catégoriser ensuite
            # les courses par taille de peloton (utile pour repérer les champs
            # où le modèle excelle ou se dégrade).
            course_entry["field_size"] = (
                getattr(course, "number_of_runners", None)
                or len(course_entry["predictions"])
            )

            # Ventile les observations selon la position d'arrivée réelle pour
            # identifier les segments (gagnant, podium, au-delà) où le modèle
            # réussit ou échoue le plus fréquemment.
            if getattr(partant, "final_position", None) is not None:
                final_segment, final_label = _categorise_final_position(
                    partant.final_position
                )
                final_bucket = final_position_breakdown.setdefault(
                    final_segment,
                    {
                        "label": final_label,
                        "truths": [],
                        "predictions": [],
                        "scores": [],
                        "positions": [],
                        "courses": set(),
                        "horses": set(),
                    },
                )
                final_bucket["label"] = final_label
                final_bucket.setdefault("truths", []).append(is_top3)
                final_bucket.setdefault("predictions", []).append(predicted_label)
                final_bucket.setdefault("scores", []).append(probability)
                final_bucket.setdefault("positions", []).append(
                    int(partant.final_position)
                )
                final_bucket.setdefault("courses", set()).add(course.course_id)
                if getattr(partant, "horse_id", None) is not None:
                    final_bucket.setdefault("horses", set()).add(partant.horse_id)

            # Segmente les performances selon que le pronostic a été marqué
            # comme value bet. Cela permet de suivre si les pronostics mis en
            # avant conservent un avantage réel sur les pronostics standards.
            flag_segment, flag_label, flag_value = _categorise_value_bet_flag(
                getattr(pronostic, "value_bet_detected", None)
            )
            flag_bucket = value_bet_flag_breakdown.setdefault(
                flag_segment,
                {
                    "label": flag_label,
                    "truths": [],
                    "predictions": [],
                    "scores": [],
                    "courses": set(),
                    "pronostics": set(),
                    "flags": [],
                },
            )
            flag_bucket["label"] = flag_label
            flag_bucket["truths"].append(is_top3)
            flag_bucket["predictions"].append(predicted_label)
            flag_bucket["scores"].append(probability)
            flag_bucket.setdefault("courses", set()).add(course.course_id)
            flag_bucket.setdefault("pronostics", set()).add(pronostic.pronostic_id)
            if flag_value is not None:
                flag_bucket.setdefault("flags", []).append(flag_value)
                flag_bucket["flag"] = flag_value

            reunion_obj = getattr(course, "reunion", None)

            # Évalue le délai entre la génération du pronostic et l'heure
            # officielle de départ afin de vérifier si les publications
            # tardives/anticipées conservent une précision homogène.
            lead_segment, lead_label, lead_hours = _categorise_publication_lead_time(
                getattr(pronostic, "generated_at", None),
                getattr(reunion_obj, "reunion_date", None),
                getattr(course, "scheduled_time", None),
            )
            lead_bucket = lead_time_breakdown.setdefault(
                lead_segment,
                {
                    "label": lead_label,
                    "truths": [],
                    "predictions": [],
                    "scores": [],
                    "courses": set(),
                    "pronostics": set(),
                    "lead_times": [],
                },
            )
            lead_bucket["label"] = lead_label
            lead_bucket["truths"].append(is_top3)
            lead_bucket["predictions"].append(predicted_label)
            lead_bucket["scores"].append(probability)
            lead_bucket.setdefault("courses", set()).add(course.course_id)
            lead_bucket.setdefault("pronostics", set()).add(pronostic.pronostic_id)
            if lead_hours is not None:
                lead_bucket.setdefault("lead_times", []).append(lead_hours)

            # Segmente l'horaire officiel de départ pour identifier si le modèle
            # se comporte différemment entre les réunions matinales, l'après-midi
            # et les nocturnes. Les opérateurs peuvent ainsi ajuster leur
            # stratégie d'engagement selon le moment de la journée.
            day_part_segment = _categorise_day_part(
                getattr(course, "scheduled_time", None)
            )
            day_part_bucket = day_part_breakdown.setdefault(
                day_part_segment,
                {
                    "truths": [],
                    "predictions": [],
                    "scores": [],
                    "courses": set(),
                    "minutes": [],
                },
            )
            day_part_bucket["truths"].append(is_top3)
            day_part_bucket["predictions"].append(predicted_label)
            day_part_bucket["scores"].append(probability)
            day_part_bucket.setdefault("courses", set()).add(course.course_id)

            scheduled_time_value = getattr(course, "scheduled_time", None)
            if isinstance(scheduled_time_value, time):
                minutes_value = scheduled_time_value.hour * 60 + scheduled_time_value.minute
                day_part_bucket.setdefault("minutes", []).append(minutes_value)

            # Ventile également les performances par jour de la semaine afin de
            # repérer rapidement si certains créneaux (week-ends, réunions
            # nocturnes) introduisent un biais de précision. On conserve les
            # identifiants de course/réunion et les dates ISO pour alimenter le
            # tableau de bord dédié.
            race_date = getattr(reunion_obj, "reunion_date", None)
            weekday_segment, weekday_label, weekday_index = _categorise_weekday(race_date)
            weekday_bucket = weekday_breakdown.setdefault(
                weekday_segment,
                {
                    "label": weekday_label,
                    "weekday_index": weekday_index,
                    "truths": [],
                    "predictions": [],
                    "scores": [],
                    "courses": set(),
                    "reunions": set(),
                    "dates": set(),
                },
            )
            weekday_bucket["truths"].append(is_top3)
            weekday_bucket["predictions"].append(predicted_label)
            weekday_bucket["scores"].append(probability)
            weekday_bucket.setdefault("courses", set()).add(course.course_id)
            weekday_bucket.setdefault("reunions", set()).add(
                getattr(reunion_obj, "reunion_id", getattr(course, "reunion_id", None))
            )
            if isinstance(race_date, date):
                weekday_bucket.setdefault("dates", set()).add(race_date.isoformat())

            # En parallèle, on garde une vue annuelle afin d'observer la
            # trajectoire globale du modèle sur plusieurs saisons sans se
            # limiter aux découpages mensuels/ trimestriels. Les identifiants
            # de course et de réunion sont conservés pour faciliter les
            # investigations en cas de dérive sur une année spécifique.
            year_segment, year_label, year_value = _categorise_year(race_date)
            year_bucket = year_breakdown.setdefault(
                year_segment,
                {
                    "label": year_label,
                    "year": year_value,
                    "truths": [],
                    "predictions": [],
                    "scores": [],
                    "courses": set(),
                    "reunions": set(),
                    "dates": set(),
                },
            )
            year_bucket["truths"].append(is_top3)
            year_bucket["predictions"].append(predicted_label)
            year_bucket["scores"].append(probability)
            year_bucket.setdefault("courses", set()).add(course.course_id)
            year_bucket.setdefault("reunions", set()).add(
                getattr(reunion_obj, "reunion_id", getattr(course, "reunion_id", None))
            )
            if isinstance(race_date, date):
                year_bucket.setdefault("dates", set()).add(race_date.isoformat())

            # Alimente également un suivi mensuel pour détecter d'éventuelles
            # variations saisonnières (meeting d'hiver/été) dans la précision
            # du modèle. Les identifiants de course et réunion sont conservés
            # afin d'établir des tableaux de bord détaillés.
            month_segment, month_label, month_index, month_year = _categorise_month(
                race_date
            )
            month_bucket = month_breakdown.setdefault(
                month_segment,
                {
                    "label": month_label,
                    "month_index": month_index,
                    "year": month_year,
                    "truths": [],
                    "predictions": [],
                    "scores": [],
                    "courses": set(),
                    "reunions": set(),
                    "dates": set(),
                },
            )
            month_bucket["truths"].append(is_top3)
            month_bucket["predictions"].append(predicted_label)
            month_bucket["scores"].append(probability)
            month_bucket.setdefault("courses", set()).add(course.course_id)
            month_bucket.setdefault("reunions", set()).add(
                getattr(reunion_obj, "reunion_id", getattr(course, "reunion_id", None))
            )
            if isinstance(race_date, date):
                month_bucket.setdefault("dates", set()).add(race_date.isoformat())

            # Aggrège également par trimestre civil afin de disposer d'une
            # vision synthétique des meetings saisonniers (hiver, printemps,
            # été, automne). Cela permet aux analystes de repérer rapidement
            # les périodes où le modèle décroche, sans attendre la fin d'un
            # mois complet.
            quarter_segment, quarter_label, quarter_index, quarter_year = _categorise_quarter(
                race_date
            )
            quarter_bucket = quarter_breakdown.setdefault(
                quarter_segment,
                {
                    "label": quarter_label,
                    "quarter_index": quarter_index,
                    "year": quarter_year,
                    "truths": [],
                    "predictions": [],
                    "scores": [],
                    "courses": set(),
                    "reunions": set(),
                    "dates": set(),
                },
            )
            quarter_bucket["label"] = quarter_label
            quarter_bucket["truths"].append(is_top3)
            quarter_bucket["predictions"].append(predicted_label)
            quarter_bucket["scores"].append(probability)
            quarter_bucket.setdefault("courses", set()).add(course.course_id)
            quarter_bucket.setdefault("reunions", set()).add(
                getattr(reunion_obj, "reunion_id", getattr(course, "reunion_id", None))
            )
            if isinstance(race_date, date):
                quarter_bucket.setdefault("dates", set()).add(race_date.isoformat())

            # Catégorise également les observations par saison météorologique
            # (printemps, été, automne, hiver) pour repérer les tendances
            # multi-mois qui pourraient échapper aux coupes mensuelles.
            (
                season_segment,
                season_label,
                season_index,
                season_year,
            ) = _categorise_season(race_date)
            season_bucket = season_breakdown.setdefault(
                season_segment,
                {
                    "label": season_label,
                    "season_index": season_index,
                    "year": season_year,
                    "truths": [],
                    "predictions": [],
                    "scores": [],
                    "courses": set(),
                    "reunions": set(),
                    "dates": set(),
                },
            )
            season_bucket["label"] = season_label
            season_bucket.setdefault("truths", []).append(is_top3)
            season_bucket.setdefault("predictions", []).append(predicted_label)
            season_bucket.setdefault("scores", []).append(probability)
            season_bucket.setdefault("courses", set()).add(course.course_id)
            season_bucket.setdefault("reunions", set()).add(
                getattr(reunion_obj, "reunion_id", getattr(course, "reunion_id", None))
            )
            if isinstance(race_date, date):
                season_bucket.setdefault("dates", set()).add(race_date.isoformat())

            # Regroupe les performances par numéro de réunion (R1, R2, etc.)
            # afin de vérifier si les matinales, les réunions de journée ou les
            # nocturnes présentent des profils de précision distincts.
            reunion_segment, reunion_label, reunion_number = _categorise_reunion_number(
                getattr(reunion_obj, "reunion_number", getattr(course, "reunion_number", None))
            )
            reunion_bucket = reunion_number_breakdown.setdefault(
                reunion_segment,
                {
                    "label": reunion_label,
                    "truths": [],
                    "predictions": [],
                    "scores": [],
                    "courses": set(),
                    "reunions": set(),
                    "reunion_numbers": [],
                },
            )
            reunion_bucket["label"] = reunion_label
            reunion_bucket["truths"].append(is_top3)
            reunion_bucket["predictions"].append(predicted_label)
            reunion_bucket["scores"].append(probability)
            reunion_bucket.setdefault("courses", set()).add(course.course_id)
            reunion_bucket.setdefault("reunions", set()).add(
                getattr(reunion_obj, "reunion_id", getattr(course, "reunion_id", None))
            )
            if reunion_number is not None:
                reunion_bucket.setdefault("reunion_numbers", []).append(reunion_number)

            # Segmente les performances selon la position de la course dans la
            # réunion (début/milieu/fin) pour détecter d'éventuels écarts en fin
            # de programme lorsque la piste ou la concurrence évoluent.
            race_order_segment, race_order_label, course_number = _categorise_race_order(
                getattr(course, "course_number", None)
            )
            race_order_bucket = race_order_breakdown.setdefault(
                race_order_segment,
                {
                    "label": race_order_label,
                    "truths": [],
                    "predictions": [],
                    "scores": [],
                    "courses": set(),
                    "reunions": set(),
                    "course_numbers": [],
                },
            )
            race_order_bucket["truths"].append(is_top3)
            race_order_bucket["predictions"].append(predicted_label)
            race_order_bucket["scores"].append(probability)
            race_order_bucket.setdefault("courses", set()).add(course.course_id)
            race_order_bucket.setdefault("reunions", set()).add(
                getattr(reunion_obj, "reunion_id", getattr(course, "reunion_id", None))
            )
            if course_number is not None:
                race_order_bucket.setdefault("course_numbers", []).append(course_number)

            weather_segment, weather_label, weather_temperature = _categorise_weather_profile(
                getattr(reunion_obj, "weather_conditions", None)
            )
            weather_bucket = weather_breakdown.setdefault(
                weather_segment,
                {
                    "label": weather_label,
                    "truths": [],
                    "predictions": [],
                    "scores": [],
                    "courses": set(),
                    "reunions": set(),
                    "temperatures": [],
                },
            )
            weather_bucket["label"] = weather_label
            weather_bucket["truths"].append(is_top3)
            weather_bucket["predictions"].append(predicted_label)
            weather_bucket["scores"].append(probability)
            weather_bucket.setdefault("courses", set()).add(course.course_id)
            weather_bucket.setdefault("reunions", set()).add(
                getattr(reunion_obj, "reunion_id", getattr(course, "reunion_id", None))
            )
            if weather_temperature is not None:
                weather_bucket.setdefault("temperatures", []).append(weather_temperature)

            temperature_segment, temperature_label, normalised_temperature = _categorise_temperature_band(
                weather_temperature
            )
            temperature_bucket = temperature_band_breakdown.setdefault(
                temperature_segment,
                {
                    "label": temperature_label,
                    "truths": [],
                    "predictions": [],
                    "scores": [],
                    "courses": set(),
                    "reunions": set(),
                    "temperatures": [],
                },
            )
            temperature_bucket["label"] = temperature_label
            temperature_bucket["truths"].append(is_top3)
            temperature_bucket["predictions"].append(predicted_label)
            temperature_bucket["scores"].append(probability)
            temperature_bucket.setdefault("courses", set()).add(course.course_id)
            temperature_bucket.setdefault("reunions", set()).add(
                getattr(reunion_obj, "reunion_id", getattr(course, "reunion_id", None))
            )
            if normalised_temperature is not None:
                temperature_bucket.setdefault("temperatures", []).append(
                    normalised_temperature
                )

            betting_samples.append(
                {
                    "probability": probability,
                    "odds": float(partant.odds_pmu) if partant.odds_pmu is not None else None,
                    "is_winner": bool(partant.final_position == 1),
                    "course_id": course.course_id,
                    "partant_id": partant.partant_id,
                    "horse_name": partant.horse.name if getattr(partant, "horse", None) else None,
                    "final_position": partant.final_position,
                }
            )

            # Classe les partants selon leur profil de cote (favori, challenger,
            # outsider, etc.) afin de vérifier si le modèle reste fiable lorsque
            # l'on s'éloigne des chevaux les plus attendus par le marché.
            odds_segment, odds_label = _categorise_odds_band(getattr(partant, "odds_pmu", None))
            odds_bucket = odds_band_breakdown.setdefault(
                odds_segment,
                {
                    "truths": [],
                    "predictions": [],
                    "scores": [],
                    "odds": [],
                    "implied_probabilities": [],
                    "courses": set(),
                    "horses": set(),
                    "label": odds_label,
                },
            )
            odds_bucket["truths"].append(is_top3)
            odds_bucket["predictions"].append(predicted_label)
            odds_bucket["scores"].append(probability)
            odds_bucket.setdefault("courses", set()).add(course.course_id)
            if getattr(partant, "horse_id", None) is not None:
                odds_bucket.setdefault("horses", set()).add(partant.horse_id)

            raw_odds_value = getattr(partant, "odds_pmu", None)
            try:
                odds_value = float(raw_odds_value) if raw_odds_value is not None else None
            except (TypeError, ValueError):  # pragma: no cover - robustesse en entrée
                odds_value = None

            if odds_value and odds_value > 0:
                odds_bucket.setdefault("odds", []).append(odds_value)
                odds_bucket.setdefault("implied_probabilities", []).append(1.0 / odds_value)

            edge_value = _compute_probability_edge(probability, odds_value)
            implied_probability = (1.0 / odds_value) if odds_value and odds_value > 0 else None
            edge_segment, edge_label = _categorise_probability_edge(edge_value)
            edge_bucket = probability_edge_breakdown.setdefault(
                edge_segment,
                {
                    "label": edge_label,
                    "truths": [],
                    "predictions": [],
                    "scores": [],
                    "edges": [],
                    "implied_probabilities": [],
                    "odds": [],
                    "courses": set(),
                    "horses": set(),
                },
            )
            edge_bucket["label"] = edge_label
            edge_bucket["truths"].append(is_top3)
            edge_bucket["predictions"].append(predicted_label)
            edge_bucket["scores"].append(probability)
            edge_bucket.setdefault("courses", set()).add(course.course_id)
            if getattr(partant, "horse_id", None) is not None:
                edge_bucket.setdefault("horses", set()).add(partant.horse_id)
            if edge_value is not None:
                edge_bucket.setdefault("edges", []).append(edge_value)
            if implied_probability is not None:
                edge_bucket.setdefault("implied_probabilities", []).append(implied_probability)
            if odds_value is not None:
                edge_bucket.setdefault("odds", []).append(odds_value)

            # Cartographie les performances par attribut métier pour identifier
            # rapidement les segments qui décrochent (discipline, surface,
            # appétit value bet).
            discipline_label = (
                course.discipline.value
                if getattr(course, "discipline", None)
                else "unknown"
            )
            discipline_bucket = discipline_breakdown.setdefault(
                discipline_label,
                {"truths": [], "predictions": [], "scores": [], "courses": set()},
            )
            discipline_bucket["truths"].append(is_top3)
            discipline_bucket["predictions"].append(predicted_label)
            discipline_bucket["scores"].append(probability)
            discipline_bucket.setdefault("courses", set()).add(course.course_id)

            # Ventile également les performances selon la distance officielle afin
            # de vérifier que le modèle reste stable entre sprint, classique et tenue.
            distance_segment = _categorise_course_distance(
                getattr(course, "distance", None)
            )
            distance_bucket = distance_breakdown.setdefault(
                distance_segment,
                {
                    "truths": [],
                    "predictions": [],
                    "scores": [],
                    "courses": set(),
                    "distances": [],
                },
            )
            distance_bucket["truths"].append(is_top3)
            distance_bucket["predictions"].append(predicted_label)
            distance_bucket["scores"].append(probability)
            distance_bucket.setdefault("courses", set()).add(course.course_id)
            surface_label = (
                course.surface_type.value
                if getattr(course, "surface_type", None)
                else "unknown"
            )
            surface_bucket = surface_breakdown.setdefault(
                surface_label,
                {"truths": [], "predictions": [], "scores": [], "courses": set()},
            )
            surface_bucket["truths"].append(is_top3)
            surface_bucket["predictions"].append(predicted_label)
            surface_bucket["scores"].append(probability)
            surface_bucket.setdefault("courses", set()).add(course.course_id)

            discipline_surface_key = f"{discipline_label}__{surface_label}"
            discipline_surface_bucket = discipline_surface_breakdown.setdefault(
                discipline_surface_key,
                {
                    "discipline": discipline_label,
                    "surface": surface_label,
                    "label": f"{discipline_label.replace('_', ' ').title()} · {surface_label.replace('_', ' ').title()}",
                    "truths": [],
                    "predictions": [],
                    "scores": [],
                    "courses": set(),
                    "reunions": set(),
                    "distances": [],
                },
            )
            discipline_surface_bucket["truths"].append(is_top3)
            discipline_surface_bucket["predictions"].append(predicted_label)
            discipline_surface_bucket["scores"].append(probability)
            discipline_surface_bucket.setdefault("courses", set()).add(course.course_id)
            if reunion_entity is not None and getattr(reunion_entity, "reunion_id", None):
                discipline_surface_bucket.setdefault("reunions", set()).add(
                    reunion_entity.reunion_id
                )

            course_distance = getattr(course, "distance", None)
            if course_distance:
                distance_bucket.setdefault("distances", []).append(int(course_distance))
                discipline_surface_bucket.setdefault("distances", []).append(
                    int(course_distance)
                )

            prize_segment = _categorise_prize_money(
                getattr(course, "prize_money", None)
            )
            prize_bucket = prize_money_breakdown.setdefault(
                prize_segment,
                {
                    "truths": [],
                    "predictions": [],
                    "scores": [],
                    "courses": set(),
                    "prize_amounts": [],
                },
            )
            prize_bucket["truths"].append(is_top3)
            prize_bucket["predictions"].append(predicted_label)
            prize_bucket["scores"].append(probability)
            courses_seen = prize_bucket.setdefault("courses", set())
            is_new_prize_course = course.course_id not in courses_seen
            courses_seen.add(course.course_id)
            prize_value = getattr(course, "prize_money", None)
            if prize_value is not None and is_new_prize_course:
                prize_bucket.setdefault("prize_amounts", []).append(float(prize_value))

            per_runner_segment, per_runner_label, per_runner_value, per_runner_field = _categorise_prize_per_runner(
                getattr(course, "prize_money", None),
                getattr(course, "number_of_runners", None),
            )
            per_runner_bucket = prize_per_runner_breakdown.setdefault(
                per_runner_segment,
                {
                    "label": per_runner_label,
                    "truths": [],
                    "predictions": [],
                    "scores": [],
                    "courses": set(),
                    "per_runner_values": [],
                    "field_sizes": [],
                },
            )
            per_runner_bucket["label"] = per_runner_label
            per_runner_bucket["truths"].append(is_top3)
            per_runner_bucket["predictions"].append(predicted_label)
            per_runner_bucket["scores"].append(probability)
            per_runner_courses = per_runner_bucket.setdefault("courses", set())
            is_new_per_runner_course = course.course_id not in per_runner_courses
            per_runner_courses.add(course.course_id)
            if per_runner_value is not None and is_new_per_runner_course:
                per_runner_bucket.setdefault("per_runner_values", []).append(per_runner_value)
            if per_runner_field is not None and is_new_per_runner_course:
                per_runner_bucket.setdefault("field_sizes", []).append(per_runner_field)

            handicap_segment, handicap_label = _categorise_handicap_value(
                getattr(partant, "handicap_value", None)
            )
            handicap_bucket = handicap_breakdown.setdefault(
                handicap_segment,
                {
                    "label": handicap_label,
                    "truths": [],
                    "predictions": [],
                    "scores": [],
                    "courses": set(),
                    "horses": set(),
                    "handicaps": [],
                },
            )
            handicap_bucket["label"] = handicap_label
            handicap_bucket["truths"].append(is_top3)
            handicap_bucket["predictions"].append(predicted_label)
            handicap_bucket["scores"].append(probability)
            handicap_bucket.setdefault("courses", set()).add(course.course_id)
            if partant.horse_id:
                handicap_bucket.setdefault("horses", set()).add(partant.horse_id)
            raw_handicap = getattr(partant, "handicap_value", None)
            try:
                handicap_value = float(raw_handicap) if raw_handicap is not None else None
            except (TypeError, ValueError):  # pragma: no cover - robustesse face aux données incohérentes
                handicap_value = None
            if handicap_value is not None:
                handicap_bucket.setdefault("handicaps", []).append(handicap_value)

            weight_segment, weight_label, weight_value = _categorise_carried_weight(
                getattr(partant, "poids_porte", None)
            )
            weight_bucket = weight_breakdown.setdefault(
                weight_segment,
                {
                    "label": weight_label,
                    "truths": [],
                    "predictions": [],
                    "scores": [],
                    "courses": set(),
                    "horses": set(),
                    "weights": [],
                },
            )
            weight_bucket["label"] = weight_label
            weight_bucket["truths"].append(is_top3)
            weight_bucket["predictions"].append(predicted_label)
            weight_bucket["scores"].append(probability)
            weight_bucket.setdefault("courses", set()).add(course.course_id)
            if partant.horse_id:
                weight_bucket.setdefault("horses", set()).add(partant.horse_id)
            if weight_value is not None:
                weight_bucket.setdefault("weights", []).append(weight_value)

            equipment_segment, equipment_label, equipment_count, has_blinkers = _categorise_equipment_profile(
                getattr(partant, "equipment", None)
            )
            equipment_bucket = equipment_breakdown.setdefault(
                equipment_segment,
                {
                    "label": equipment_label,
                    "truths": [],
                    "predictions": [],
                    "scores": [],
                    "courses": set(),
                    "horses": set(),
                    "item_counts": [],
                    "blinkers_flags": [],
                },
            )
            equipment_bucket["label"] = equipment_label
            equipment_bucket["truths"].append(is_top3)
            equipment_bucket["predictions"].append(predicted_label)
            equipment_bucket["scores"].append(probability)
            equipment_bucket.setdefault("courses", set()).add(course.course_id)
            if partant.horse_id:
                equipment_bucket.setdefault("horses", set()).add(partant.horse_id)
            if equipment_count is not None:
                equipment_bucket.setdefault("item_counts", []).append(equipment_count)
            if has_blinkers is not None:
                equipment_bucket.setdefault("blinkers_flags", []).append(has_blinkers)

            horse_age = _resolve_horse_age(partant, course, pronostic)
            age_segment = _categorise_horse_age(horse_age)
            age_bucket = horse_age_breakdown.setdefault(
                age_segment,
                {
                    "truths": [],
                    "predictions": [],
                    "scores": [],
                    "courses": set(),
                    "horses": set(),
                    "ages": [],
                },
            )
            age_bucket["truths"].append(is_top3)
            age_bucket["predictions"].append(predicted_label)
            age_bucket["scores"].append(probability)
            age_bucket.setdefault("courses", set()).add(course.course_id)
            if partant.horse_id:
                age_bucket.setdefault("horses", set()).add(partant.horse_id)
            if horse_age is not None:
                age_bucket.setdefault("ages", []).append(int(horse_age))

            horse_entity = getattr(partant, "horse", None)
            sire_key, sire_label = _normalise_sire_label(
                getattr(horse_entity, "sire", None) if horse_entity else None
            )
            sire_bucket = horse_sire_breakdown.setdefault(
                sire_key,
                {
                    "label": sire_label,
                    "truths": [],
                    "predictions": [],
                    "scores": [],
                    "courses": set(),
                    "horses": set(),
                    "trainers": set(),
                    "raw_inputs": [],
                },
            )
            sire_bucket["label"] = sire_label
            sire_bucket["truths"].append(is_top3)
            sire_bucket["predictions"].append(predicted_label)
            sire_bucket["scores"].append(probability)
            sire_bucket.setdefault("courses", set()).add(course.course_id)
            if partant.horse_id:
                sire_bucket.setdefault("horses", set()).add(partant.horse_id)
            if getattr(partant, "trainer_id", None):
                sire_bucket.setdefault("trainers", set()).add(partant.trainer_id)
            raw_sire_name = getattr(horse_entity, "sire", None)
            if isinstance(raw_sire_name, str) and raw_sire_name.strip():
                sire_bucket.setdefault("raw_inputs", []).append(raw_sire_name.strip())

            dam_key, dam_label = _normalise_dam_label(
                getattr(horse_entity, "dam", None) if horse_entity else None
            )
            dam_bucket = horse_dam_breakdown.setdefault(
                dam_key,
                {
                    "label": dam_label,
                    "truths": [],
                    "predictions": [],
                    "scores": [],
                    "courses": set(),
                    "horses": set(),
                    "raw_inputs": [],
                },
            )
            dam_bucket["label"] = dam_label
            dam_bucket["truths"].append(is_top3)
            dam_bucket["predictions"].append(predicted_label)
            dam_bucket["scores"].append(probability)
            dam_bucket.setdefault("courses", set()).add(course.course_id)
            if partant.horse_id:
                dam_bucket.setdefault("horses", set()).add(partant.horse_id)
            raw_dam_name = getattr(horse_entity, "dam", None)
            if isinstance(raw_dam_name, str) and raw_dam_name.strip():
                dam_bucket.setdefault("raw_inputs", []).append(raw_dam_name.strip())

            gender_key, gender_label = _categorise_horse_gender(
                getattr(horse_entity, "gender", None)
            )
            gender_bucket = horse_gender_breakdown.setdefault(
                gender_key,
                {
                    "label": gender_label,
                    "truths": [],
                    "predictions": [],
                    "scores": [],
                    "courses": set(),
                    "horses": set(),
                },
            )
            gender_bucket["label"] = gender_label
            gender_bucket["truths"].append(is_top3)
            gender_bucket["predictions"].append(predicted_label)
            gender_bucket["scores"].append(probability)
            gender_bucket.setdefault("courses", set()).add(course.course_id)
            if partant.horse_id:
                gender_bucket.setdefault("horses", set()).add(partant.horse_id)

            coat_key, coat_label = _normalise_coat_color_label(
                getattr(horse_entity, "coat_color", None) if horse_entity else None
            )
            coat_bucket = horse_coat_breakdown.setdefault(
                coat_key,
                {
                    "label": coat_label,
                    "truths": [],
                    "predictions": [],
                    "scores": [],
                    "courses": set(),
                    "horses": set(),
                    "raw_inputs": [],
                },
            )
            coat_bucket["label"] = coat_label
            coat_bucket["truths"].append(is_top3)
            coat_bucket["predictions"].append(predicted_label)
            coat_bucket["scores"].append(probability)
            coat_bucket.setdefault("courses", set()).add(course.course_id)
            if partant.horse_id:
                coat_bucket.setdefault("horses", set()).add(partant.horse_id)
            if getattr(horse_entity, "coat_color", None):
                coat_bucket.setdefault("raw_inputs", []).append(
                    str(getattr(horse_entity, "coat_color"))
                )

            breed_key, breed_label = _normalise_horse_breed_label(
                getattr(horse_entity, "breed", None) if horse_entity else None
            )
            breed_bucket = horse_breed_breakdown.setdefault(
                breed_key,
                {
                    "label": breed_label,
                    "truths": [],
                    "predictions": [],
                    "scores": [],
                    "courses": set(),
                    "horses": set(),
                    "raw_inputs": [],
                },
            )
            breed_bucket["label"] = breed_label
            breed_bucket["truths"].append(is_top3)
            breed_bucket["predictions"].append(predicted_label)
            breed_bucket["scores"].append(probability)
            breed_bucket.setdefault("courses", set()).add(course.course_id)
            if partant.horse_id:
                breed_bucket.setdefault("horses", set()).add(partant.horse_id)
            if getattr(horse_entity, "breed", None):
                breed_bucket.setdefault("raw_inputs", []).append(
                    str(getattr(horse_entity, "breed"))
                )

            owner_key, owner_label = _normalise_owner_label(
                getattr(horse_entity, "owner", None) if horse_entity else None
            )
            owner_bucket = owner_breakdown.setdefault(
                owner_key,
                {
                    "label": owner_label,
                    "truths": [],
                    "predictions": [],
                    "scores": [],
                    "courses": set(),
                    "horses": set(),
                    "trainers": set(),
                    "jockeys": set(),
                    "hippodromes": set(),
                },
            )
            owner_bucket["label"] = owner_label
            owner_bucket["truths"].append(is_top3)
            owner_bucket["predictions"].append(predicted_label)
            owner_bucket["scores"].append(probability)
            owner_bucket.setdefault("courses", set()).add(course.course_id)
            if partant.horse_id:
                owner_bucket.setdefault("horses", set()).add(partant.horse_id)
            if partant.trainer_id:
                owner_bucket.setdefault("trainers", set()).add(partant.trainer_id)
            if partant.jockey_id:
                owner_bucket.setdefault("jockeys", set()).add(partant.jockey_id)
            reunion_for_owner = getattr(course, "reunion", None)
            owner_hippodrome_id = None
            if reunion_for_owner is not None:
                owner_hippodrome_id = getattr(reunion_for_owner, "hippodrome_id", None)
            if owner_hippodrome_id is not None:
                owner_bucket.setdefault("hippodromes", set()).add(int(owner_hippodrome_id))

            category_key, category_label = _normalise_race_category_label(
                getattr(course, "race_category", None)
            )
            category_bucket = race_category_breakdown.setdefault(
                category_key,
                {
                    "label": category_label,
                    "truths": [],
                    "predictions": [],
                    "scores": [],
                    "courses": set(),
                },
            )
            category_bucket["label"] = category_label
            category_bucket["truths"].append(is_top3)
            category_bucket["predictions"].append(predicted_label)
            category_bucket["scores"].append(probability)
            category_bucket.setdefault("courses", set()).add(course.course_id)

            class_key, class_label = _normalise_race_class_label(
                getattr(course, "race_class", None)
            )
            class_bucket = race_class_breakdown.setdefault(
                class_key,
                {
                    "label": class_label,
                    "truths": [],
                    "predictions": [],
                    "scores": [],
                    "courses": set(),
                },
            )
            class_bucket["label"] = class_label
            class_bucket["truths"].append(is_top3)
            class_bucket["predictions"].append(predicted_label)
            class_bucket["scores"].append(probability)
            class_bucket.setdefault("courses", set()).add(course.course_id)

            value_bet_label = "value_bet" if pronostic.value_bet_detected else "standard"
            value_bet_bucket = value_bet_breakdown.setdefault(
                value_bet_label,
                {"truths": [], "predictions": [], "scores": [], "courses": set()},
            )
            value_bet_bucket["truths"].append(is_top3)
            value_bet_bucket["predictions"].append(predicted_label)
            value_bet_bucket["scores"].append(probability)
            value_bet_bucket.setdefault("courses", set()).add(course.course_id)

            field_size = course_entry.get("field_size")
            field_segment = _categorise_field_size(
                int(field_size) if field_size else None
            )
            field_bucket = field_size_breakdown.setdefault(
                field_segment,
                {
                    "truths": [],
                    "predictions": [],
                    "scores": [],
                    "courses": set(),
                    "field_sizes": [],
                },
            )
            field_bucket["truths"].append(is_top3)
            field_bucket["predictions"].append(predicted_label)
            field_bucket["scores"].append(probability)
            courses_seen: Set[int] = field_bucket.setdefault("courses", set())
            is_new_course = course.course_id not in courses_seen
            courses_seen.add(course.course_id)
            if field_size and is_new_course:
                field_bucket.setdefault("field_sizes", []).append(int(field_size))

            draw_value = getattr(partant, "numero_corde", None)
            draw_segment = _categorise_draw_position(
                int(draw_value) if draw_value is not None else None,
                int(field_size) if field_size else None,
            )
            draw_bucket = draw_breakdown.setdefault(
                draw_segment,
                {
                    "truths": [],
                    "predictions": [],
                    "scores": [],
                    "courses": set(),
                    "draws": [],
                    "field_sizes": [],
                },
            )
            draw_bucket["truths"].append(is_top3)
            draw_bucket["predictions"].append(predicted_label)
            draw_bucket["scores"].append(probability)
            draw_bucket.setdefault("courses", set()).add(course.course_id)
            if draw_value is not None:
                draw_bucket.setdefault("draws", []).append(int(draw_value))
            if field_size:
                draw_bucket.setdefault("field_sizes", []).append(int(field_size))

            parity_segment, parity_label = _categorise_draw_parity(
                int(draw_value) if draw_value is not None else None
            )
            parity_bucket = draw_parity_breakdown.setdefault(
                parity_segment,
                {
                    "label": parity_label,
                    "truths": [],
                    "predictions": [],
                    "scores": [],
                    "courses": set(),
                    "draws": [],
                },
            )
            parity_bucket["label"] = parity_label
            parity_bucket["truths"].append(is_top3)
            parity_bucket["predictions"].append(predicted_label)
            parity_bucket["scores"].append(probability)
            parity_bucket.setdefault("courses", set()).add(course.course_id)
            if draw_value is not None:
                parity_bucket.setdefault("draws", []).append(int(draw_value))

            # Suivi spécifique des modes de départ (stalle, autostart, volte...)
            # afin d'identifier si le modèle décroche sur un protocole précis.
            start_segment = _categorise_start_type(
                getattr(course, "start_type", None)
            )
            start_bucket = start_type_breakdown.setdefault(
                start_segment,
                {
                    "truths": [],
                    "predictions": [],
                    "scores": [],
                    "courses": set(),
                },
            )
            start_bucket["truths"].append(is_top3)
            start_bucket["predictions"].append(predicted_label)
            start_bucket["scores"].append(probability)
            start_bucket.setdefault("courses", set()).add(course.course_id)

            delay_segment, delay_label, delay_minutes = _categorise_start_delay(
                getattr(course, "scheduled_time", None),
                getattr(course, "actual_start_time", None),
            )
            delay_bucket = start_delay_breakdown.setdefault(
                delay_segment,
                {
                    "label": delay_label,
                    "truths": [],
                    "predictions": [],
                    "scores": [],
                    "courses": set(),
                    "reunions": set(),
                    "delays": [],
                },
            )
            delay_bucket["label"] = delay_label
            delay_bucket["truths"].append(is_top3)
            delay_bucket["predictions"].append(predicted_label)
            delay_bucket["scores"].append(probability)
            delay_bucket.setdefault("courses", set()).add(course.course_id)
            if getattr(reunion_entity, "reunion_id", None) is not None:
                delay_bucket.setdefault("reunions", set()).add(reunion_entity.reunion_id)
            if delay_minutes is not None:
                delay_bucket.setdefault("delays", []).append(delay_minutes)

            rest_segment = _categorise_rest_period(
                getattr(partant, "days_since_last_race", None)
            )
            rest_bucket = rest_period_breakdown.setdefault(
                rest_segment,
                {
                    "truths": [],
                    "predictions": [],
                    "scores": [],
                    "courses": set(),
                    "rest_days": [],
                },
            )
            rest_bucket["truths"].append(is_top3)
            rest_bucket["predictions"].append(predicted_label)
            rest_bucket["scores"].append(probability)
            rest_bucket.setdefault("courses", set()).add(course.course_id)
            rest_days_value = getattr(partant, "days_since_last_race", None)
            if rest_days_value is not None:
                rest_bucket.setdefault("rest_days", []).append(int(rest_days_value))

            recent_form_list = getattr(partant, "recent_form_list", None)
            recent_segment, recent_label = _categorise_recent_form(recent_form_list)
            recent_form_bucket = recent_form_breakdown.setdefault(
                recent_segment,
                {
                    "label": recent_label,
                    "truths": [],
                    "predictions": [],
                    "scores": [],
                    "courses": set(),
                    "horses": set(),
                    "average_positions": [],
                    "best_positions": [],
                    "worst_positions": [],
                    "starts_counts": [],
                    "win_flags": [],
                },
            )
            recent_form_bucket["label"] = recent_label
            recent_form_bucket["truths"].append(is_top3)
            recent_form_bucket["predictions"].append(predicted_label)
            recent_form_bucket["scores"].append(probability)
            recent_form_bucket.setdefault("courses", set()).add(course.course_id)
            if getattr(partant, "horse_id", None):
                recent_form_bucket.setdefault("horses", set()).add(partant.horse_id)

            if recent_form_list:
                average_form = getattr(partant, "average_recent_position", None)
                if average_form is not None:
                    recent_form_bucket.setdefault("average_positions", []).append(
                        float(average_form)
                    )
                recent_form_bucket.setdefault("best_positions", []).append(
                    int(min(recent_form_list))
                )
                recent_form_bucket.setdefault("worst_positions", []).append(
                    int(max(recent_form_list))
                )
                recent_form_bucket.setdefault("starts_counts", []).append(
                    len(recent_form_list)
                )
                recent_form_bucket.setdefault("win_flags", []).append(
                    bool(getattr(partant, "has_won_recently", False))
                )

            reunion_entity = getattr(course, "reunion", None)

            jockey_identifier = str(partant.jockey_id) if partant.jockey_id else "unknown"
            jockey_label = (
                partant.jockey.full_name
                if getattr(partant, "jockey", None) and getattr(partant.jockey, "full_name", None)
                else (f"Jockey #{partant.jockey_id}" if partant.jockey_id else "Jockey inconnu")
            )
            jockey_bucket = jockey_breakdown.setdefault(
                jockey_identifier,
                {
                    "label": jockey_label,
                    "truths": [],
                    "predictions": [],
                    "scores": [],
                    "courses": set(),
                    "horses": set(),
                },
            )
            jockey_bucket["label"] = jockey_label
            jockey_bucket["truths"].append(is_top3)
            jockey_bucket["predictions"].append(predicted_label)
            jockey_bucket["scores"].append(probability)
            jockey_bucket.setdefault("courses", set()).add(course.course_id)
            jockey_bucket.setdefault("horses", set()).add(partant.horse_id)

            (
                jockey_exp_segment,
                jockey_exp_label,
                normalised_jockey_starts,
            ) = _categorise_jockey_experience(
                getattr(getattr(partant, "jockey", None), "career_starts", None)
            )
            jockey_experience_bucket = jockey_experience_breakdown.setdefault(
                jockey_exp_segment,
                {
                    "label": jockey_exp_label,
                    "truths": [],
                    "predictions": [],
                    "scores": [],
                    "courses": set(),
                    "actors": set(),
                    "career_starts": [],
                },
            )
            jockey_experience_bucket["label"] = jockey_exp_label
            jockey_experience_bucket["truths"].append(is_top3)
            jockey_experience_bucket["predictions"].append(predicted_label)
            jockey_experience_bucket["scores"].append(probability)
            jockey_experience_bucket.setdefault("courses", set()).add(course.course_id)
            if partant.jockey_id:
                jockey_experience_bucket.setdefault("actors", set()).add(partant.jockey_id)
            if normalised_jockey_starts is not None:
                jockey_experience_bucket.setdefault("career_starts", []).append(
                    int(normalised_jockey_starts)
                )

            # Agrège également les performances par nationalité du jockey afin
            # de repérer d'éventuels biais liés aux profils internationaux.
            jockey_nat_key, jockey_nat_label = _normalise_nationality_label(
                getattr(getattr(partant, "jockey", None), "nationality", None)
            )
            jockey_nat_bucket = jockey_nationality_breakdown.setdefault(
                jockey_nat_key,
                {
                    "label": jockey_nat_label,
                    "truths": [],
                    "predictions": [],
                    "scores": [],
                    "courses": set(),
                    "reunions": set(),
                    "horses": set(),
                    "actors": set(),
                },
            )
            jockey_nat_bucket["label"] = jockey_nat_label
            jockey_nat_bucket["truths"].append(is_top3)
            jockey_nat_bucket["predictions"].append(predicted_label)
            jockey_nat_bucket["scores"].append(probability)
            jockey_nat_bucket.setdefault("courses", set()).add(course.course_id)
            if reunion_entity is not None and getattr(reunion_entity, "reunion_id", None):
                jockey_nat_bucket.setdefault("reunions", set()).add(reunion_entity.reunion_id)
            if getattr(partant, "horse_id", None):
                jockey_nat_bucket.setdefault("horses", set()).add(partant.horse_id)
            if partant.jockey_id:
                jockey_nat_bucket.setdefault("actors", set()).add(partant.jockey_id)

            trainer_identifier = str(partant.trainer_id) if partant.trainer_id else "unknown"
            trainer_label = (
                partant.trainer.full_name
                if getattr(partant, "trainer", None) and getattr(partant.trainer, "full_name", None)
                else (f"Entraîneur #{partant.trainer_id}" if partant.trainer_id else "Entraîneur inconnu")
            )
            trainer_bucket = trainer_breakdown.setdefault(
                trainer_identifier,
                {
                    "label": trainer_label,
                    "truths": [],
                    "predictions": [],
                    "scores": [],
                    "courses": set(),
                    "horses": set(),
                },
            )
            trainer_bucket["label"] = trainer_label
            trainer_bucket["truths"].append(is_top3)
            trainer_bucket["predictions"].append(predicted_label)
            trainer_bucket["scores"].append(probability)
            trainer_bucket.setdefault("courses", set()).add(course.course_id)
            trainer_bucket.setdefault("horses", set()).add(partant.horse_id)

            (
                trainer_exp_segment,
                trainer_exp_label,
                normalised_trainer_starts,
            ) = _categorise_trainer_experience(
                getattr(getattr(partant, "trainer", None), "career_starts", None)
            )
            trainer_experience_bucket = trainer_experience_breakdown.setdefault(
                trainer_exp_segment,
                {
                    "label": trainer_exp_label,
                    "truths": [],
                    "predictions": [],
                    "scores": [],
                    "courses": set(),
                    "actors": set(),
                    "career_starts": [],
                },
            )
            trainer_experience_bucket["label"] = trainer_exp_label
            trainer_experience_bucket["truths"].append(is_top3)
            trainer_experience_bucket["predictions"].append(predicted_label)
            trainer_experience_bucket["scores"].append(probability)
            trainer_experience_bucket.setdefault("courses", set()).add(course.course_id)
            if partant.trainer_id:
                trainer_experience_bucket.setdefault("actors", set()).add(partant.trainer_id)
            if normalised_trainer_starts is not None:
                trainer_experience_bucket.setdefault("career_starts", []).append(
                    int(normalised_trainer_starts)
                )

            owner_trainer_identifier = f"{owner_key}__{trainer_identifier}"
            owner_trainer_label = f"{owner_label} × {trainer_label}"
            owner_trainer_bucket = owner_trainer_breakdown.setdefault(
                owner_trainer_identifier,
                {
                    "label": owner_trainer_label,
                    "owner_label": owner_label,
                    "trainer_label": trainer_label,
                    "truths": [],
                    "predictions": [],
                    "scores": [],
                    "courses": set(),
                    "horses": set(),
                    "owners": set(),
                    "trainers": set(),
                },
            )
            owner_trainer_bucket["label"] = owner_trainer_label
            owner_trainer_bucket["owner_label"] = owner_label
            owner_trainer_bucket["trainer_label"] = trainer_label
            owner_trainer_bucket["truths"].append(is_top3)
            owner_trainer_bucket["predictions"].append(predicted_label)
            owner_trainer_bucket["scores"].append(probability)
            owner_trainer_bucket.setdefault("courses", set()).add(course.course_id)
            if partant.horse_id:
                owner_trainer_bucket.setdefault("horses", set()).add(partant.horse_id)
            owner_trainer_bucket.setdefault("owners", set()).add(owner_key)
            if partant.trainer_id:
                owner_trainer_bucket.setdefault("trainers", set()).add(partant.trainer_id)

            owner_jockey_identifier = f"{owner_key}__{jockey_identifier}"
            owner_jockey_label = f"{owner_label} × {jockey_label}"
            owner_jockey_bucket = owner_jockey_breakdown.setdefault(
                owner_jockey_identifier,
                {
                    "label": owner_jockey_label,
                    "owner_label": owner_label,
                    "jockey_label": jockey_label,
                    "truths": [],
                    "predictions": [],
                    "scores": [],
                    "courses": set(),
                    "horses": set(),
                    "owners": set(),
                    "jockeys": set(),
                },
            )
            owner_jockey_bucket["label"] = owner_jockey_label
            owner_jockey_bucket["owner_label"] = owner_label
            owner_jockey_bucket["jockey_label"] = jockey_label
            owner_jockey_bucket["truths"].append(is_top3)
            owner_jockey_bucket["predictions"].append(predicted_label)
            owner_jockey_bucket["scores"].append(probability)
            owner_jockey_bucket.setdefault("courses", set()).add(course.course_id)
            if partant.horse_id:
                owner_jockey_bucket.setdefault("horses", set()).add(partant.horse_id)
            owner_jockey_bucket.setdefault("owners", set()).add(owner_key)
            if partant.jockey_id:
                owner_jockey_bucket.setdefault("jockeys", set()).add(partant.jockey_id)

            combo_identifier = f"{jockey_identifier}__{trainer_identifier}"
            combo_label = f"{jockey_label} × {trainer_label}"
            combo_bucket = jockey_trainer_breakdown.setdefault(
                combo_identifier,
                {
                    "label": combo_label,
                    "jockey_label": jockey_label,
                    "trainer_label": trainer_label,
                    "truths": [],
                    "predictions": [],
                    "scores": [],
                    "courses": set(),
                    "horses": set(),
                    "jockeys": set(),
                    "trainers": set(),
                },
            )
            combo_bucket["label"] = combo_label
            combo_bucket["jockey_label"] = jockey_label
            combo_bucket["trainer_label"] = trainer_label
            combo_bucket["truths"].append(is_top3)
            combo_bucket["predictions"].append(predicted_label)
            combo_bucket["scores"].append(probability)
            combo_bucket.setdefault("courses", set()).add(course.course_id)
            combo_bucket.setdefault("horses", set()).add(partant.horse_id)
            if partant.jockey_id is not None:
                combo_bucket.setdefault("jockeys", set()).add(partant.jockey_id)
            if partant.trainer_id is not None:
                combo_bucket.setdefault("trainers", set()).add(partant.trainer_id)

            trainer_nat_key, trainer_nat_label = _normalise_nationality_label(
                getattr(getattr(partant, "trainer", None), "nationality", None)
            )
            trainer_nat_bucket = trainer_nationality_breakdown.setdefault(
                trainer_nat_key,
                {
                    "label": trainer_nat_label,
                    "truths": [],
                    "predictions": [],
                    "scores": [],
                    "courses": set(),
                    "reunions": set(),
                    "horses": set(),
                    "actors": set(),
                },
            )
            trainer_nat_bucket["label"] = trainer_nat_label
            trainer_nat_bucket["truths"].append(is_top3)
            trainer_nat_bucket["predictions"].append(predicted_label)
            trainer_nat_bucket["scores"].append(probability)
            trainer_nat_bucket.setdefault("courses", set()).add(course.course_id)
            if reunion_entity is not None and getattr(reunion_entity, "reunion_id", None):
                trainer_nat_bucket.setdefault("reunions", set()).add(reunion_entity.reunion_id)
            if getattr(partant, "horse_id", None):
                trainer_nat_bucket.setdefault("horses", set()).add(partant.horse_id)
            if partant.trainer_id:
                trainer_nat_bucket.setdefault("actors", set()).add(partant.trainer_id)

            # Enfin, on garde une vue géographique afin de repérer les hippodromes
            # où le modèle excelle ou se dégrade. Cette information aide à prioriser
            # les analyses locales (qualité des données, biais spécifiques, météo...).
            hippodrome_entity = (
                getattr(reunion_entity, "hippodrome", None) if reunion_entity else None
            )
            hippodrome_id = None
            venue_key = "unknown"
            venue_label = "Hippodrome inconnu"
            track_type_key = "unknown"
            track_type_label = "Type de piste inconnu"

            if hippodrome_entity is not None:
                hippodrome_id = getattr(hippodrome_entity, "hippodrome_id", None)
                hippodrome_code = getattr(hippodrome_entity, "code", None)
                venue_key = hippodrome_code or (
                    f"hippodrome_{hippodrome_id}" if hippodrome_id else "unknown"
                )
                venue_label = getattr(hippodrome_entity, "name", None) or venue_key
                track_type_key, track_type_label = _normalise_track_type_label(
                    getattr(hippodrome_entity, "track_type", None)
                )
            elif reunion_entity is not None:
                hippodrome_id = getattr(reunion_entity, "hippodrome_id", None)
                venue_key = f"hippodrome_{hippodrome_id}" if hippodrome_id else "unknown"
                venue_label = (
                    f"Hippodrome #{hippodrome_id}" if hippodrome_id else "Hippodrome inconnu"
                )

            if hippodrome_id is not None:
                api_bucket.setdefault("hippodromes", set()).add(int(hippodrome_id))

            venue_bucket = hippodrome_breakdown.setdefault(
                venue_key,
                {
                    "label": venue_label,
                    "truths": [],
                    "predictions": [],
                    "scores": [],
                    "courses": set(),
                    "reunions": set(),
                    "horses": set(),
                },
            )
            venue_bucket["label"] = venue_label
            venue_bucket["truths"].append(is_top3)
            venue_bucket["predictions"].append(predicted_label)
            venue_bucket["scores"].append(probability)
            venue_bucket.setdefault("courses", set()).add(course.course_id)
            if partant.horse_id:
                venue_bucket.setdefault("horses", set()).add(partant.horse_id)
            if reunion_entity is not None and getattr(reunion_entity, "reunion_id", None):
                venue_bucket.setdefault("reunions", set()).add(reunion_entity.reunion_id)

            country_key, country_label = _normalise_country_label(
                getattr(hippodrome_entity, "country", None)
            )
            country_bucket = country_breakdown.setdefault(
                country_key,
                {
                    "label": country_label,
                    "truths": [],
                    "predictions": [],
                    "scores": [],
                    "courses": set(),
                    "reunions": set(),
                    "hippodromes": set(),
                    "cities": set(),
                },
            )
            country_bucket["label"] = country_label
            country_bucket["truths"].append(is_top3)
            country_bucket["predictions"].append(predicted_label)
            country_bucket["scores"].append(probability)
            country_bucket.setdefault("courses", set()).add(course.course_id)
            if reunion_entity is not None and getattr(reunion_entity, "reunion_id", None):
                country_bucket.setdefault("reunions", set()).add(reunion_entity.reunion_id)
            if hippodrome_id is not None:
                country_bucket.setdefault("hippodromes", set()).add(int(hippodrome_id))
            city_value = (
                getattr(hippodrome_entity, "city", None)
                if hippodrome_entity is not None
                else None
            )
            if city_value:
                country_bucket.setdefault("cities", set()).add(str(city_value))

            city_key, city_label = _normalise_city_label(city_value)
            city_bucket = city_breakdown.setdefault(
                city_key,
                {
                    "label": city_label,
                    "truths": [],
                    "predictions": [],
                    "scores": [],
                    "courses": set(),
                    "reunions": set(),
                    "hippodromes": set(),
                    "countries": set(),
                },
            )
            city_bucket["label"] = city_label
            city_bucket["truths"].append(is_top3)
            city_bucket["predictions"].append(predicted_label)
            city_bucket["scores"].append(probability)
            city_bucket.setdefault("courses", set()).add(course.course_id)
            if reunion_entity is not None and getattr(reunion_entity, "reunion_id", None):
                city_bucket.setdefault("reunions", set()).add(reunion_entity.reunion_id)
            if hippodrome_id is not None:
                city_bucket.setdefault("hippodromes", set()).add(int(hippodrome_id))
            if country_label:
                city_bucket.setdefault("countries", set()).add(country_label)

            track_type_bucket = track_type_breakdown.setdefault(
                track_type_key,
                {
                    "label": track_type_label,
                    "truths": [],
                    "predictions": [],
                    "scores": [],
                    "courses": set(),
                    "reunions": set(),
                    "hippodromes": set(),
                },
            )
            track_type_bucket["label"] = track_type_label
            track_type_bucket["truths"].append(is_top3)
            track_type_bucket["predictions"].append(predicted_label)
            track_type_bucket["scores"].append(probability)
            track_type_bucket.setdefault("courses", set()).add(course.course_id)
            if reunion_entity is not None and getattr(reunion_entity, "reunion_id", None):
                track_type_bucket.setdefault("reunions", set()).add(
                    reunion_entity.reunion_id
                )
            if hippodrome_id is not None:
                track_type_bucket.setdefault("hippodromes", set()).add(hippodrome_id)

            track_length_segment, track_length_label, track_length_value = _categorise_track_length(
                getattr(hippodrome_entity, "track_length", None)
            )
            track_length_bucket = track_length_breakdown.setdefault(
                track_length_segment,
                {
                    "label": track_length_label,
                    "truths": [],
                    "predictions": [],
                    "scores": [],
                    "courses": set(),
                    "reunions": set(),
                    "hippodromes": set(),
                    "track_lengths": [],
                },
            )
            track_length_bucket["label"] = track_length_label
            track_length_bucket["truths"].append(is_top3)
            track_length_bucket["predictions"].append(predicted_label)
            track_length_bucket["scores"].append(probability)
            track_length_bucket.setdefault("courses", set()).add(course.course_id)
            if reunion_entity is not None and getattr(reunion_entity, "reunion_id", None):
                track_length_bucket.setdefault("reunions", set()).add(
                    reunion_entity.reunion_id
                )
            if hippodrome_id is not None:
                track_length_bucket.setdefault("hippodromes", set()).add(hippodrome_id)
            if track_length_value is not None:
                track_length_bucket.setdefault("track_lengths", []).append(track_length_value)

            # On conserve également une vue chronologique afin d'identifier les
            # journées où le modèle surperforme ou décroche brutalement.
            generation_day = (
                (pronostic.generated_at.date() if pronostic.generated_at else None)
                or (
                    course.reunion.reunion_date
                    if hasattr(course, "reunion") and course.reunion
                    else None
                )
                or cutoff_date
            )
            day_key = generation_day.isoformat()
            day_bucket = daily_breakdown.setdefault(
                day_key,
                {
                    "truths": [],
                    "predictions": [],
                    "scores": [],
                    "courses": set(),
                    "value_bet_courses": set(),
                },
            )
            day_bucket["truths"].append(is_top3)
            day_bucket["predictions"].append(predicted_label)
            day_bucket["scores"].append(probability)
            day_bucket["courses"].add(course.course_id)
            if pronostic.value_bet_detected:
                day_bucket["value_bet_courses"].add(course.course_id)

        for course_id, course_payload in course_stats.items():
            predictions_payload = list(course_payload.get("predictions", []))
            if not predictions_payload:
                continue

            sorted_predictions = sorted(
                predictions_payload,
                key=lambda item: float(item.get("probability", 0.0)),
                reverse=True,
            )

            # Calcule l'écart entre les deux meilleures probabilités pour suivre
            # la stabilité du favori face à son dauphin. Ce tableau de bord
            # permet de distinguer les courses remportées par un favori solide
            # de celles où le modèle hésite entre plusieurs partants.
            primary_probability = sorted_predictions[0].get("probability")
            secondary_probability = (
                sorted_predictions[1].get("probability")
                if len(sorted_predictions) > 1
                else None
            )
            (
                margin_segment,
                margin_label,
                normalised_margin,
            ) = _categorise_probability_margin(primary_probability, secondary_probability)
            margin_bucket = probability_margin_breakdown.setdefault(
                margin_segment,
                {
                    "label": margin_label,
                    "truths": [],
                    "predictions": [],
                    "scores": [],
                    "margins": [],
                    "courses": set(),
                    "horses": set(),
                },
            )
            margin_bucket["label"] = margin_label
            margin_bucket["truths"].append(int(sorted_predictions[0].get("truth", 0)))
            margin_bucket["predictions"].append(
                int(sorted_predictions[0].get("predicted_label", 0))
            )
            margin_bucket["scores"].append(float(primary_probability or 0.0))
            margin_bucket.setdefault("courses", set()).add(int(course_id))

            top_horse_id = sorted_predictions[0].get("horse_id")
            if top_horse_id is not None:
                try:
                    margin_bucket.setdefault("horses", set()).add(int(top_horse_id))
                except (TypeError, ValueError):  # pragma: no cover - sécurité défensive
                    pass

            if normalised_margin is not None:
                margin_bucket.setdefault("margins", []).append(normalised_margin)

            pmu_candidates = [
                sample
                for sample in predictions_payload
                if sample.get("odds") is not None
            ]
            pmu_favourite: Optional[Dict[str, object]] = None
            if pmu_candidates:
                pmu_favourite = min(
                    pmu_candidates,
                    key=lambda item: float(item.get("odds", float("inf"))),
                )

            top_entry: Optional[Dict[str, object]] = sorted_predictions[0] if sorted_predictions else None
            pmu_rank: Optional[int] = None
            if (
                pmu_favourite is not None
                and pmu_favourite.get("horse_id") is not None
                and sorted_predictions
            ):
                for rank_index, sample in enumerate(sorted_predictions, start=1):
                    if sample.get("horse_id") == pmu_favourite.get("horse_id"):
                        pmu_rank = rank_index
                        break

            alignment_segment, alignment_label = _categorise_favourite_alignment(
                top_entry,
                pmu_favourite,
            )
            alignment_bucket = favourite_alignment_breakdown.setdefault(
                alignment_segment,
                {
                    "label": alignment_label,
                    "courses": set(),
                    "model_truths": [],
                    "model_predictions": [],
                    "model_scores": [],
                    "model_wins": 0,
                    "pmu_truths": [],
                    "pmu_scores": [],
                    "pmu_odds": [],
                    "pmu_wins": 0,
                    "pmu_courses": 0,
                    "probability_gaps": [],
                    "pmu_ranks": [],
                    "aligned_wins": 0,
                },
            )
            alignment_bucket["label"] = alignment_label
            alignment_bucket.setdefault("courses", set()).add(int(course_id))

            if top_entry is not None:
                alignment_bucket.setdefault("model_truths", []).append(
                    int(top_entry.get("truth", 0))
                )
                alignment_bucket.setdefault("model_predictions", []).append(
                    int(top_entry.get("predicted_label", 0))
                )
                alignment_bucket.setdefault("model_scores", []).append(
                    float(top_entry.get("probability", 0.0))
                )
                if top_entry.get("final_position") == 1:
                    alignment_bucket["model_wins"] = alignment_bucket.get("model_wins", 0) + 1

            if pmu_favourite is not None:
                alignment_bucket["pmu_courses"] = alignment_bucket.get("pmu_courses", 0) + 1
                alignment_bucket.setdefault("pmu_truths", []).append(
                    int(pmu_favourite.get("truth", 0))
                )
                alignment_bucket.setdefault("pmu_scores", []).append(
                    float(pmu_favourite.get("probability", 0.0))
                )
                odds_value = pmu_favourite.get("odds")
                if odds_value is not None:
                    alignment_bucket.setdefault("pmu_odds", []).append(float(odds_value))
                if pmu_favourite.get("final_position") == 1:
                    alignment_bucket["pmu_wins"] = alignment_bucket.get("pmu_wins", 0) + 1
                if top_entry is not None:
                    alignment_bucket.setdefault("probability_gaps", []).append(
                        float(top_entry.get("probability", 0.0))
                        - float(pmu_favourite.get("probability", 0.0))
                    )
                    if (
                        top_entry.get("horse_id") == pmu_favourite.get("horse_id")
                        and top_entry.get("final_position") == 1
                    ):
                        alignment_bucket["aligned_wins"] = alignment_bucket.get(
                            "aligned_wins", 0
                        ) + 1
                if pmu_rank is not None:
                    alignment_bucket.setdefault("pmu_ranks", []).append(float(pmu_rank))

            for rank, sample in enumerate(sorted_predictions, start=1):
                segment_key, segment_label = _categorise_prediction_rank(rank)
                bucket = prediction_rank_breakdown.setdefault(
                    segment_key,
                    {
                        "label": segment_label,
                        "truths": [],
                        "predictions": [],
                        "scores": [],
                        "final_positions": [],
                        "ranks": [],
                        "courses": set(),
                        "horses": set(),
                    },
                )

                bucket["label"] = segment_label
                bucket.setdefault("truths", []).append(int(sample.get("truth", 0)))
                bucket.setdefault("predictions", []).append(
                    int(sample.get("predicted_label", 0))
                )
                bucket.setdefault("scores", []).append(
                    float(sample.get("probability", 0.0))
                )
                bucket.setdefault("ranks", []).append(rank)
                bucket.setdefault("courses", set()).add(int(course_id))

                final_position = sample.get("final_position")
                if final_position is not None:
                    bucket.setdefault("final_positions", []).append(int(final_position))

                horse_id = sample.get("horse_id")
                if horse_id:
                    bucket.setdefault("horses", set()).add(int(horse_id))

        evaluation_timestamp = datetime.now().isoformat()

        accuracy = precision = recall = f1 = roc_auc = logloss = None
        if accuracy_score:
            accuracy = accuracy_score(y_true, y_pred)
            precision = precision_score(y_true, y_pred, zero_division=0)
            recall = recall_score(y_true, y_pred, zero_division=0)
            f1 = f1_score(y_true, y_pred, zero_division=0)
            if len(set(y_true)) > 1:
                roc_auc = roc_auc_score(y_true, y_scores)
            clipped_scores = [min(max(score, 1e-6), 1 - 1e-6) for score in y_scores]
            try:
                logloss = log_loss(y_true, clipped_scores)
            except ValueError:
                logloss = None

        brier_score: Optional[float] = None
        positive_rate: Optional[float] = None
        if y_true:
            brier_score = (
                sum((score - truth) ** 2 for score, truth in zip(y_scores, y_true))
                / len(y_true)
            )
            positive_rate = sum(y_true) / len(y_true)

        cm = [
            [0, 0],
            [0, 0],
        ]
        if confusion_matrix:
            cm = confusion_matrix(y_true, y_pred, labels=[0, 1]).tolist()

        # Convertit la matrice de confusion en compte explicite (TN, FP, FN, TP)
        # pour calculer un coefficient de corrélation équilibré.
        tn, fp = cm[0][0], cm[0][1]
        fn, tp = cm[1][0], cm[1][1]
        matthews_correlation = _compute_matthews_correlation(tn, fp, fn, tp)
        classification_insights = _compute_binary_classification_insights(tn, fp, fn, tp)

        positives = sum(y_pred)
        negatives = len(y_pred) - positives

        avg_positive_prob = _safe_average([score for score, label in zip(y_scores, y_pred) if label == 1])
        avg_negative_prob = _safe_average([score for score, label in zip(y_scores, y_pred) if label == 0])

<<<<<<< HEAD
        # Diagnostic complémentaire : on analyse la distribution des scores
        # probabilistes afin d'identifier un éventuel recouvrement entre gagnants
        # et perdants malgré des métriques globales satisfaisantes.
        probability_distribution_metrics = _summarise_probability_distribution(
            y_true,
            y_scores,
        )

=======
>>>>>>> 21f68511
        course_count = len(course_stats)
        favourite_alignment_performance = _summarise_favourite_alignment_performance(
            favourite_alignment_breakdown,
            course_count,
        )
        top1_correct = 0
        top3_course_hits = 0
        winner_probabilities: List[float] = []
        top3_probabilities: List[float] = []
        winner_ranks: List[int] = []

        for course_id, data in course_stats.items():
            predictions = data["predictions"]  # type: ignore[assignment]
            sorted_predictions = sorted(
                predictions, key=lambda item: item["probability"], reverse=True
            )
            if not sorted_predictions:
                continue

            ranked_entries: List[Tuple[Dict[str, object], Optional[int]]] = []
            for item in sorted_predictions:
                final_position_raw = item.get("final_position")
                try:
                    final_position_value = (
                        int(final_position_raw)
                        if final_position_raw is not None
                        else None
                    )
                except (TypeError, ValueError):  # pragma: no cover - sécurité sur données corrompues
                    final_position_value = None

                ranked_entries.append((item, final_position_value))

            error_bucket = rank_error_tracking.setdefault(
                course_id,
                {
                    "key": f"course_{course_id}",
                    "label": data.get("label"),
                    "absolute_errors": [],
                    "squared_errors": [],
                    "signed_errors": [],
                    "samples": 0,
                    "perfect_predictions": 0,
                },
            )
            error_bucket["label"] = data.get("label") or error_bucket.get("label")
            error_bucket["runner_count"] = len(ranked_entries)

            for predicted_rank, (_, final_position_value) in enumerate(
                ranked_entries, start=1
            ):
                if final_position_value is None:
                    continue

                absolute_error = abs(predicted_rank - final_position_value)
                signed_error = predicted_rank - final_position_value

                error_bucket.setdefault("absolute_errors", []).append(
                    float(absolute_error)
                )
                error_bucket.setdefault("squared_errors", []).append(
                    float(absolute_error**2)
                )
                error_bucket.setdefault("signed_errors", []).append(float(signed_error))
                error_bucket["samples"] = error_bucket.get("samples", 0) + 1
                if absolute_error == 0:
                    error_bucket["perfect_predictions"] = (
                        error_bucket.get("perfect_predictions", 0) + 1
                    )

            # Conserve des indicateurs par panier Top N (Top 1 → Top 5) afin de
            # suivre la précision cumulative de la sélection du modèle.
            top_limit = min(len(ranked_entries), 5)
            for top_n in range(1, top_limit + 1):
                bucket = topn_tracking.setdefault(
                    top_n,
                    {
                        "courses": 0,
                        "winner_hits": 0,
                        "place_hits": 0,
                        "probabilities": [],
                        "best_finishes": [],
                    },
                )
                bucket["courses"] += 1
                top_subset = ranked_entries[:top_n]
                bucket["probabilities"].extend(
                    float(entry_data[0]["probability"]) for entry_data in top_subset
                )
                finish_positions = [
                    pos for _, pos in top_subset if pos is not None
                ]
                if finish_positions:
                    bucket["best_finishes"].append(min(finish_positions))
                if any(pos == 1 for _, pos in top_subset if pos is not None):
                    bucket["winner_hits"] += 1
                if any(pos is not None and pos <= 3 for _, pos in top_subset):
                    bucket["place_hits"] += 1

            ndcg_at_3_value = _compute_normalised_dcg(ranked_entries, 3)
            if ndcg_at_3_value is not None:
                ndcg_at_3_scores.append(ndcg_at_3_value)

            ndcg_at_5_value = _compute_normalised_dcg(ranked_entries, 5)
            if ndcg_at_5_value is not None:
                ndcg_at_5_scores.append(ndcg_at_5_value)

            winner_rank: Optional[int] = None
            for index, (item, final_position_value) in enumerate(ranked_entries, start=1):
                if final_position_value == 1 and winner_rank is None:
                    winner_rank = index
                    winner_probabilities.append(float(item["probability"]))

                if final_position_value is not None and final_position_value <= 3:
                    top3_probabilities.append(float(item["probability"]))

            if winner_rank is not None:
                winner_ranks.append(winner_rank)

            top1_position = ranked_entries[0][1]
            if top1_position == 1:
                top1_correct += 1

            top3_predictions = ranked_entries[:3]
            if any(
                final_position_value is not None and final_position_value <= 3
                for _, final_position_value in top3_predictions
            ):
                top3_course_hits += 1

        winner_rank_metrics = _summarise_winner_rankings(winner_ranks, course_count)
        topn_performance = _summarise_topn_performance(topn_tracking, course_count)
        rank_error_metrics = _summarise_rank_error_metrics(rank_error_tracking)

        calibration_table = _build_calibration_table(y_scores, y_true, bins=5)
        # Résume l'ampleur des écarts de calibration pour suivre un indicateur
        # synthétique (ECE, biais signé, écart maximal) en plus du tableau brut.
        calibration_diagnostics = _describe_calibration_quality(calibration_table)
        brier_decomposition = _decompose_brier_score(
            calibration_table,
            base_rate=positive_rate,
            brier_score=brier_score,
        )
        threshold_grid = _evaluate_threshold_grid(
            y_scores,
            y_true,
            thresholds=[0.2, probability_threshold, 0.4, 0.5],
        )
        # La grille multi-seuils étant calculée, on extrait directement les
        # recommandations (meilleur F1, précision ou rappel maximal) pour
        # éviter aux opérateurs de parcourir manuellement toutes les lignes.
        threshold_recommendations = _summarise_threshold_recommendations(
            threshold_grid
        )

        # Analyse la valeur financière potentielle des paris générés par le
        # modèle en confrontant les probabilités projetées aux cotes publiques.
        betting_value_analysis = _summarise_betting_value(
            betting_samples,
            probability_threshold,
        )

        # Mesure l'alignement global avec le marché (corrélation et surcote)
        # pour contextualiser les écarts du modèle par rapport aux bookmakers.
        odds_alignment = _analyse_odds_alignment(betting_samples)

        # Fournit une vision cumulative du gain : en ne conservant que les
        # meilleures probabilités, quelle part des arrivées dans les 3 est
        # capturée ? Cette courbe complète la calibration en évaluant la
        # puissance de tri du modèle.
        gain_curve = _build_gain_curve(
            y_scores,
            y_true,
            steps=5,
        )

        # Construit un tableau de lift : chaque tranche de probabilité est
        # comparée au taux de réussite moyen pour visualiser rapidement la
        # surperformance (ou sous-performance) des segments prioritaires.
        lift_analysis = _build_lift_table(
            y_scores,
            y_true,
            buckets=5,
        )

        # Trace la courbe précision-rappel pour suivre la capacité du modèle à
        # maintenir une précision élevée lorsque l'on pousse le rappel. Utile
        # pour les opérateurs qui doivent choisir un compromis précision/rappel
        # selon leur tolérance au risque.
        precision_recall_table = _build_precision_recall_curve(
            y_scores,
            y_true,
            sample_points=8,
        )
        average_precision = (
            float(average_precision_score(y_true, y_scores))
            if average_precision_score is not None
            else None
        )

        # Échantillonne la courbe ROC pour exposer la progression du rappel au
        # fur et à mesure que l'on accepte davantage de faux positifs. Cette
        # vue complète la précision-rappel en fournissant la spécificité.
        roc_curve_points = _build_roc_curve(
            y_scores,
            y_true,
            sample_points=12,
        )

        # Mesure la séparation effective entre gagnants et perdants via une
        # statistique de Kolmogorov-Smirnov. Utile pour identifier un seuil
        # discriminant même si les métriques globales semblent correctes.
        ks_analysis = _compute_ks_analysis(
            y_scores,
            y_true,
            sample_points=10,
        )

        # Consolide un tableau de bord par niveau de confiance afin d'inspecter
        # rapidement la fiabilité réelle de chaque segment (utile pour piloter
        # alertes ou limites d'enjeux par exemple).
        confidence_level_metrics = _summarise_prediction_confidence_performance(
            confidence_breakdown,
            len(y_true),
        )

        confidence_score_performance = _summarise_confidence_score_performance(
            confidence_score_breakdown
        )
        win_probability_performance = _summarise_win_probability_performance(
            win_probability_breakdown
        )
        place_probability_performance = _summarise_place_probability_performance(
            place_probability_breakdown
        )
        probability_edge_performance = _summarise_probability_edge_performance(
            probability_edge_breakdown
        )
        probability_error_performance = _summarise_probability_error_performance(
            probability_error_breakdown
        )
        prediction_outcome_performance = _summarise_prediction_outcome_performance(
            prediction_outcome_breakdown
        )
        probability_margin_performance = _summarise_probability_margin_performance(
            probability_margin_breakdown
        )
        rank_correlation_performance = _summarise_rank_correlation_performance(
            rank_correlation_tracking
        )

        daily_performance = _summarise_daily_performance(daily_breakdown)
        day_part_performance = _summarise_day_part_performance(day_part_breakdown)
        lead_time_performance = _summarise_lead_time_performance(lead_time_breakdown)
        year_performance = _summarise_year_performance(year_breakdown)
        month_performance = _summarise_month_performance(month_breakdown)
        season_performance = _summarise_season_performance(season_breakdown)
        quarter_performance = _summarise_quarter_performance(quarter_breakdown)
        weekday_performance = _summarise_weekday_performance(weekday_breakdown)
        race_order_performance = _summarise_race_order_performance(race_order_breakdown)
        reunion_number_performance = _summarise_reunion_number_performance(
            reunion_number_breakdown
        )
        discipline_performance = _summarise_segment_performance(discipline_breakdown)
        distance_performance = _summarise_distance_performance(distance_breakdown)
        surface_performance = _summarise_segment_performance(surface_breakdown)
        discipline_surface_performance = _summarise_discipline_surface_performance(
            discipline_surface_breakdown
        )
        weather_performance = _summarise_weather_performance(weather_breakdown)
        temperature_band_performance = _summarise_temperature_band_performance(
            temperature_band_breakdown
        )
        prize_money_performance = _summarise_prize_money_performance(
            prize_money_breakdown
        )
        prize_per_runner_performance = _summarise_prize_per_runner_performance(
            prize_per_runner_breakdown
        )
        handicap_performance = _summarise_handicap_performance(handicap_breakdown)
        weight_performance = _summarise_weight_performance(weight_breakdown)
        equipment_performance = _summarise_equipment_performance(equipment_breakdown)
        odds_band_performance = _summarise_odds_band_performance(odds_band_breakdown)
        horse_age_performance = _summarise_horse_age_performance(
            horse_age_breakdown
        )
        horse_gender_performance = _summarise_horse_gender_performance(
            horse_gender_breakdown
        )
        horse_coat_performance = _summarise_horse_coat_performance(
            horse_coat_breakdown
        )
        horse_breed_performance = _summarise_horse_breed_performance(
            horse_breed_breakdown
        )
        horse_sire_performance = _summarise_sire_performance(
            horse_sire_breakdown
        )
        horse_dam_performance = _summarise_dam_performance(
            horse_dam_breakdown
        )
        owner_performance = _summarise_owner_performance(owner_breakdown)
        owner_trainer_performance = _summarise_owner_trainer_performance(
            owner_trainer_breakdown
        )
        owner_jockey_performance = _summarise_owner_jockey_performance(
            owner_jockey_breakdown
        )
        recent_form_performance = _summarise_recent_form_performance(
            recent_form_breakdown
        )
        value_bet_performance = _summarise_segment_performance(value_bet_breakdown)
        value_bet_flag_performance = _summarise_value_bet_flag_performance(
            value_bet_flag_breakdown
        )
        field_size_performance = _summarise_field_size_performance(field_size_breakdown)
        draw_performance = _summarise_draw_performance(draw_breakdown)
        draw_parity_performance = _summarise_draw_parity_performance(
            draw_parity_breakdown
        )
        race_category_performance = _summarise_race_profile_performance(
            race_category_breakdown
        )
        race_class_performance = _summarise_race_profile_performance(
            race_class_breakdown
        )
        start_delay_performance = _summarise_start_delay_performance(start_delay_breakdown)
        start_type_performance = _summarise_start_type_performance(start_type_breakdown)
        rest_period_performance = _summarise_rest_period_performance(
            rest_period_breakdown
        )
        model_version_performance = _summarise_model_version_performance(
            model_version_breakdown,
            len(y_true),
        )
        prediction_rank_performance = _summarise_prediction_rank_performance(
            prediction_rank_breakdown
        )
        final_position_performance = _summarise_final_position_performance(
            final_position_breakdown
        )
        jockey_performance = _summarise_actor_performance(jockey_breakdown)
        trainer_performance = _summarise_actor_performance(trainer_breakdown)
        jockey_trainer_performance = _summarise_jockey_trainer_performance(
            jockey_trainer_breakdown
        )
        jockey_experience_performance = _summarise_experience_performance(
            jockey_experience_breakdown
        )
        trainer_experience_performance = _summarise_experience_performance(
            trainer_experience_breakdown
        )
        jockey_nationality_performance = _summarise_nationality_performance(
            jockey_nationality_breakdown
        )
        trainer_nationality_performance = _summarise_nationality_performance(
            trainer_nationality_breakdown
        )
        hippodrome_performance = _summarise_hippodrome_performance(hippodrome_breakdown)
        track_type_performance = _summarise_track_type_performance(track_type_breakdown)
        track_length_performance = _summarise_track_length_performance(
            track_length_breakdown
        )
        country_performance = _summarise_country_performance(country_breakdown)
        city_performance = _summarise_city_performance(city_breakdown)
        api_source_performance = _summarise_api_source_performance(api_source_breakdown)

        metrics = {
            "accuracy": accuracy,
            "precision": precision,
            "recall": recall,
            "f1": f1,
            "roc_auc": roc_auc,
            "log_loss": logloss,
            "brier_score": brier_score,
            "brier_decomposition": brier_decomposition,
            "confusion_matrix": {
                "true_negative": cm[0][0],
                "false_positive": cm[0][1],
                "false_negative": cm[1][0],
                "true_positive": cm[1][1],
            },
            "matthews_correlation": matthews_correlation,
            "specificity": classification_insights["specificity"],
            "false_positive_rate": classification_insights["false_positive_rate"],
            "negative_predictive_value": classification_insights[
                "negative_predictive_value"
            ],
            "balanced_accuracy": classification_insights["balanced_accuracy"],
            "positive_prediction_rate": positives / len(y_pred) if y_pred else 0.0,
            "average_positive_probability": avg_positive_prob,
            "average_negative_probability": avg_negative_prob,
<<<<<<< HEAD
            "probability_distribution_metrics": probability_distribution_metrics,
=======
>>>>>>> 21f68511
            "top1_accuracy": top1_correct / course_count if course_count else None,
            "course_top3_hit_rate": top3_course_hits / course_count if course_count else None,
            "ndcg_at_3": _safe_average(ndcg_at_3_scores),
            "ndcg_at_5": _safe_average(ndcg_at_5_scores),
            "winner_rank_metrics": winner_rank_metrics,
            "topn_performance": topn_performance,
            "rank_error_metrics": rank_error_metrics,
            "average_winner_probability": _safe_average(winner_probabilities),
            "average_top3_probability": _safe_average(top3_probabilities),
            "calibration_table": calibration_table,
            "calibration_diagnostics": calibration_diagnostics,
            "threshold_sensitivity": threshold_grid,
            "threshold_recommendations": threshold_recommendations,
            "betting_value_analysis": betting_value_analysis,
            "odds_alignment": odds_alignment,
            "gain_curve": gain_curve,
            "lift_analysis": lift_analysis,
            "average_precision": average_precision,
            "precision_recall_curve": precision_recall_table,
            "roc_curve": roc_curve_points,
            "ks_analysis": ks_analysis,
            "confidence_level_metrics": confidence_level_metrics,
            "confidence_score_performance": confidence_score_performance,
            "win_probability_performance": win_probability_performance,
            "place_probability_performance": place_probability_performance,
            "probability_edge_performance": probability_edge_performance,
            "probability_error_performance": probability_error_performance,
            "probability_margin_performance": probability_margin_performance,
            "favourite_alignment_performance": favourite_alignment_performance,
            "rank_correlation_performance": rank_correlation_performance,
            "rank_error_metrics": rank_error_metrics,
            "prediction_outcome_performance": prediction_outcome_performance,
            "daily_performance": daily_performance,
            "day_part_performance": day_part_performance,
            "lead_time_performance": lead_time_performance,
            "year_performance": year_performance,
            "month_performance": month_performance,
            "season_performance": season_performance,
            "quarter_performance": quarter_performance,
            "weekday_performance": weekday_performance,
            "race_order_performance": race_order_performance,
            "reunion_number_performance": reunion_number_performance,
            "discipline_performance": discipline_performance,
            "distance_performance": distance_performance,
            "surface_performance": surface_performance,
            "discipline_surface_performance": discipline_surface_performance,
            "weather_performance": weather_performance,
            "temperature_band_performance": temperature_band_performance,
            "prize_money_performance": prize_money_performance,
            "prize_per_runner_performance": prize_per_runner_performance,
            "handicap_performance": handicap_performance,
            "weight_performance": weight_performance,
            "equipment_performance": equipment_performance,
            "odds_band_performance": odds_band_performance,
            "horse_age_performance": horse_age_performance,
            "horse_gender_performance": horse_gender_performance,
            "horse_coat_performance": horse_coat_performance,
            "horse_breed_performance": horse_breed_performance,
            "horse_sire_performance": horse_sire_performance,
            "horse_dam_performance": horse_dam_performance,
            "owner_performance": owner_performance,
            "owner_trainer_performance": owner_trainer_performance,
            "owner_jockey_performance": owner_jockey_performance,
            "recent_form_performance": recent_form_performance,
            "race_category_performance": race_category_performance,
            "race_class_performance": race_class_performance,
            "value_bet_performance": value_bet_performance,
            "value_bet_flag_performance": value_bet_flag_performance,
            "field_size_performance": field_size_performance,
            "draw_performance": draw_performance,
            "draw_parity_performance": draw_parity_performance,
            "start_delay_performance": start_delay_performance,
            "start_type_performance": start_type_performance,
            "rest_period_performance": rest_period_performance,
            "model_version_performance": model_version_performance,
            "prediction_rank_performance": prediction_rank_performance,
            "final_position_performance": final_position_performance,
            "jockey_performance": jockey_performance,
            "trainer_performance": trainer_performance,
            "jockey_trainer_performance": jockey_trainer_performance,
            "jockey_experience_performance": jockey_experience_performance,
            "trainer_experience_performance": trainer_experience_performance,
            "jockey_nationality_performance": jockey_nationality_performance,
            "trainer_nationality_performance": trainer_nationality_performance,
            "hippodrome_performance": hippodrome_performance,
            "track_type_performance": track_type_performance,
            "track_length_performance": track_length_performance,
            "country_performance": country_performance,
            "city_performance": city_performance,
            "api_source_performance": api_source_performance,
        }

        confidence_distribution = {
            level: confidence_counter[level]
            for level in sorted(confidence_counter.keys())
        }

        evaluation_summary = {
            "timestamp": evaluation_timestamp,
            "days_back": days_back,
            "probability_threshold": probability_threshold,
            "samples": len(y_true),
            "courses": course_count,
            "metrics": metrics,
            "confidence_distribution": confidence_distribution,
            "model_version_breakdown": dict(model_versions),
            "winner_rank_metrics": winner_rank_metrics,
            "topn_performance": topn_performance,
            "confidence_level_metrics": confidence_level_metrics,
            "confidence_score_performance": confidence_score_performance,
<<<<<<< HEAD
            "probability_distribution_metrics": probability_distribution_metrics,
=======
>>>>>>> 21f68511
            "win_probability_performance": win_probability_performance,
            "place_probability_performance": place_probability_performance,
            "probability_edge_performance": probability_edge_performance,
            "probability_error_performance": probability_error_performance,
            "probability_margin_performance": probability_margin_performance,
            "favourite_alignment_performance": favourite_alignment_performance,
            "rank_correlation_performance": rank_correlation_performance,
            "rank_error_metrics": rank_error_metrics,
            "prediction_outcome_performance": prediction_outcome_performance,
            "calibration_diagnostics": calibration_diagnostics,
            "threshold_recommendations": threshold_recommendations,
            "betting_value_analysis": betting_value_analysis,
            "odds_alignment": odds_alignment,
            "lift_analysis": lift_analysis,
            "precision_recall_curve": precision_recall_table,
            "roc_curve": roc_curve_points,
            "daily_performance": daily_performance,
            "day_part_performance": day_part_performance,
            "lead_time_performance": lead_time_performance,
            "year_performance": year_performance,
            "month_performance": month_performance,
            "season_performance": season_performance,
            "quarter_performance": quarter_performance,
            "weekday_performance": weekday_performance,
            "race_order_performance": race_order_performance,
            "reunion_number_performance": reunion_number_performance,
            "discipline_performance": discipline_performance,
            "distance_performance": distance_performance,
            "surface_performance": surface_performance,
            "discipline_surface_performance": discipline_surface_performance,
            "weather_performance": weather_performance,
            "temperature_band_performance": temperature_band_performance,
            "prize_money_performance": prize_money_performance,
            "prize_per_runner_performance": prize_per_runner_performance,
            "handicap_performance": handicap_performance,
            "weight_performance": weight_performance,
            "equipment_performance": equipment_performance,
            "horse_age_performance": horse_age_performance,
            "horse_gender_performance": horse_gender_performance,
            "horse_coat_performance": horse_coat_performance,
            "horse_breed_performance": horse_breed_performance,
            "horse_sire_performance": horse_sire_performance,
            "horse_dam_performance": horse_dam_performance,
            "owner_performance": owner_performance,
            "owner_trainer_performance": owner_trainer_performance,
            "owner_jockey_performance": owner_jockey_performance,
            "recent_form_performance": recent_form_performance,
            "race_category_performance": race_category_performance,
            "race_class_performance": race_class_performance,
            "value_bet_performance": value_bet_performance,
            "value_bet_flag_performance": value_bet_flag_performance,
            "field_size_performance": field_size_performance,
            "draw_performance": draw_performance,
            "draw_parity_performance": draw_parity_performance,
            "start_delay_performance": start_delay_performance,
            "start_type_performance": start_type_performance,
            "rest_period_performance": rest_period_performance,
            "model_version_performance": model_version_performance,
            "prediction_rank_performance": prediction_rank_performance,
            "final_position_performance": final_position_performance,
            "jockey_performance": jockey_performance,
            "trainer_performance": trainer_performance,
            "jockey_trainer_performance": jockey_trainer_performance,
            "jockey_experience_performance": jockey_experience_performance,
            "trainer_experience_performance": trainer_experience_performance,
            "jockey_nationality_performance": jockey_nationality_performance,
            "trainer_nationality_performance": trainer_nationality_performance,
            "hippodrome_performance": hippodrome_performance,
            "track_type_performance": track_type_performance,
            "track_length_performance": track_length_performance,
            "country_performance": country_performance,
            "city_performance": city_performance,
            "api_source_performance": api_source_performance,
            "odds_band_performance": odds_band_performance,
        }

        active_model = (
            db.query(MLModel)
            .filter(MLModel.is_active.is_(True))
            .order_by(MLModel.training_date.desc())
            .first()
        )

        model_updated = False
        if active_model:
            active_model.accuracy = metrics["accuracy"]
            active_model.precision_score = metrics["precision"]
            active_model.recall_score = metrics["recall"]
            active_model.f1_score = metrics["f1"]
            active_model.roc_auc = metrics["roc_auc"]

            existing_metrics = _coerce_metrics(active_model.performance_metrics)
            history: List[Dict[str, object]] = existing_metrics.get("evaluation_history", [])  # type: ignore[assignment]
            history.append(evaluation_summary)
            existing_metrics["last_evaluation"] = evaluation_summary
            existing_metrics["evaluation_history"] = history[-20:]
            active_model.performance_metrics = existing_metrics

            db.commit()
            model_updated = True

        logger.info("Model performance updated successfully (%s samples)", len(y_true))

        return {
            "status": "success",
            "days_evaluated": days_back,
            "cutoff_date": cutoff_date.isoformat(),
            "evaluated_samples": len(y_true),
            "courses_evaluated": course_count,
            "probability_threshold": probability_threshold,
            "metrics": metrics,
            "confidence_distribution": confidence_distribution,
            "confidence_level_metrics": confidence_level_metrics,
            "confidence_score_performance": confidence_score_performance,
<<<<<<< HEAD
            "probability_distribution_metrics": probability_distribution_metrics,
=======
>>>>>>> 21f68511
            "topn_performance": topn_performance,
            "win_probability_performance": win_probability_performance,
            "place_probability_performance": place_probability_performance,
            "probability_edge_performance": probability_edge_performance,
            "probability_error_performance": probability_error_performance,
            "probability_margin_performance": probability_margin_performance,
            "favourite_alignment_performance": favourite_alignment_performance,
            "rank_correlation_performance": rank_correlation_performance,
            "rank_error_metrics": rank_error_metrics,
            "prediction_outcome_performance": prediction_outcome_performance,
            "calibration_diagnostics": calibration_diagnostics,
            "threshold_recommendations": threshold_recommendations,
            "betting_value_analysis": betting_value_analysis,
            "odds_alignment": odds_alignment,
            "lift_analysis": lift_analysis,
            "daily_performance": daily_performance,
            "day_part_performance": day_part_performance,
            "lead_time_performance": lead_time_performance,
            "year_performance": year_performance,
            "month_performance": month_performance,
            "season_performance": season_performance,
            "quarter_performance": quarter_performance,
            "weekday_performance": weekday_performance,
            "race_order_performance": race_order_performance,
            "reunion_number_performance": reunion_number_performance,
            "distance_performance": distance_performance,
            "discipline_surface_performance": discipline_surface_performance,
            "draw_performance": draw_performance,
            "draw_parity_performance": draw_parity_performance,
            "start_delay_performance": start_delay_performance,
            "weather_performance": weather_performance,
            "temperature_band_performance": temperature_band_performance,
            "prize_money_performance": prize_money_performance,
            "prize_per_runner_performance": prize_per_runner_performance,
            "handicap_performance": handicap_performance,
            "weight_performance": weight_performance,
            "equipment_performance": equipment_performance,
            "horse_age_performance": horse_age_performance,
            "horse_gender_performance": horse_gender_performance,
            "horse_coat_performance": horse_coat_performance,
            "horse_breed_performance": horse_breed_performance,
            "horse_sire_performance": horse_sire_performance,
            "horse_dam_performance": horse_dam_performance,
            "owner_performance": owner_performance,
            "owner_trainer_performance": owner_trainer_performance,
            "owner_jockey_performance": owner_jockey_performance,
            "recent_form_performance": recent_form_performance,
            "track_type_performance": track_type_performance,
            "track_length_performance": track_length_performance,
            "city_performance": city_performance,
            "odds_band_performance": odds_band_performance,
            "value_bet_flag_performance": value_bet_flag_performance,
            "model_version_breakdown": dict(model_versions),
            "model_version_performance": model_version_performance,
            "rest_period_performance": rest_period_performance,
            "jockey_performance": jockey_performance,
            "trainer_performance": trainer_performance,
            "jockey_trainer_performance": jockey_trainer_performance,
            "jockey_experience_performance": jockey_experience_performance,
            "trainer_experience_performance": trainer_experience_performance,
            "jockey_nationality_performance": jockey_nationality_performance,
            "trainer_nationality_performance": trainer_nationality_performance,
            "hippodrome_performance": hippodrome_performance,
            "country_performance": country_performance,
            "prediction_rank_performance": prediction_rank_performance,
            "final_position_performance": final_position_performance,
            "api_source_performance": api_source_performance,
            "value_bet_courses": sum(1 for data in course_stats.values() if data["value_bet_detected"]),
            "evaluation_timestamp": evaluation_timestamp,
            "model_updated": model_updated,
        }

    except Exception as e:  # pragma: no cover - defensive logging
        logger.error(f"Error updating model performance: {e}", exc_info=True)
        return {
            "status": "error",
            "message": str(e),
        }

    finally:
        db.close()


@celery_app.task(bind=True, max_retries=3)
def generate_prediction_for_course(self, course_id: int):
    """
    Génère une prédiction pour une course spécifique

    Args:
        course_id: ID de la course

    Returns:
        Dictionnaire avec la prédiction générée
    """
    db = SessionLocal()

    try:
        logger.info(f"Generating prediction for course {course_id}")

        # Créer le service de prédiction
        predictor = RacePredictionService(db)

        # Générer la prédiction
        result = predictor.predict_course(
            course_id=course_id,
            include_explanations=True,
            detect_value_bets=True
        )

        # Sauvegarder la prédiction
        saved = _save_predictions_to_db(db, [result])

        logger.info(f"Prediction for course {course_id} generated successfully")

        return {
            "status": "success",
            "course_id": course_id,
            "prediction_saved": saved > 0,
            "result": result
        }

    except Exception as e:
        logger.error(f"Error generating prediction for course {course_id}: {e}", exc_info=True)
        raise self.retry(exc=e, countdown=30 * (2 ** self.request.retries))

    finally:
        db.close()


def _save_predictions_to_db(db: Session, race_predictions: list) -> int:
    """
    Sauvegarde les prédictions dans la base de données

    Args:
        db: Session de base de données
        race_predictions: Liste des prédictions de courses

    Returns:
        Nombre de prédictions sauvegardées
    """
    import json

    saved_count = 0

    for race_pred in race_predictions:
        try:
            # Créer le pronostic pour la course
            pronostic = Pronostic(
                course_id=race_pred['course_id'],
                model_version=race_pred.get('model_version', 'unknown'),
                confidence_score=race_pred['predictions'][0]['probability'] * 100 if race_pred['predictions'] else 0,
                value_bet_detected=len(race_pred.get('value_bets', [])) > 0,
                gagnant_predicted=json.dumps(race_pred['recommendations']['gagnant']),
                place_predicted=json.dumps(race_pred['recommendations']['place']),
                tierce_predicted=json.dumps(race_pred['recommendations']['tierce']),
                quarte_predicted=json.dumps(race_pred['recommendations']['quarte']),
                quinte_predicted=json.dumps(race_pred['recommendations']['quinte']),
            )

            db.add(pronostic)
            db.flush()  # Pour obtenir l'ID

            # Sauvegarder les prédictions individuelles des partants
            for pred in race_pred['predictions']:
                partant_pred = PartantPrediction(
                    pronostic_id=pronostic.pronostic_id,
                    partant_id=pred['partant_id'],
                    win_probability=pred['probability'],
                    confidence_level=pred['confidence_level'],
                    shap_values=json.dumps(pred.get('explanation', {}).get('shap_values', {})) if pred.get('explanation') else None,
                    shap_contributions=json.dumps(pred.get('explanation', {})) if pred.get('explanation') else None,
                    top_positive_features=json.dumps(pred.get('explanation', {}).get('top_positive_features', [])) if pred.get('explanation') else None,
                    top_negative_features=json.dumps(pred.get('explanation', {}).get('top_negative_features', [])) if pred.get('explanation') else None,
                )
                db.add(partant_pred)

            db.commit()
            saved_count += 1

        except Exception as e:
            logger.error(f"Error saving prediction for course {race_pred['course_id']}: {e}")
            db.rollback()
            continue

    return saved_count


def _save_training_metrics_to_db(db: Session, metrics: dict, model_path: Path):
    """
    Sauvegarde les métriques d'entraînement dans la base de données

    Args:
        db: Session de base de données
        metrics: Dictionnaire des métriques
        model_path: Chemin du modèle
    """
    import json
    from app.models.ml_model import MLModel

    try:
        ml_model = MLModel(
            model_name="horse_racing_gradient_boosting",
            version=datetime.now().strftime("%Y%m%d_%H%M%S"),
            algorithm="GradientBoosting",
            file_path=str(model_path),
            performance_metrics=json.dumps(metrics),
            features_used=json.dumps(metrics.get('feature_names', [])),
            is_active=True
        )

        # Désactiver les anciens modèles
        db.query(MLModel).update({"is_active": False})

        db.add(ml_model)
        db.commit()

        logger.info(f"Training metrics saved to database for model version {ml_model.version}")

    except Exception as e:
        logger.error(f"Error saving training metrics to database: {e}")
        db.rollback()<|MERGE_RESOLUTION|>--- conflicted
+++ resolved
@@ -240,7 +240,6 @@
         if specificity is not None and sensitivity is not None
         else None
     )
-<<<<<<< HEAD
 
     return {
         "specificity": specificity,
@@ -325,13 +324,42 @@
             else:
                 variance = sum((value - mean_value) ** 2 for value in ordered) / len(ordered)
                 std_value = sqrt(variance)
-=======
+
+def _describe_calibration_quality(
+    calibration_rows: List[Dict[str, object]]
+) -> Dict[str, Optional[float]]:
+    """Synthétise les écarts de calibration observés sur les quantiles."""
+
+    if not calibration_rows:
+        return {
+            "count": len(ordered),
+            "average": mean_value,
+            "median": float(median(ordered)),
+            "p10": _compute_percentile(ordered, 0.10),
+            "p90": _compute_percentile(ordered, 0.90),
+            "min": float(ordered[0]),
+            "max": float(ordered[-1]),
+            "std": std_value,
+        }
+
+    overall_stats = _build_stats(cleaned_scores)
+    positive_stats = _build_stats(positives)
+    negative_stats = _build_stats(negatives)
+
+    average_gap: Optional[float] = None
+    if positive_stats["average"] is not None and negative_stats["average"] is not None:
+        average_gap = positive_stats["average"] - negative_stats["average"]
+
+    median_gap: Optional[float] = None
+    if positive_stats["median"] is not None and negative_stats["median"] is not None:
+        median_gap = positive_stats["median"] - negative_stats["median"]
 
     return {
-        "specificity": specificity,
-        "false_positive_rate": false_positive_rate,
-        "negative_predictive_value": negative_predictive_value,
-        "balanced_accuracy": balanced_accuracy,
+        "overall": overall_stats,
+        "positives": positive_stats,
+        "negatives": negative_stats,
+        "average_gap": average_gap,
+        "median_gap": median_gap,
     }
 
 
@@ -422,7 +450,6 @@
 
     return calibration_rows
 
->>>>>>> 21f68511
 
 def _describe_calibration_quality(
     calibration_rows: List[Dict[str, object]]
@@ -430,143 +457,6 @@
     """Synthétise les écarts de calibration observés sur les quantiles."""
 
     if not calibration_rows:
-        return {
-<<<<<<< HEAD
-            "count": len(ordered),
-            "average": mean_value,
-            "median": float(median(ordered)),
-            "p10": _compute_percentile(ordered, 0.10),
-            "p90": _compute_percentile(ordered, 0.90),
-            "min": float(ordered[0]),
-            "max": float(ordered[-1]),
-            "std": std_value,
-        }
-
-    overall_stats = _build_stats(cleaned_scores)
-    positive_stats = _build_stats(positives)
-    negative_stats = _build_stats(negatives)
-
-    average_gap: Optional[float] = None
-    if positive_stats["average"] is not None and negative_stats["average"] is not None:
-        average_gap = positive_stats["average"] - negative_stats["average"]
-
-    median_gap: Optional[float] = None
-    if positive_stats["median"] is not None and negative_stats["median"] is not None:
-        median_gap = positive_stats["median"] - negative_stats["median"]
-
-    return {
-        "overall": overall_stats,
-        "positives": positive_stats,
-        "negatives": negative_stats,
-        "average_gap": average_gap,
-        "median_gap": median_gap,
-    }
-
-
-def _compute_normalised_dcg(
-    ranked_entries: List[Tuple[Dict[str, object], Optional[int]]],
-    cutoff: int,
-) -> Optional[float]:
-    """Calcule un NDCG@k binaire basé sur la position finale des partants.
-
-    Le score retourne ``1.0`` lorsque les chevaux réellement placés (≤ 3) sont
-    correctement classés dans les ``cutoff`` premiers pronostics, ``0`` quand ils
-    sont relégués en bas de liste. S'il n'existe aucune pertinence dans les
-    données (aucun podium identifié), la fonction renvoie ``1.0`` par convention
-    afin de ne pas pénaliser une réunion sans signal exploitable.
-    """
-
-    if not ranked_entries:
-        return None
-
-    effective_cutoff = max(1, cutoff)
-
-    # Transforme les positions finales en pertinence (1 si podium, 0 sinon).
-    relevances = [
-        1 if final_position is not None and final_position <= 3 else 0
-        for _, final_position in ranked_entries
-    ]
-
-    predicted_relevances = relevances[:effective_cutoff]
-    ideal_relevances = sorted(relevances, reverse=True)[:effective_cutoff]
-
-    def _dcg(values: List[int]) -> float:
-        """Calcule le Discounted Cumulative Gain d'une liste binaire."""
-
-        return sum(
-            relevance / log2(index + 2)
-            for index, relevance in enumerate(values)
-            if relevance
-        )
-
-    ideal_dcg = _dcg(ideal_relevances)
-    if ideal_dcg == 0:
-        return 1.0
-
-    return _dcg(predicted_relevances) / ideal_dcg
-
-
-def _build_calibration_table(
-    scores: List[float],
-    truths: List[int],
-    *,
-    bins: int = 5,
-) -> List[Dict[str, object]]:
-    """Construit un tableau de calibration par quantiles.
-
-    L'objectif est d'exposer à la fois le volume de prédictions par tranche et
-    l'écart éventuel entre probabilité moyenne et fréquence observée.
-    """
-
-    if not scores or not truths or len(scores) != len(truths):
-        return []
-
-    combined = sorted(zip(scores, truths), key=lambda item: item[0])
-    bucket_size = max(1, len(combined) // bins)
-
-    calibration_rows: List[Dict[str, object]] = []
-
-    for idx in range(bins):
-        start = idx * bucket_size
-        end = (idx + 1) * bucket_size if idx < bins - 1 else len(combined)
-
-        if start >= len(combined):
-            break
-
-        bucket = combined[start:end]
-        bucket_scores = [item[0] for item in bucket]
-        bucket_truths = [item[1] for item in bucket]
-
-        calibration_rows.append(
-            {
-                "bin": idx + 1,
-                "count": len(bucket),
-                "min_probability": min(bucket_scores),
-                "max_probability": max(bucket_scores),
-                "average_probability": _safe_average(bucket_scores),
-                "empirical_rate": _safe_average(bucket_truths),
-            }
-        )
-
-    return calibration_rows
-
-
-def _describe_calibration_quality(
-    calibration_rows: List[Dict[str, object]]
-) -> Dict[str, Optional[float]]:
-    """Synthétise les écarts de calibration observés sur les quantiles."""
-
-    if not calibration_rows:
-=======
-            "expected_calibration_error": None,
-            "maximum_calibration_gap": None,
-            "weighted_bias": None,
-            "bins": [],
-        }
-
-    total = sum(int(row.get("count", 0) or 0) for row in calibration_rows)
-    if not total:
->>>>>>> 21f68511
         return {
             "expected_calibration_error": None,
             "maximum_calibration_gap": None,
@@ -574,7 +464,6 @@
             "bins": [],
         }
 
-<<<<<<< HEAD
     total = sum(int(row.get("count", 0) or 0) for row in calibration_rows)
     if not total:
         return {
@@ -584,8 +473,6 @@
             "bins": [],
         }
 
-=======
->>>>>>> 21f68511
     expected_error = 0.0
     weighted_bias = 0.0
     max_gap = 0.0
@@ -8369,7 +8256,6 @@
         avg_positive_prob = _safe_average([score for score, label in zip(y_scores, y_pred) if label == 1])
         avg_negative_prob = _safe_average([score for score, label in zip(y_scores, y_pred) if label == 0])
 
-<<<<<<< HEAD
         # Diagnostic complémentaire : on analyse la distribution des scores
         # probabilistes afin d'identifier un éventuel recouvrement entre gagnants
         # et perdants malgré des métriques globales satisfaisantes.
@@ -8378,8 +8264,6 @@
             y_scores,
         )
 
-=======
->>>>>>> 21f68511
         course_count = len(course_stats)
         favourite_alignment_performance = _summarise_favourite_alignment_performance(
             favourite_alignment_breakdown,
@@ -8772,10 +8656,7 @@
             "positive_prediction_rate": positives / len(y_pred) if y_pred else 0.0,
             "average_positive_probability": avg_positive_prob,
             "average_negative_probability": avg_negative_prob,
-<<<<<<< HEAD
             "probability_distribution_metrics": probability_distribution_metrics,
-=======
->>>>>>> 21f68511
             "top1_accuracy": top1_correct / course_count if course_count else None,
             "course_top3_hit_rate": top3_course_hits / course_count if course_count else None,
             "ndcg_at_3": _safe_average(ndcg_at_3_scores),
@@ -8886,10 +8767,7 @@
             "topn_performance": topn_performance,
             "confidence_level_metrics": confidence_level_metrics,
             "confidence_score_performance": confidence_score_performance,
-<<<<<<< HEAD
             "probability_distribution_metrics": probability_distribution_metrics,
-=======
->>>>>>> 21f68511
             "win_probability_performance": win_probability_performance,
             "place_probability_performance": place_probability_performance,
             "probability_edge_performance": probability_edge_performance,
@@ -9004,10 +8882,7 @@
             "confidence_distribution": confidence_distribution,
             "confidence_level_metrics": confidence_level_metrics,
             "confidence_score_performance": confidence_score_performance,
-<<<<<<< HEAD
             "probability_distribution_metrics": probability_distribution_metrics,
-=======
->>>>>>> 21f68511
             "topn_performance": topn_performance,
             "win_probability_performance": win_probability_performance,
             "place_probability_performance": place_probability_performance,
