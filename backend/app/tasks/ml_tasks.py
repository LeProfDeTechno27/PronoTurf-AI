"""Tâches Celery pour le Machine Learning et les prédictions."""

import json
import logging
from collections import Counter
from datetime import date, datetime, time, timedelta
from math import ceil, sqrt, log2
from statistics import median
from pathlib import Path
from typing import Any, Dict, List, Optional, Set, Tuple

from sqlalchemy.orm import Session

from app.tasks.celery_app import celery_app
from app.core.database import SessionLocal
from app.ml.predictor import RacePredictionService
from app.ml.training import ModelTrainer
from app.models.course import Course, CourseStatus, StartType
from app.models.hippodrome import TrackType
from app.models.horse import Gender
from app.models.reunion import Reunion
from app.models.pronostic import Pronostic
from app.models.partant_prediction import PartantPrediction

try:
    from sklearn.metrics import (
        accuracy_score,
        average_precision_score,
        confusion_matrix,
        f1_score,
        log_loss,
        precision_recall_curve,
        precision_score,
        recall_score,
        roc_auc_score,
        roc_curve,
    )
except Exception:  # pragma: no cover - defensive import guard
    accuracy_score = precision_score = recall_score = f1_score = roc_auc_score = log_loss = None
    average_precision_score = precision_recall_curve = None
    roc_curve = None
    confusion_matrix = None

logger = logging.getLogger(__name__)


@celery_app.task(bind=True, max_retries=3)
def generate_daily_predictions(self, target_date: Optional[str] = None):
    """
    Génère les prédictions pour toutes les courses du jour

    Args:
        target_date: Date cible au format YYYY-MM-DD (None = aujourd'hui)

    Returns:
        Dictionnaire avec le statut et les statistiques
    """
    db = SessionLocal()

    try:
        logger.info("Starting daily predictions generation")

        # Parser la date
        if target_date:
            prediction_date = date.fromisoformat(target_date)
        else:
            prediction_date = date.today()

        logger.info(f"Generating predictions for {prediction_date}")

        # Créer le service de prédiction
        predictor = RacePredictionService(db)

        # Générer les prédictions pour tout le programme
        result = predictor.predict_daily_program(
            target_date=prediction_date,
            include_explanations=True
        )

        # Sauvegarder les prédictions dans la base de données
        saved_count = _save_predictions_to_db(db, result['races'])

        logger.info(f"Daily predictions generated successfully: {saved_count} races")

        return {
            "status": "success",
            "date": prediction_date.isoformat(),
            "races_predicted": len(result['races']),
            "predictions_saved": saved_count,
            "generated_at": result['generated_at']
        }

    except Exception as e:
        logger.error(f"Error generating daily predictions: {e}", exc_info=True)
        # Retry avec backoff exponentiel
        raise self.retry(exc=e, countdown=60 * (2 ** self.request.retries))

    finally:
        db.close()


@celery_app.task(bind=True)
def train_ml_model(
    self,
    min_date: Optional[str] = None,
    max_date: Optional[str] = None,
    n_estimators: int = 200,
    learning_rate: float = 0.1,
    max_depth: int = 5
):
    """
    Entraîne le modèle ML avec les nouvelles données

    Args:
        min_date: Date minimale (YYYY-MM-DD)
        max_date: Date maximale (YYYY-MM-DD)
        n_estimators: Nombre d'arbres
        learning_rate: Taux d'apprentissage
        max_depth: Profondeur maximale

    Returns:
        Dictionnaire avec les métriques de performance
    """
    db = SessionLocal()

    try:
        logger.info("Starting ML model training")
        logger.info(f"Date range: {min_date} to {max_date}")

        # Créer le trainer
        output_path = Path("models/horse_racing_model.pkl")
        trainer = ModelTrainer(db, model_save_path=output_path)

        # Entraîner le modèle
        metrics = trainer.train_new_model(
            min_date=min_date,
            max_date=max_date,
            test_size=0.2,
            include_odds=False,
            n_estimators=n_estimators,
            learning_rate=learning_rate,
            max_depth=max_depth
        )

        # Sauvegarder les métriques dans la base
        _save_training_metrics_to_db(db, metrics, output_path)

        logger.info("ML model training completed successfully")

        return {
            "status": "success",
            "metrics": metrics,
            "model_path": str(output_path.absolute())
        }

    except Exception as e:
        logger.error(f"Error training ML model: {e}", exc_info=True)
        return {
            "status": "error",
            "message": str(e)
        }

    finally:
        db.close()


def _safe_average(values: List[float]) -> Optional[float]:
    """Retourne la moyenne d'une liste ou ``None`` si elle est vide."""

    return sum(values) / len(values) if values else None


def _compute_matthews_correlation(
    true_negative: int,
    false_positive: int,
    false_negative: int,
    true_positive: int,
) -> Optional[float]:
    """Calcule le coefficient de corrélation de Matthews en gérant les cas dégénérés.

    Cet indicateur fournit une mesure équilibrée de la qualité de la classification
    binaire en tenant compte simultanément de la précision sur les classes positives
    et négatives. Lorsque l'un des termes du dénominateur est nul (aucun positif ou
    négatif prédit/observé), le score n'est pas défini et nous retournons ``None``
    pour éviter une division par zéro.
    """

    denominator = sqrt(
        (true_positive + false_positive)
        * (true_positive + false_negative)
        * (true_negative + false_positive)
        * (true_negative + false_negative)
    )

    if denominator == 0:
        return None

    numerator = (true_positive * true_negative) - (false_positive * false_negative)
    return numerator / denominator


def _compute_cohen_kappa(
    true_negative: int,
    false_positive: int,
    false_negative: int,
    true_positive: int,
) -> Optional[float]:
    """Calcule le coefficient kappa de Cohen pour mesurer l'accord modèle/réalité.

    Ce score mesure l'accord entre les prédictions binaires du modèle et les
    observations, tout en corrigeant l'accord attendu par hasard. Lorsque le
    dénominateur est nul (accord attendu parfait) ou qu'aucun échantillon n'est
    disponible, la fonction retourne ``None`` pour éviter toute division par
    zéro et signaler que la métrique n'est pas interprétable.
    """

    total = true_negative + false_positive + false_negative + true_positive
    if total == 0:
        return None

    observed_accuracy = (true_negative + true_positive) / total

    predicted_positive_rate = (true_positive + false_positive) / total
    actual_positive_rate = (true_positive + false_negative) / total
    predicted_negative_rate = (true_negative + false_negative) / total
    actual_negative_rate = (true_negative + false_positive) / total

    expected_accuracy = (
        predicted_positive_rate * actual_positive_rate
        + predicted_negative_rate * actual_negative_rate
    )

    denominator = 1 - expected_accuracy
    if denominator == 0:
        return None

    return (observed_accuracy - expected_accuracy) / denominator


def _compute_gini_coefficient(roc_auc: Optional[float]) -> Optional[float]:
    """Convertit l'AUC ROC en indice de Gini borné si la valeur source est fournie.

    Le coefficient de Gini est fréquemment suivi dans le monitoring des modèles
    de scoring pour exprimer la séparation entre positifs et négatifs. Il est
    obtenu en multipliant l'aire sous la courbe ROC par deux puis en retranchant
    ``1``. Lorsque l'AUC n'est pas définie (données mono-classe, librairie
    absente...), la fonction renvoie ``None`` pour maintenir la cohérence avec
    les autres diagnostics et éviter d'interpréter une valeur artificielle.
    """

    if roc_auc is None:
        return None

    gini = (2 * roc_auc) - 1
    if gini > 1:
        return 1.0
    if gini < -1:
        return -1.0
    return gini


def _compute_binary_classification_insights(
    true_negative: int,
    false_positive: int,
    false_negative: int,
    true_positive: int,
) -> Dict[str, Optional[float]]:
    """Dérive des métriques complémentaires pour équilibrer le diagnostic binaire.

    En plus du rappel (déjà exposé via ``recall``), les opérateurs ont besoin d'une
    visibilité sur la capacité du modèle à filtrer correctement les faux positifs
    et à confirmer les prédictions négatives. Cette fonction calcule donc la
    spécificité (taux de vrais négatifs), le taux de faux positifs, la valeur
    prédictive négative ainsi que la balanced accuracy qui combine rappel et
    spécificité. Tous les calculs gèrent explicitement les cas dégénérés pour
    éviter les divisions par zéro.
    """

    total_negatives = true_negative + false_positive
    total_predicted_negative = true_negative + false_negative
    total_actual_positive = true_positive + false_negative

    specificity = (
        true_negative / total_negatives if total_negatives > 0 else None
    )
    false_positive_rate = (
        false_positive / total_negatives if total_negatives > 0 else None
    )
    negative_predictive_value = (
        true_negative / total_predicted_negative
        if total_predicted_negative > 0
        else None
    )
    sensitivity = (
        true_positive / total_actual_positive if total_actual_positive > 0 else None
    )

    balanced_accuracy = (
        (specificity + sensitivity) / 2
        if specificity is not None and sensitivity is not None
        else None
    )
<<<<<<< HEAD

    return {
        "specificity": specificity,
        "false_positive_rate": false_positive_rate,
        "negative_predictive_value": negative_predictive_value,
        "balanced_accuracy": balanced_accuracy,
    }


def _compute_percentile(sorted_values: List[float], percentile: float) -> Optional[float]:
    """Calcule un percentile (0-1) par interpolation linéaire."""

    if not sorted_values:
        return None

    # On borne explicitement la valeur demandée pour éviter les dépassements.
    percentile = max(0.0, min(1.0, percentile))

    if len(sorted_values) == 1:
        return float(sorted_values[0])

    position = percentile * (len(sorted_values) - 1)
    lower_index = int(position)
    upper_index = min(lower_index + 1, len(sorted_values) - 1)
    weight = position - lower_index

    lower_value = float(sorted_values[lower_index])
    upper_value = float(sorted_values[upper_index])
    return lower_value + (upper_value - lower_value) * weight


def _summarise_probability_distribution(
    truths: List[int], scores: List[float]
) -> Dict[str, object]:
    """Analyse la distribution des probabilités prédites et leur séparation.

    L'objectif est d'offrir un diagnostic rapide de la calibration globale :
    - quelle est la dispersion des probabilités émises par le modèle ?
    - les gagnants observés reçoivent-ils des scores nettement supérieurs aux
      perdants ?
    - quelle marge existe-t-il entre les médianes positives et négatives ?

    Ces éléments complètent les métriques agrégées (précision, rappel, Brier) en
    mettant en évidence d'éventuels recouvrements entre gagnants/perdants malgré
    des taux globaux stables.
    """

    # Conversion défensive : certaines valeurs peuvent provenir de ``Decimal``.
    cleaned_scores = [float(score) for score in scores if score is not None]
    positives = [
        float(score)
        for score, truth in zip(scores, truths)
        if score is not None and int(truth) == 1
    ]
    negatives = [
        float(score)
        for score, truth in zip(scores, truths)
        if score is not None and int(truth) == 0
    ]

    def _build_stats(values: List[float]) -> Dict[str, object]:
        """Construit les statistiques descriptives pour une liste de scores."""

        if not values:
            return {
                "count": 0,
                "average": None,
                "median": None,
                "p10": None,
                "p90": None,
                "min": None,
                "max": None,
                "std": None,
            }

=======

    return {
        "specificity": specificity,
        "false_positive_rate": false_positive_rate,
        "negative_predictive_value": negative_predictive_value,
        "balanced_accuracy": balanced_accuracy,
    }


def _compute_percentile(sorted_values: List[float], percentile: float) -> Optional[float]:
    """Calcule un percentile (0-1) par interpolation linéaire."""

    if not sorted_values:
        return None

    # On borne explicitement la valeur demandée pour éviter les dépassements.
    percentile = max(0.0, min(1.0, percentile))

    if len(sorted_values) == 1:
        return float(sorted_values[0])

    position = percentile * (len(sorted_values) - 1)
    lower_index = int(position)
    upper_index = min(lower_index + 1, len(sorted_values) - 1)
    weight = position - lower_index

    lower_value = float(sorted_values[lower_index])
    upper_value = float(sorted_values[upper_index])
    return lower_value + (upper_value - lower_value) * weight


def _summarise_probability_distribution(
    truths: List[int], scores: List[float]
) -> Dict[str, object]:
    """Analyse la distribution des probabilités prédites et leur séparation.

    L'objectif est d'offrir un diagnostic rapide de la calibration globale :
    - quelle est la dispersion des probabilités émises par le modèle ?
    - les gagnants observés reçoivent-ils des scores nettement supérieurs aux
      perdants ?
    - quelle marge existe-t-il entre les médianes positives et négatives ?

    Ces éléments complètent les métriques agrégées (précision, rappel, Brier) en
    mettant en évidence d'éventuels recouvrements entre gagnants/perdants malgré
    des taux globaux stables.
    """

    # Conversion défensive : certaines valeurs peuvent provenir de ``Decimal``.
    cleaned_scores = [float(score) for score in scores if score is not None]
    positives = [
        float(score)
        for score, truth in zip(scores, truths)
        if score is not None and int(truth) == 1
    ]
    negatives = [
        float(score)
        for score, truth in zip(scores, truths)
        if score is not None and int(truth) == 0
    ]

    def _build_stats(values: List[float]) -> Dict[str, object]:
        """Construit les statistiques descriptives pour une liste de scores."""

        if not values:
            return {
                "count": 0,
                "average": None,
                "median": None,
                "p10": None,
                "p90": None,
                "min": None,
                "max": None,
                "std": None,
            }

        ordered = sorted(values)
        mean_value = _safe_average(ordered)
        std_value: Optional[float] = None
        if mean_value is not None:
            if len(ordered) == 1:
                std_value = 0.0
            else:
                variance = sum((value - mean_value) ** 2 for value in ordered) / len(ordered)
                std_value = sqrt(variance)

def _compute_percentile(sorted_values: List[float], percentile: float) -> Optional[float]:
    """Calcule un percentile (0-1) par interpolation linéaire."""

    if not sorted_values:
        return None

    # On borne explicitement la valeur demandée pour éviter les dépassements.
    percentile = max(0.0, min(1.0, percentile))

    if len(sorted_values) == 1:
        return float(sorted_values[0])

    position = percentile * (len(sorted_values) - 1)
    lower_index = int(position)
    upper_index = min(lower_index + 1, len(sorted_values) - 1)
    weight = position - lower_index

    lower_value = float(sorted_values[lower_index])
    upper_value = float(sorted_values[upper_index])
    return lower_value + (upper_value - lower_value) * weight


def _summarise_probability_distribution(
    truths: List[int], scores: List[float]
) -> Dict[str, object]:
    """Analyse la distribution des probabilités prédites et leur séparation.

    L'objectif est d'offrir un diagnostic rapide de la calibration globale :
    - quelle est la dispersion des probabilités émises par le modèle ?
    - les gagnants observés reçoivent-ils des scores nettement supérieurs aux
      perdants ?
    - quelle marge existe-t-il entre les médianes positives et négatives ?

    Ces éléments complètent les métriques agrégées (précision, rappel, Brier) en
    mettant en évidence d'éventuels recouvrements entre gagnants/perdants malgré
    des taux globaux stables.
    """

    # Conversion défensive : certaines valeurs peuvent provenir de ``Decimal``.
    cleaned_scores = [float(score) for score in scores if score is not None]
    positives = [
        float(score)
        for score, truth in zip(scores, truths)
        if score is not None and int(truth) == 1
    ]
    negatives = [
        float(score)
        for score, truth in zip(scores, truths)
        if score is not None and int(truth) == 0
    ]

    def _build_stats(values: List[float]) -> Dict[str, object]:
        """Construit les statistiques descriptives pour une liste de scores."""

        if not values:
            return {
                "count": 0,
                "average": None,
                "median": None,
                "p10": None,
                "p90": None,
                "min": None,
                "max": None,
                "std": None,
            }

        ordered = sorted(values)
        mean_value = _safe_average(ordered)
        std_value: Optional[float] = None
        if mean_value is not None:
            if len(ordered) == 1:
                std_value = 0.0
            else:
                variance = sum((value - mean_value) ** 2 for value in ordered) / len(ordered)
                std_value = sqrt(variance)

    Ces éléments complètent les métriques agrégées (précision, rappel, Brier) en
    mettant en évidence d'éventuels recouvrements entre gagnants/perdants malgré
    des taux globaux stables.
    """

    # Conversion défensive : certaines valeurs peuvent provenir de ``Decimal``.
    cleaned_scores = [float(score) for score in scores if score is not None]
    positives = [
        float(score)
        for score, truth in zip(scores, truths)
        if score is not None and int(truth) == 1
    ]
    negatives = [
        float(score)
        for score, truth in zip(scores, truths)
        if score is not None and int(truth) == 0
    ]

    def _build_stats(values: List[float]) -> Dict[str, object]:
        """Construit les statistiques descriptives pour une liste de scores."""

        if not values:
            return {
                "count": 0,
                "average": None,
                "median": None,
                "p10": None,
                "p90": None,
                "min": None,
                "max": None,
                "std": None,
            }

>>>>>>> 873cd135
        ordered = sorted(values)
        mean_value = _safe_average(ordered)
        std_value: Optional[float] = None
        if mean_value is not None:
            if len(ordered) == 1:
                std_value = 0.0
            else:
                variance = sum((value - mean_value) ** 2 for value in ordered) / len(ordered)
                std_value = sqrt(variance)

    if not calibration_rows:
        return {
            "count": len(ordered),
            "average": mean_value,
            "median": float(median(ordered)),
            "p10": _compute_percentile(ordered, 0.10),
            "p90": _compute_percentile(ordered, 0.90),
            "min": float(ordered[0]),
            "max": float(ordered[-1]),
            "std": std_value,
        }

    overall_stats = _build_stats(cleaned_scores)
    positive_stats = _build_stats(positives)
    negative_stats = _build_stats(negatives)

    average_gap: Optional[float] = None
    if positive_stats["average"] is not None and negative_stats["average"] is not None:
        average_gap = positive_stats["average"] - negative_stats["average"]

    median_gap: Optional[float] = None
    if positive_stats["median"] is not None and negative_stats["median"] is not None:
        median_gap = positive_stats["median"] - negative_stats["median"]

    return {
        "overall": overall_stats,
        "positives": positive_stats,
        "negatives": negative_stats,
        "average_gap": average_gap,
        "median_gap": median_gap,
    }


def _compute_entropy(probabilities: List[float]) -> Optional[float]:
    """Calcule l'entropie de Shannon (base 2) pour une distribution donnée."""

    if not probabilities:
        return None

    entropy = 0.0
    for probability in probabilities:
        if probability <= 0:
            # Les probabilités nulles n'apportent aucune information et sont ignorées
            continue
        entropy -= probability * log2(probability)

    return entropy


def _categorise_entropy_level(
    normalised_entropy: Optional[float],
) -> Tuple[str, str]:
    """Regroupe une entropie normalisée en segments lisibles pour les opérateurs."""

    if normalised_entropy is None:
        return "unknown", "Distribution indéterminée"

    if normalised_entropy < 0.45:
        return "focused", "Distribution très concentrée (<45\u202f%)"
    if normalised_entropy < 0.70:
        return "balanced", "Distribution équilibrée (45-70\u202f%)"
    return "diffuse", "Distribution diffuse (\u2265\u202f70\u202f%)"


def _summarise_probability_entropy(
    course_stats: Dict[int, Dict[str, object]]
) -> Dict[str, object]:
    """Analyse la dispersion des probabilités par course et extrait des diagnostics."""

    course_records: List[Dict[str, object]] = []

    for course_id, payload in course_stats.items():
        predictions = payload.get("predictions", [])
        if not isinstance(predictions, list) or not predictions:
            continue

        cleaned_probabilities: List[float] = []
        for entry in predictions:
            probability = entry.get("probability")
            if probability is None:
                continue

            try:
                cleaned_probabilities.append(max(float(probability), 0.0))
            except (TypeError, ValueError):  # pragma: no cover - sécurité sur données corrompues
                continue

        if not cleaned_probabilities:
            continue

        total_probability = sum(cleaned_probabilities)
        if total_probability <= 0:
            continue

        normalised_probabilities = [
            value / total_probability for value in cleaned_probabilities
        ]

        entropy = _compute_entropy(normalised_probabilities)
        if entropy is None:
            continue

        declared_field_size: Optional[int] = None
        field_size_raw = payload.get("field_size")
        if field_size_raw is not None:
            try:
                declared_field_size = int(field_size_raw)
            except (TypeError, ValueError):  # pragma: no cover - robustesse saisie
                declared_field_size = None

        predicted_runner_count = len(normalised_probabilities)
        runner_reference = declared_field_size or predicted_runner_count

        normalised_entropy: Optional[float] = None
        if predicted_runner_count > 1:
            max_entropy = log2(predicted_runner_count)
            if max_entropy > 0:
                normalised_entropy = entropy / max_entropy

        probability_spread: Optional[float] = None
        if normalised_probabilities:
            probability_spread = max(normalised_probabilities) - min(
                normalised_probabilities
            )

        course_records.append(
            {
                "course_id": int(course_id),
                "label": str(payload.get("label") or f"Course {course_id}"),
                "entropy": entropy,
                "normalised_entropy": normalised_entropy,
                "runner_count": runner_reference,
                "predictions_evaluated": predicted_runner_count,
                "probability_spread": probability_spread,
            }
        )

    entropy_values = [record["entropy"] for record in course_records]
    normalised_values = [
        record["normalised_entropy"]
        for record in course_records
        if record["normalised_entropy"] is not None
    ]

    overall = {
        "courses": len(course_records),
        "average_entropy": _safe_average(entropy_values),
        "average_normalised_entropy": _safe_average(normalised_values),
        "min_entropy": min(entropy_values) if entropy_values else None,
        "max_entropy": max(entropy_values) if entropy_values else None,
        "min_normalised_entropy": min(normalised_values)
        if normalised_values
        else None,
        "max_normalised_entropy": max(normalised_values)
        if normalised_values
        else None,
    }

    buckets: Dict[str, Dict[str, object]] = {}
    for record in course_records:
        bucket_key, bucket_label = _categorise_entropy_level(
            record["normalised_entropy"]
        )
        bucket = buckets.setdefault(
            bucket_key,
            {
                "label": bucket_label,
                "entropies": [],
                "normalised_entropies": [],
                "runner_counts": [],
                "courses": set(),
            },
        )
        bucket["label"] = bucket_label
        bucket.setdefault("entropies", []).append(record["entropy"])
        if record["normalised_entropy"] is not None:
            bucket.setdefault("normalised_entropies", []).append(
                record["normalised_entropy"]
            )
        bucket.setdefault("runner_counts", []).append(float(record["runner_count"]))
        bucket.setdefault("courses", set()).add(record["course_id"])

    for bucket in buckets.values():
        entropies = bucket.pop("entropies", [])
        normalised = bucket.pop("normalised_entropies", [])
        runner_counts = bucket.pop("runner_counts", [])
        course_ids = bucket.get("courses", set())
        bucket["samples"] = len(entropies)
        bucket["average_entropy"] = _safe_average(entropies)
        bucket["average_normalised_entropy"] = _safe_average(normalised)
        bucket["min_normalised_entropy"] = min(normalised) if normalised else None
        bucket["max_normalised_entropy"] = max(normalised) if normalised else None
        bucket["average_runner_count"] = _safe_average(runner_counts)
        bucket["courses"] = len(course_ids)

    def _format_course_record(record: Dict[str, object]) -> Dict[str, object]:
        """Structure les points saillants pour les tableaux de synthèse."""

        return {
            "course_id": record["course_id"],
            "label": record["label"],
            "runner_count": record["runner_count"],
            "predictions_evaluated": record["predictions_evaluated"],
            "entropy": record["entropy"],
            "normalised_entropy": record["normalised_entropy"],
            "probability_spread": record["probability_spread"],
        }

    most_confident_courses = sorted(
        course_records,
        key=lambda record: record["normalised_entropy"]
        if record["normalised_entropy"] is not None
        else float("inf"),
    )[:3]

    most_uncertain_courses = sorted(
        course_records,
        key=lambda record: record["normalised_entropy"]
        if record["normalised_entropy"] is not None
        else -1.0,
        reverse=True,
    )[:3]

    return {
        "samples": len(course_records),
        "overall": overall,
        "buckets": buckets,
        "most_confident_courses": [
            _format_course_record(record) for record in most_confident_courses
        ],
        "most_uncertain_courses": [
            _format_course_record(record) for record in most_uncertain_courses
        ],
    }


<<<<<<< HEAD
def _summarise_place_probability_quality(
    samples: List[Dict[str, object]]
) -> Dict[str, object]:
    """Évalue la qualité globale des probabilités de place (top 3)."""

    if not samples:
        return {
            "samples": 0,
            "brier_score": None,
            "log_loss": None,
            "average_probability": None,
            "median_probability": None,
            "observed_positive_rate": None,
            "average_calibration_gap": None,
            "average_absolute_error": None,
            "median_absolute_error": None,
            "min_absolute_error": None,
            "max_absolute_error": None,
            "rmse": None,
            "overconfident_predictions": [],
            "underconfident_predictions": [],
            "per_course": [],
        }

    detailed_samples: List[Dict[str, object]] = []
    probabilities: List[float] = []
    outcomes: List[int] = []
    absolute_errors: List[float] = []
    squared_errors: List[float] = []
    per_course: Dict[int, Dict[str, object]] = {}

    for sample in samples:
        try:
            probability = float(sample.get("probability", 0.0))
        except (TypeError, ValueError):  # pragma: no cover - robustesse entrée
            probability = 0.0

        outcome = 1 if sample.get("outcome") else 0
        abs_error = abs(probability - outcome)

        probabilities.append(probability)
        outcomes.append(outcome)
        absolute_errors.append(abs_error)
        squared_errors.append((probability - outcome) ** 2)

        course_id_raw = sample.get("course_id")
        course_id = int(course_id_raw) if course_id_raw is not None else -1
        course_label = sample.get("course_label") or (
            f"Course {course_id}" if course_id != -1 else "Course inconnue"
        )

        course_bucket = per_course.setdefault(
            course_id,
            {
                "course_id": course_id if course_id != -1 else None,
                "label": course_label,
                "probabilities": [],
                "outcomes": [],
                "pronostics": set(),
                "horses": set(),
            },
        )
        course_bucket["probabilities"].append(probability)
        course_bucket["outcomes"].append(outcome)

        pronostic_id = sample.get("pronostic_id")
        if pronostic_id is not None:
            course_bucket.setdefault("pronostics", set()).add(pronostic_id)

        horse_id = sample.get("horse_id")
        if horse_id is not None:
            course_bucket.setdefault("horses", set()).add(horse_id)

        detailed_samples.append(
            {
                "course": course_label,
                "course_id": course_id if course_id != -1 else None,
                "probability": probability,
                "outcome": outcome,
                "absolute_error": abs_error,
                "model_version": sample.get("model_version"),
                "horse_id": horse_id,
                "horse_name": sample.get("horse_name"),
                "final_position": sample.get("final_position"),
                "predicted_position": sample.get("predicted_position"),
            }
        )

    sample_count = len(probabilities)
    average_probability = _safe_average(probabilities)
    observed_positive_rate = _safe_average(outcomes)
    calibration_gap: Optional[float] = None
    if average_probability is not None and observed_positive_rate is not None:
        calibration_gap = average_probability - observed_positive_rate

    brier_score = sum(squared_errors) / sample_count if sample_count else None
    rmse = sqrt(sum(squared_errors) / sample_count) if sample_count else None

    if probabilities and log_loss is not None:
        clipped = [min(max(value, 1e-15), 1 - 1e-15) for value in probabilities]
        try:
            place_logloss = log_loss(outcomes, clipped, labels=[0, 1])
        except ValueError:  # pragma: no cover - cas dégénéré (classe unique)
            place_logloss = None
    else:
        place_logloss = None

    median_probability = float(median(probabilities)) if probabilities else None
    median_abs_error = float(median(absolute_errors)) if absolute_errors else None

    min_abs_error = min(absolute_errors) if absolute_errors else None
    max_abs_error = max(absolute_errors) if absolute_errors else None

    overconfident_predictions = sorted(
        (record for record in detailed_samples if record["outcome"] == 0),
        key=lambda record: record["absolute_error"],
        reverse=True,
    )[:3]

    underconfident_predictions = sorted(
        (record for record in detailed_samples if record["outcome"] == 1),
        key=lambda record: record["absolute_error"],
        reverse=True,
    )[:3]

    def _format_sample(record: Dict[str, object]) -> Dict[str, object]:
        """Simplifie la restitution d'un échantillon marquant."""

        return {
            "course": record.get("course"),
            "probability": record.get("probability"),
            "outcome": record.get("outcome"),
            "absolute_error": record.get("absolute_error"),
            "final_position": record.get("final_position"),
            "predicted_position": record.get("predicted_position"),
            "model_version": record.get("model_version"),
            "horse_id": record.get("horse_id"),
            "horse_name": record.get("horse_name"),
        }

    per_course_summary: List[Dict[str, object]] = []
    for course_id, payload in sorted(per_course.items()):
        probabilities_sample = payload.pop("probabilities", [])
        outcomes_sample = payload.pop("outcomes", [])
        sample_size = len(probabilities_sample)

        payload["samples"] = sample_size
        payload["average_probability"] = _safe_average(probabilities_sample)
        payload["observed_positive_rate"] = _safe_average(outcomes_sample)
        if (
            payload["average_probability"] is not None
            and payload["observed_positive_rate"] is not None
        ):
            payload["average_calibration_gap"] = (
                payload["average_probability"] - payload["observed_positive_rate"]
            )
        else:
            payload["average_calibration_gap"] = None

        payload["brier_score"] = (
            sum((p - y) ** 2 for p, y in zip(probabilities_sample, outcomes_sample))
            / sample_size
            if sample_size
            else None
        )
        payload["pronostics"] = len(payload.get("pronostics", set()))
        payload["horses"] = len(payload.get("horses", set()))
        per_course_summary.append(payload)

    return {
        "samples": sample_count,
        "brier_score": brier_score,
        "log_loss": place_logloss,
        "average_probability": average_probability,
        "median_probability": median_probability,
        "observed_positive_rate": observed_positive_rate,
        "average_calibration_gap": calibration_gap,
        "average_absolute_error": _safe_average(absolute_errors),
        "median_absolute_error": median_abs_error,
        "min_absolute_error": min_abs_error,
        "max_absolute_error": max_abs_error,
        "rmse": rmse,
        "overconfident_predictions": [
            _format_sample(record) for record in overconfident_predictions
        ],
        "underconfident_predictions": [
            _format_sample(record) for record in underconfident_predictions
        ],
        "per_course": per_course_summary,
    }


=======
>>>>>>> 873cd135
def _categorise_probability_sharpness(
    standard_deviation: Optional[float],
) -> Tuple[str, str]:
    """Classe la dispersion des probabilités en bandes compréhensibles."""

    if standard_deviation is None:
        return "unknown", "Dispersion indéterminée"

    if standard_deviation < 0.04:
        return "compressed", "Dispersion très faible (<4 pts)"

    if standard_deviation < 0.08:
        return "controlled", "Dispersion modérée (4-8 pts)"

    if standard_deviation < 0.12:
        return "broad", "Dispersion large (8-12 pts)"

    return "volatile", "Dispersion très large (≥12 pts)"


def _summarise_probability_sharpness(
    course_stats: Dict[int, Dict[str, object]]
) -> Dict[str, object]:
    """Synthétise la dispersion absolue des probabilités par course."""

    course_records: List[Dict[str, object]] = []

    for course_id, payload in course_stats.items():
        predictions = payload.get("predictions", [])
        if not isinstance(predictions, list) or not predictions:
            continue

        cleaned_probabilities: List[float] = []
        for entry in predictions:
            probability = entry.get("probability")
            if probability is None:
                continue

            try:
                cleaned_probabilities.append(max(float(probability), 0.0))
            except (TypeError, ValueError):  # pragma: no cover - robustesse entrée
                continue

        if not cleaned_probabilities:
            continue

        average_probability = _safe_average(cleaned_probabilities)
        if average_probability is None:
            continue

        if len(cleaned_probabilities) > 1:
            variance = sum(
                (probability - average_probability) ** 2
                for probability in cleaned_probabilities
            ) / len(cleaned_probabilities)
            standard_deviation = sqrt(variance)
        else:
            # Une seule probabilité => dispersion nulle par construction.
            standard_deviation = 0.0

        minimum_probability = min(cleaned_probabilities)
        maximum_probability = max(cleaned_probabilities)
        amplitude = maximum_probability - minimum_probability
        coefficient_of_variation: Optional[float] = None
        if average_probability > 0:
            coefficient_of_variation = standard_deviation / average_probability

        course_records.append(
            {
                "course_id": int(course_id),
                "label": str(payload.get("label") or f"Course {course_id}"),
                "runner_count": len(cleaned_probabilities),
                "average_probability": average_probability,
                "standard_deviation": standard_deviation,
                "probability_range": amplitude,
                "min_probability": minimum_probability,
                "max_probability": maximum_probability,
                "coefficient_of_variation": coefficient_of_variation,
            }
        )

    std_values = [record["standard_deviation"] for record in course_records]
    range_values = [record["probability_range"] for record in course_records]
    variation_values = [
        record["coefficient_of_variation"]
        for record in course_records
        if record["coefficient_of_variation"] is not None
    ]

    overall = {
        "courses": len(course_records),
        "average_std_dev": _safe_average(std_values),
        "min_std_dev": min(std_values) if std_values else None,
        "max_std_dev": max(std_values) if std_values else None,
        "average_range": _safe_average(range_values),
        "min_range": min(range_values) if range_values else None,
        "max_range": max(range_values) if range_values else None,
        "average_coefficient_of_variation": _safe_average(variation_values),
    }

    buckets: Dict[str, Dict[str, object]] = {}
    for record in course_records:
        bucket_key, bucket_label = _categorise_probability_sharpness(
            record["standard_deviation"]
        )
        bucket = buckets.setdefault(
            bucket_key,
            {
                "label": bucket_label,
                "standard_deviations": [],
                "ranges": [],
                "coefficients": [],
                "courses": set(),
            },
        )
        bucket["label"] = bucket_label
        bucket.setdefault("standard_deviations", []).append(
            record["standard_deviation"]
        )
        bucket.setdefault("ranges", []).append(record["probability_range"])
        if record["coefficient_of_variation"] is not None:
            bucket.setdefault("coefficients", []).append(
                record["coefficient_of_variation"]
            )
        bucket.setdefault("courses", set()).add(record["course_id"])

    for bucket in buckets.values():
        stds = bucket.pop("standard_deviations", [])
        ranges = bucket.pop("ranges", [])
        coeffs = bucket.pop("coefficients", [])
        course_ids = bucket.get("courses", set())
        bucket["samples"] = len(stds)
        bucket["average_std_dev"] = _safe_average(stds)
        bucket["min_std_dev"] = min(stds) if stds else None
        bucket["max_std_dev"] = max(stds) if stds else None
        bucket["average_range"] = _safe_average(ranges)
        bucket["average_coefficient_of_variation"] = _safe_average(coeffs)
        bucket["courses"] = len(course_ids)

    def _format_course_record(record: Dict[str, object]) -> Dict[str, object]:
        """Structure les principales statistiques pour chaque course."""

        return {
            "course_id": record["course_id"],
            "label": record["label"],
            "runner_count": record["runner_count"],
            "average_probability": record["average_probability"],
            "standard_deviation": record["standard_deviation"],
            "probability_range": record["probability_range"],
            "coefficient_of_variation": record["coefficient_of_variation"],
        }

    least_dispersed_courses = sorted(
        course_records,
        key=lambda record: record["standard_deviation"],
    )[:3]

    most_dispersed_courses = sorted(
        course_records,
        key=lambda record: record["standard_deviation"],
        reverse=True,
    )[:3]

    return {
        "samples": len(course_records),
        "overall": overall,
        "buckets": buckets,
        "least_dispersed_courses": [
            _format_course_record(record) for record in least_dispersed_courses
        ],
        "most_dispersed_courses": [
            _format_course_record(record) for record in most_dispersed_courses
        ],
    }


def _compute_normalised_dcg(
    ranked_entries: List[Tuple[Dict[str, object], Optional[int]]],
    cutoff: int,
) -> Optional[float]:
    """Calcule un NDCG@k binaire basé sur la position finale des partants.

    Le score retourne ``1.0`` lorsque les chevaux réellement placés (≤ 3) sont
    correctement classés dans les ``cutoff`` premiers pronostics, ``0`` quand ils
    sont relégués en bas de liste. S'il n'existe aucune pertinence dans les
    données (aucun podium identifié), la fonction renvoie ``1.0`` par convention
    afin de ne pas pénaliser une réunion sans signal exploitable.
    """

    if not ranked_entries:
        return None

    effective_cutoff = max(1, cutoff)

    # Transforme les positions finales en pertinence (1 si podium, 0 sinon).
    relevances = [
        1 if final_position is not None and final_position <= 3 else 0
        for _, final_position in ranked_entries
    ]

    predicted_relevances = relevances[:effective_cutoff]
    ideal_relevances = sorted(relevances, reverse=True)[:effective_cutoff]

    def _dcg(values: List[int]) -> float:
        """Calcule le Discounted Cumulative Gain d'une liste binaire."""

        return sum(
            relevance / log2(index + 2)
            for index, relevance in enumerate(values)
            if relevance
        )

    ideal_dcg = _dcg(ideal_relevances)
    if ideal_dcg == 0:
        return 1.0

    return _dcg(predicted_relevances) / ideal_dcg


def _build_calibration_table(
    scores: List[float],
    truths: List[int],
    *,
    bins: int = 5,
) -> List[Dict[str, object]]:
    """Construit un tableau de calibration par quantiles.

    L'objectif est d'exposer à la fois le volume de prédictions par tranche et
    l'écart éventuel entre probabilité moyenne et fréquence observée.
    """

    if not scores or not truths or len(scores) != len(truths):
        return []

    combined = sorted(zip(scores, truths), key=lambda item: item[0])
    bucket_size = max(1, len(combined) // bins)

    calibration_rows: List[Dict[str, object]] = []

    for idx in range(bins):
        start = idx * bucket_size
        end = (idx + 1) * bucket_size if idx < bins - 1 else len(combined)

        if start >= len(combined):
            break

        bucket = combined[start:end]
        bucket_scores = [item[0] for item in bucket]
        bucket_truths = [item[1] for item in bucket]

        calibration_rows.append(
            {
                "bin": idx + 1,
                "count": len(bucket),
                "min_probability": min(bucket_scores),
                "max_probability": max(bucket_scores),
                "average_probability": _safe_average(bucket_scores),
                "empirical_rate": _safe_average(bucket_truths),
            }
        )

    return calibration_rows


def _describe_calibration_quality(
    calibration_rows: List[Dict[str, object]]
) -> Dict[str, Optional[float]]:
    """Synthétise les écarts de calibration observés sur les quantiles."""

    if not calibration_rows:
        return {
            "expected_calibration_error": None,
            "maximum_calibration_gap": None,
            "weighted_bias": None,
            "bins": [],
        }

    total = sum(int(row.get("count", 0) or 0) for row in calibration_rows)
    if not total:
        return {
            "expected_calibration_error": None,
            "maximum_calibration_gap": None,
            "weighted_bias": None,
            "bins": [],
        }

    expected_error = 0.0
    weighted_bias = 0.0
    max_gap = 0.0
    enriched_bins: List[Dict[str, object]] = []

    for row in calibration_rows:
        count = int(row.get("count", 0) or 0)
        weight = count / total if total else 0.0
        average_probability = row.get("average_probability")
        empirical_rate = row.get("empirical_rate")

        # Le « gap » correspond à la différence entre probabilité estimée et fréquence
        # observée : une valeur positive indique que le modèle est trop conservateur,
        # une valeur négative qu'il est trop confiant.
        gap: Optional[float] = None
        if average_probability is not None and empirical_rate is not None:
            gap = empirical_rate - average_probability
            expected_error += weight * abs(gap)
            weighted_bias += weight * gap
            max_gap = max(max_gap, abs(gap))

        enriched_bins.append(
            {
                **row,
                "weight": weight,
                "calibration_gap": gap,
            }
        )

    return {
        "expected_calibration_error": expected_error,
        "maximum_calibration_gap": max_gap,
        "weighted_bias": weighted_bias,
        "bins": enriched_bins,
    }


def _decompose_brier_score(
    calibration_rows: List[Dict[str, object]],
    *,
    base_rate: Optional[float],
    brier_score: Optional[float],
) -> Dict[str, Optional[float]]:
    """Décompose la Brier score en composantes de Murphy pour guider les actions.

    La décomposition distingue trois éléments :

    - ``reliability`` mesure l'écart moyen entre probabilité prédite et fréquence
      observée sur chaque quantile. Plus il est faible, meilleure est la
      calibration.
    - ``resolution`` capture la capacité du modèle à séparer des groupes avec des
      fréquences observées différentes. Plus il est élevé, plus l'information
      apportée par les probabilités est discriminante.
    - ``uncertainty`` correspond à la variance intrinsèque du jeu de données
      (proportion de victoires). Il sert de référence pour calculer un score de
      compétence (« *skill score* »).

    Les opérateurs peuvent ainsi identifier si une dérive de la Brier score
    provient d'un manque de calibration (reliability), d'une perte de
    différenciation (resolution) ou simplement d'une variation du taux de
    gagnants (uncertainty). Lorsque le taux de gagnants est extrême (0 % ou 100
    %), la composante d'incertitude annule toute interprétation et nous
    neutralisons le *skill score*.
    """

    if not calibration_rows or base_rate is None or brier_score is None:
        return {
            "reliability": None,
            "resolution": None,
            "uncertainty": None,
            "skill_score": None,
            "bins": [],
        }

    total = sum(int(row.get("count", 0) or 0) for row in calibration_rows)
    if not total:
        return {
            "reliability": None,
            "resolution": None,
            "uncertainty": base_rate * (1 - base_rate),
            "skill_score": None,
            "bins": [],
        }

    reliability = 0.0
    resolution = 0.0
    decomposition_rows: List[Dict[str, object]] = []

    for row in calibration_rows:
        count = int(row.get("count", 0) or 0)
        if count <= 0:
            continue

        average_probability = row.get("average_probability")
        empirical_rate = row.get("empirical_rate")
        if average_probability is None or empirical_rate is None:
            continue

        weight = count / total
        reliability_contrib = weight * (average_probability - empirical_rate) ** 2
        resolution_contrib = weight * (empirical_rate - base_rate) ** 2

        reliability += reliability_contrib
        resolution += resolution_contrib

        decomposition_rows.append(
            {
                "bin": row.get("bin"),
                "count": count,
                "weight": weight,
                "average_probability": average_probability,
                "empirical_rate": empirical_rate,
                "reliability_contribution": reliability_contrib,
                "resolution_contribution": resolution_contrib,
            }
        )

    uncertainty = base_rate * (1 - base_rate)
    skill_score: Optional[float]
    if uncertainty and uncertainty > 0:
        skill_score = 1 - (brier_score / uncertainty)
    else:
        skill_score = None

    return {
        "reliability": reliability if decomposition_rows else None,
        "resolution": resolution if decomposition_rows else None,
        "uncertainty": uncertainty,
        "skill_score": skill_score,
        "bins": decomposition_rows,
    }


def _build_gain_curve(
    scores: List[float],
    truths: List[int],
    *,
    steps: int = 5,
) -> List[Dict[str, Optional[float]]]:
    """Construit une courbe de gain cumulative sur plusieurs paliers.

    L'objectif est de mesurer la capacité du modèle à concentrer rapidement
    les bons partants (top 3) lorsqu'on ne retient que les meilleures
    probabilités. Chaque ligne représente la performance cumulée après avoir
    couvert ``coverage`` pourcent des partants.
    """

    if not scores or not truths or len(scores) != len(truths):
        return []

    combined = sorted(zip(scores, truths), key=lambda item: item[0], reverse=True)
    total = len(combined)
    total_positive = sum(truths)

    gain_curve: List[Dict[str, Optional[float]]] = []
    cumulative_hits = 0

    for step in range(1, steps + 1):
        cutoff = max(1, ceil(total * (step / steps)))
        selection = combined[:cutoff]
        cumulative_hits = sum(truth for _, truth in selection)

        coverage = cutoff / total
        cumulative_hit_rate = cumulative_hits / cutoff if cutoff else None
        capture_rate: Optional[float] = None
        if total_positive:
            capture_rate = cumulative_hits / total_positive

        gain_curve.append(
            {
                "step": step,
                "coverage": coverage,
                "observations": cutoff,
                "cumulative_hit_rate": cumulative_hit_rate,
                "capture_rate": capture_rate,
            }
        )

    return gain_curve


def _build_precision_recall_curve(
    scores: List[float],
    truths: List[int],
    *,
    sample_points: int = 8,
) -> List[Dict[str, Optional[float]]]:
    """Construit une table compacte de la courbe précision-rappel."""

    if (
        not scores
        or not truths
        or len(scores) != len(truths)
        or precision_recall_curve is None
    ):
        return []

    precision, recall, thresholds = precision_recall_curve(truths, scores)

    if len(thresholds) == 0:
        return []

    curve: List[Dict[str, Optional[float]]] = []

    for idx, threshold in enumerate(list(thresholds)):
        current_precision = float(precision[idx + 1])
        current_recall = float(recall[idx + 1])
        denom = current_precision + current_recall
        f1_score_value = (2 * current_precision * current_recall / denom) if denom else 0.0
        curve.append(
            {
                "threshold": float(threshold),
                "precision": current_precision,
                "recall": current_recall,
                "f1": f1_score_value,
            }
        )

    # Ajoute le point terminal (tous positifs) pour compléter la courbe.
    end_precision = float(precision[-1])
    end_recall = float(recall[-1])
    denom = end_precision + end_recall
    curve.append(
        {
            "threshold": 0.0,
            "precision": end_precision,
            "recall": end_recall,
            "f1": (2 * end_precision * end_recall / denom) if denom else 0.0,
        }
    )

    if len(curve) > sample_points:
        step = max(1, len(curve) // sample_points)
        reduced = [curve[idx] for idx in range(0, len(curve), step)]
        if reduced[-1] != curve[-1]:
            reduced.append(curve[-1])
        curve = reduced[:sample_points]

    return curve


def _build_roc_curve(
    scores: List[float],
    truths: List[int],
    *,
    sample_points: int = 12,
) -> List[Dict[str, Optional[float]]]:
    """Échantillonne la courbe ROC pour suivre le compromis rappel/spécificité."""

    if (
        not scores
        or not truths
        or len(scores) != len(truths)
        or len(set(truths)) < 2
        or roc_curve is None
    ):
        return []

    false_positive_rate, true_positive_rate, thresholds = roc_curve(truths, scores)

    if len(thresholds) == 0:
        return []

    total_points = len(thresholds)
    step = max(1, total_points // sample_points)
    sampled_indices = list(range(0, total_points, step))
    if sampled_indices[-1] != total_points - 1:
        sampled_indices.append(total_points - 1)

    roc_points: List[Dict[str, Optional[float]]] = []

    for idx in sampled_indices:
        threshold_value = thresholds[idx]
        # Le premier seuil retourné par scikit-learn est ``inf`` : on le remplace
        # par ``None`` pour indiquer qu'aucune coupure n'est appliquée.
        if threshold_value == float("inf"):
            threshold: Optional[float] = None
        else:
            threshold = float(threshold_value)

        fpr_value = float(false_positive_rate[idx])
        tpr_value = float(true_positive_rate[idx])

        roc_points.append(
            {
                "threshold": threshold,
                "false_positive_rate": fpr_value,
                "true_positive_rate": tpr_value,
                # Youden J pour identifier le meilleur seuil (TPR - FPR).
                "youden_j": tpr_value - fpr_value,
                "specificity": 1.0 - fpr_value,
            }
        )

    return roc_points


def _build_lift_table(
    scores: List[float],
    truths: List[int],
    *,
    buckets: int = 5,
) -> Dict[str, object]:
    """Construit un tableau de *lift* pour comparer chaque tranche au taux global."""

    if not scores or not truths or len(scores) != len(truths):
        return {"baseline_rate": None, "buckets": []}

    combined = sorted(zip(scores, truths), key=lambda item: item[0], reverse=True)
    total = len(combined)
    total_positive = sum(truths)
    baseline_rate = total_positive / total if total else 0.0

    bucket_size = max(1, total // buckets)
    buckets_rows: List[Dict[str, Optional[float]]] = []
    cumulative_positive = 0

    for idx in range(buckets):
        start = idx * bucket_size
        end = (idx + 1) * bucket_size if idx < buckets - 1 else total

        if start >= total:
            break

        bucket = combined[start:end]
        bucket_total = len(bucket)
        bucket_positive = sum(truth for _, truth in bucket)
        hit_rate: Optional[float] = None
        if bucket_total:
            hit_rate = bucket_positive / bucket_total

        cumulative_positive += bucket_positive

        buckets_rows.append(
            {
                "bucket": idx + 1,
                "from_fraction": start / total,
                "to_fraction": end / total,
                "observations": bucket_total,
                "hit_rate": hit_rate,
                "lift": (hit_rate / baseline_rate) if hit_rate is not None and baseline_rate > 0 else None,
                "cumulative_capture": (
                    cumulative_positive / total_positive if total_positive else None
                ),
                "cumulative_coverage": end / total,
            }
        )

    return {"baseline_rate": baseline_rate if total else None, "buckets": buckets_rows}


def _compute_ks_analysis(
    scores: List[float],
    truths: List[int],
    *,
    sample_points: int = 20,
) -> Dict[str, object]:
    """Mesure la séparation des distributions via le test KS discret.

    Le calcul reporte à la fois la statistique (distance maximale entre les
    distributions cumulées des positifs et négatifs) et une version compacte de
    la courbe pour visualiser rapidement les écarts. Cette vue complète la
    calibration : un modèle bien calibré mais incapable de séparer les classes
    sera pénalisé par une statistique KS faible.
    """

    if not scores or not truths or len(scores) != len(truths):
        return {"ks_statistic": None, "ks_threshold": None, "curve": []}

    total_positive = sum(truths)
    total_negative = len(truths) - total_positive

    if total_positive == 0 or total_negative == 0:
        # Dans ces cas extrêmes, la statistique KS est peu informative : on
        # retourne des valeurs nulles tout en conservant la structure attendue.
        return {"ks_statistic": None, "ks_threshold": None, "curve": []}

    combined = sorted(zip(scores, truths), key=lambda item: item[0], reverse=True)

    ks_statistic = 0.0
    ks_threshold: Optional[float] = None
    curve: List[Dict[str, float]] = []

    positives_seen = 0
    negatives_seen = 0
    step = max(1, len(combined) // sample_points)

    for index, (score, truth) in enumerate(combined, start=1):
        if truth:
            positives_seen += 1
        else:
            negatives_seen += 1

        true_positive_rate = positives_seen / total_positive
        false_positive_rate = negatives_seen / total_negative
        distance = abs(true_positive_rate - false_positive_rate)

        if distance >= ks_statistic:
            ks_statistic = distance
            ks_threshold = score

        if index % step == 0 or index == len(combined):
            curve.append(
                {
                    "fraction": index / len(combined),
                    "threshold": score,
                    "true_positive_rate": true_positive_rate,
                    "false_positive_rate": false_positive_rate,
                    "distance": distance,
                }
            )

    return {
        "ks_statistic": ks_statistic,
        "ks_threshold": ks_threshold,
        "curve": curve,
    }


def _evaluate_threshold_grid(
    scores: List[float],
    truths: List[int],
    thresholds: List[float],
) -> Dict[str, Dict[str, Optional[float]]]:
    """Calcule la sensibilité des métriques pour plusieurs seuils."""

    if not scores or not truths:
        return {}

    evaluation: Dict[str, Dict[str, Optional[float]]] = {}

    for threshold in sorted(set(thresholds)):
        predicted = [1 if score >= threshold else 0 for score in scores]

        accuracy = precision = recall = f1 = None
        if accuracy_score:
            accuracy = accuracy_score(truths, predicted)
            precision = precision_score(truths, predicted, zero_division=0)
            recall = recall_score(truths, predicted, zero_division=0)
            f1 = f1_score(truths, predicted, zero_division=0)

        evaluation[f"{threshold:.2f}"] = {
            "accuracy": accuracy,
            "precision": precision,
            "recall": recall,
            "f1": f1,
            "positive_rate": sum(predicted) / len(predicted) if predicted else None,
        }

    return evaluation


def _summarise_threshold_recommendations(
    grid: Dict[str, Dict[str, Optional[float]]]
) -> Dict[str, object]:
    """Identifie les seuils opérationnels les plus intéressants."""

    if not grid:
        return {
            "grid": [],
            "best_f1": None,
            "maximize_precision": None,
            "maximize_recall": None,
        }

    # On convertit la grille en liste triée pour exposer les seuils de manière lisible.
    ordered_grid: List[Dict[str, Optional[float]]] = []
    for threshold_label, metrics in grid.items():
        try:
            threshold_value = float(threshold_label)
        except (TypeError, ValueError):
            # On ignore les libellés non numériques afin de ne pas casser la vue.
            continue

        ordered_grid.append(
            {
                "threshold": threshold_value,
                "accuracy": metrics.get("accuracy"),
                "precision": metrics.get("precision"),
                "recall": metrics.get("recall"),
                "f1": metrics.get("f1"),
                "positive_rate": metrics.get("positive_rate"),
            }
        )

    ordered_grid.sort(key=lambda row: row["threshold"])

    def _select_best(metric: str) -> Optional[Dict[str, Optional[float]]]:
        """Retourne la ligne optimisant ``metric`` (avec tie-break sur le seuil)."""

        best_row: Optional[Dict[str, Optional[float]]] = None
        best_value = float("-inf")

        for row in ordered_grid:
            value = row.get(metric)
            if value is None:
                continue

            if (
                value > best_value + 1e-12
                or (
                    best_row is not None
                    and abs(value - best_value) <= 1e-12
                    and row["threshold"] < best_row["threshold"]
                )
            ):
                best_value = float(value)
                best_row = row

        return best_row

    best_f1_row = _select_best("f1")
    best_precision_row = _select_best("precision")
    best_recall_row = _select_best("recall")

    # Pour le meilleur F1, on expose l'ensemble des métriques associées afin
    # d'aider l'opérateur à comprendre le compromis proposé.
    best_f1_payload: Optional[Dict[str, Optional[float]]] = None
    if best_f1_row is not None:
        best_f1_payload = {
            "threshold": best_f1_row["threshold"],
            "f1": best_f1_row.get("f1"),
            "precision": best_f1_row.get("precision"),
            "recall": best_f1_row.get("recall"),
            "positive_rate": best_f1_row.get("positive_rate"),
        }

    def _row_to_summary(row: Optional[Dict[str, Optional[float]]], metric: str) -> Optional[Dict[str, Optional[float]]]:
        if row is None:
            return None

        return {
            "threshold": row["threshold"],
            metric: row.get(metric),
            "positive_rate": row.get("positive_rate"),
        }

    return {
        "grid": ordered_grid,
        "best_f1": best_f1_payload,
        "maximize_precision": _row_to_summary(best_precision_row, "precision"),
        "maximize_recall": _row_to_summary(best_recall_row, "recall"),
    }


def _analyse_odds_alignment(
    samples: List[Dict[str, object]]
) -> Dict[str, object]:
    """Quantifie l'alignement entre les probabilités projetées et les cotes publiques."""

    def _empty_payload(priced_count: int = 0) -> Dict[str, object]:
        """Construit une réponse neutre lorsque les données sont insuffisantes."""

        return {
            "priced_samples": priced_count,
            "usable_samples": 0,
            "pearson_correlation": None,
            "mean_probability_gap": None,
            "mean_absolute_error": None,
            "root_mean_squared_error": None,
            "average_predicted_probability": None,
            "average_implied_probability": None,
            "average_overround": None,
            "median_overround": None,
            "courses_with_overlay": 0,
            "course_overrounds": [],
        }

    if not samples:
        return _empty_payload(0)

    priced_samples = [
        sample
        for sample in samples
        if sample.get("odds") is not None and float(sample.get("odds", 0.0)) > 0.0
    ]

    if not priced_samples:
        return _empty_payload(0)

    predicted_probabilities: List[float] = []
    implied_probabilities: List[float] = []
    course_implied_map: Dict[object, List[float]] = {}

    for sample in priced_samples:
        probability = float(sample.get("probability", 0.0))
        odds = float(sample.get("odds", 0.0))

        if odds <= 0.0:
            # Les cotes nulles ou négatives ne peuvent pas être converties en probabilité implicite.
            continue

        implied_probability = 1.0 / odds

        predicted_probabilities.append(probability)
        implied_probabilities.append(implied_probability)

        course_id = sample.get("course_id")
        course_implied_map.setdefault(course_id, []).append(implied_probability)

    usable_samples = len(predicted_probabilities)
    if usable_samples == 0:
        # Si toutes les entrées avaient des cotes invalides, on reste sur un retour neutre.
        return _empty_payload(len(priced_samples))

    # Moyennes et écarts moyens pour visualiser l'écart général au marché.
    mean_gap = sum(
        probability - implied
        for probability, implied in zip(predicted_probabilities, implied_probabilities)
    ) / usable_samples

    mean_absolute_error = sum(
        abs(probability - implied)
        for probability, implied in zip(predicted_probabilities, implied_probabilities)
    ) / usable_samples

    root_mean_squared_error = sqrt(
        sum(
            (probability - implied) ** 2
            for probability, implied in zip(predicted_probabilities, implied_probabilities)
        )
        / usable_samples
    )

    average_predicted_probability = sum(predicted_probabilities) / usable_samples
    average_implied_probability = sum(implied_probabilities) / usable_samples

    # Calcul de la corrélation de Pearson pour mesurer la cohérence du classement proposé
    # par rapport aux cotes publiées.
    mean_predicted = average_predicted_probability
    mean_implied = average_implied_probability

    numerator = sum(
        (probability - mean_predicted) * (implied - mean_implied)
        for probability, implied in zip(predicted_probabilities, implied_probabilities)
    )
    denominator_predicted = sum(
        (probability - mean_predicted) ** 2 for probability in predicted_probabilities
    )
    denominator_implied = sum(
        (implied - mean_implied) ** 2 for implied in implied_probabilities
    )

    if denominator_predicted <= 0.0 or denominator_implied <= 0.0:
        pearson_correlation = None
    else:
        pearson_correlation = numerator / sqrt(denominator_predicted * denominator_implied)

    course_overrounds: List[Dict[str, object]] = []
    overround_values: List[float] = []

    for course_id, implied_values in course_implied_map.items():
        total_implied = sum(implied_values)
        overround = total_implied - 1.0
        overround_values.append(overround)
        course_overrounds.append(
            {
                "course_id": course_id,
                "runner_count": len(implied_values),
                "implied_probability_sum": total_implied,
                "overround": overround,
            }
        )

    def _course_sort_key(entry: Dict[str, object]) -> Tuple[int, object]:
        course_identifier = entry.get("course_id")
        return (1, 0) if course_identifier is None else (0, course_identifier)

    course_overrounds.sort(key=_course_sort_key)

    courses_with_overlay = sum(1 for value in overround_values if value < 0.0)

    average_overround = (
        sum(overround_values) / len(overround_values)
        if overround_values
        else None
    )

    median_overround: Optional[float]
    if not overround_values:
        median_overround = None
    else:
        sorted_overrounds = sorted(overround_values)
        mid = len(sorted_overrounds) // 2
        if len(sorted_overrounds) % 2 == 1:
            median_overround = sorted_overrounds[mid]
        else:
            median_overround = (
                sorted_overrounds[mid - 1] + sorted_overrounds[mid]
            ) / 2.0

    return {
        "priced_samples": len(priced_samples),
        "usable_samples": usable_samples,
        "pearson_correlation": pearson_correlation,
        "mean_probability_gap": mean_gap,
        "mean_absolute_error": mean_absolute_error,
        "root_mean_squared_error": root_mean_squared_error,
        "average_predicted_probability": average_predicted_probability,
        "average_implied_probability": average_implied_probability,
        "average_overround": average_overround,
        "median_overround": median_overround,
        "courses_with_overlay": courses_with_overlay,
        "course_overrounds": course_overrounds,
    }


def _summarise_betting_value(
    samples: List[Dict[str, object]],
    threshold: float,
) -> Dict[str, object]:
    """Estime la rentabilité théorique et réalisée des paris."""

    if not samples:
        return {
            "priced_samples": 0,
            "bets_considered": 0,
            "realized_roi": None,
            "expected_value_per_bet": None,
            "average_edge": None,
            "average_predicted_probability": None,
            "average_implied_probability": None,
            "actual_win_rate": None,
            "best_value_candidates": [],
        }

    priced_samples = [
        sample
        for sample in samples
        if sample.get("odds") is not None and float(sample.get("odds")) > 1.0
    ]

    if not priced_samples:
        return {
            "priced_samples": 0,
            "bets_considered": 0,
            "realized_roi": None,
            "expected_value_per_bet": None,
            "average_edge": None,
            "average_predicted_probability": None,
            "average_implied_probability": None,
            "actual_win_rate": None,
            "best_value_candidates": [],
        }

    bets = [
        sample
        for sample in priced_samples
        if float(sample.get("probability", 0.0)) >= threshold
    ]

    if not bets:
        return {
            "priced_samples": len(priced_samples),
            "bets_considered": 0,
            "realized_roi": None,
            "expected_value_per_bet": None,
            "average_edge": None,
            "average_predicted_probability": None,
            "average_implied_probability": None,
            "actual_win_rate": None,
            "best_value_candidates": [],
        }

    realized_return = 0.0
    expected_values: List[float] = []
    edges: List[float] = []
    predicted_probs: List[float] = []
    implied_probs: List[float] = []

    for bet in bets:
        probability = float(bet.get("probability", 0.0))
        odds = float(bet.get("odds", 0.0))
        implied = 1.0 / odds if odds > 0 else 0.0

        predicted_probs.append(probability)
        implied_probs.append(implied)
        edges.append(probability - implied)

        expected_gain = probability * (odds - 1.0) - (1.0 - probability)
        expected_values.append(expected_gain)

        if bet.get("is_winner"):
            realized_return += odds - 1.0
        else:
            realized_return -= 1.0

    bets_considered = len(bets)
    realized_roi = realized_return / bets_considered if bets_considered else None

    best_value_candidates = sorted(
        (
            {
                "course_id": bet.get("course_id"),
                "partant_id": bet.get("partant_id"),
                "horse_name": bet.get("horse_name"),
                "probability": float(bet.get("probability", 0.0)),
                "odds": float(bet.get("odds", 0.0)),
                "edge": float(edge),
                "won": bool(bet.get("is_winner")),
                "final_position": bet.get("final_position"),
            }
            for bet, edge in zip(bets, edges)
        ),
        key=lambda candidate: candidate["edge"],
        reverse=True,
    )[:3]

    return {
        "priced_samples": len(priced_samples),
        "bets_considered": bets_considered,
        "realized_roi": realized_roi,
        "expected_value_per_bet": sum(expected_values) / bets_considered,
        "average_edge": sum(edges) / bets_considered,
        "average_predicted_probability": sum(predicted_probs) / bets_considered,
        "average_implied_probability": sum(implied_probs) / bets_considered,
        "actual_win_rate": sum(1 for bet in bets if bet.get("is_winner")) / bets_considered,
        "best_value_candidates": best_value_candidates,
    }


def _compute_probability_edge(
    predicted_probability: Optional[object],
    market_odds: Optional[object],
) -> Optional[float]:
    """Calcule l'écart entre la probabilité du modèle et l'implicite du marché."""

    if predicted_probability is None:
        return None

    try:
        model_probability = float(predicted_probability)
    except (TypeError, ValueError):
        return None

    if model_probability < 0.0 or model_probability > 1.0:
        model_probability = max(0.0, min(model_probability, 1.0))

    try:
        odds_value = float(market_odds) if market_odds is not None else None
    except (TypeError, ValueError):
        odds_value = None

    if odds_value is None or odds_value <= 1.0:
        return None

    implied_probability = 1.0 / odds_value
    return model_probability - implied_probability


def _categorise_probability_edge(
    edge_value: Optional[float],
) -> Tuple[str, str]:
    """Regroupe l'écart modèle/marché en segments interprétables."""

    if edge_value is None:
        return "unknown_edge", "Écart de probabilité inconnu"

    if edge_value >= 0.18:
        return "strong_positive_edge", "Écart très favorable (≥ 18 pts)"

    if edge_value >= 0.08:
        return "positive_edge", "Écart favorable (8-18 pts)"

    if edge_value >= 0.03:
        return "slight_positive_edge", "Écart légèrement favorable (3-8 pts)"

    if edge_value <= -0.10:
        return "strong_negative_edge", "Écart très défavorable (≤ -10 pts)"

    if edge_value <= -0.04:
        return "negative_edge", "Écart défavorable (-10 à -4 pts)"

    return "neutral_edge", "Écart neutre (-4 à +3 pts)"


def _summarise_probability_edge_performance(
    breakdown: Dict[str, Dict[str, object]]
) -> Dict[str, Dict[str, Optional[float]]]:
    """Analyse la réussite par tranche d'écart avec les cotes publiques."""

    if not breakdown:
        return {}

    total_samples = sum(len(payload.get("truths", [])) for payload in breakdown.values())
    edge_metrics: Dict[str, Dict[str, Optional[float]]] = {}

    order_priority = {
        "strong_positive_edge": 0,
        "positive_edge": 1,
        "slight_positive_edge": 2,
        "neutral_edge": 3,
        "negative_edge": 4,
        "strong_negative_edge": 5,
        "unknown_edge": 6,
    }

    for segment, payload in sorted(
        breakdown.items(),
        key=lambda item: (order_priority.get(item[0], 99), item[0]),
    ):
        truths = list(payload.get("truths", []))
        predicted = list(payload.get("predictions", []))
        scores = list(payload.get("scores", []))
        courses: Set[int] = set(payload.get("courses", set()))
        horses: Set[int] = set(payload.get("horses", set()))
        edges = [float(value) for value in payload.get("edges", []) if value is not None]
        implied_probabilities = [
            float(value)
            for value in payload.get("implied_probabilities", [])
            if value is not None
        ]
        odds_values = [
            float(value) for value in payload.get("odds", []) if value is not None
        ]

        summary = _summarise_group_performance(truths, predicted, scores)
        summary["label"] = payload.get("label", segment)
        summary["share"] = (len(truths) / total_samples) if total_samples else None
        summary["courses"] = len(courses)
        summary["horses"] = len(horses)
        summary["observed_positive_rate"] = (
            sum(truths) / len(truths) if truths else None
        )

        if edges:
            ordered = sorted(edges)
            midpoint = len(ordered) // 2
            if len(ordered) % 2 == 0:
                median_edge = (ordered[midpoint - 1] + ordered[midpoint]) / 2
            else:
                median_edge = ordered[midpoint]

            summary.update(
                {
                    "average_edge": _safe_average(edges),
                    "median_edge": median_edge,
                    "min_edge": ordered[0],
                    "max_edge": ordered[-1],
                }
            )
        else:
            summary.update(
                {
                    "average_edge": None,
                    "median_edge": None,
                    "min_edge": None,
                    "max_edge": None,
                }
            )

        summary["average_implied_probability"] = _safe_average(implied_probabilities)
        summary["average_odds"] = _safe_average(odds_values)

        edge_metrics[segment] = summary

    return edge_metrics


def _categorise_probability_error(
    absolute_error: Optional[object],
) -> Tuple[str, str, Optional[float]]:
    """Classe l'écart absolu probabilité / réalité en fourchettes parlantes."""

    if absolute_error is None:
        return "error_unknown", "Erreur inconnue", None

    try:
        value = float(absolute_error)
    except (TypeError, ValueError):  # pragma: no cover - robustesse sur données inattendues
        return "error_unknown", "Erreur inconnue", None

    # Les écarts théoriques sont bornés dans [0, 1]. On contraint donc la valeur
    # afin d'éviter qu'une dérive d'arrondi ne vienne polluer la catégorisation.
    value = max(0.0, min(value, 1.0))

    if value <= 0.10:
        return "error_0_10", "Ultra précis (≤ 10 pts)", value

    if value <= 0.20:
        return "error_10_20", "Fiable (10-20 pts)", value

    if value <= 0.35:
        return "error_20_35", "Approximation (20-35 pts)", value

    if value <= 0.50:
        return "error_35_50", "Fragile (35-50 pts)", value

    return "error_50_plus", "À surveiller (> 50 pts)", value


def _summarise_probability_error_performance(
    breakdown: Dict[str, Dict[str, object]]
) -> Dict[str, Dict[str, Optional[float]]]:
    """Analyse la précision réelle selon l'écart absolu des probabilités."""

    if not breakdown:
        return {}

    total_samples = sum(len(payload.get("truths", [])) for payload in breakdown.values())
    error_metrics: Dict[str, Dict[str, Optional[float]]] = {}

    for segment in sorted(breakdown.keys()):
        payload = breakdown[segment]
        truths = list(payload.get("truths", []))
        predicted = list(payload.get("predictions", []))
        scores = list(payload.get("scores", []))
        courses: Set[int] = set(payload.get("courses", set()))
        errors = [
            float(value)
            for value in payload.get("errors", [])
            if value is not None
        ]

        summary = _summarise_group_performance(truths, predicted, scores)
        summary["label"] = payload.get("label", segment)
        summary["share"] = (len(truths) / total_samples) if total_samples else None
        summary["courses"] = len(courses)
        summary["observed_positive_rate"] = sum(truths) / len(truths) if truths else None

        if errors:
            ordered = sorted(errors)
            midpoint = len(ordered) // 2
            if len(ordered) % 2 == 0:
                median_error = (ordered[midpoint - 1] + ordered[midpoint]) / 2
            else:
                median_error = ordered[midpoint]

            summary.update(
                {
                    "average_absolute_error": _safe_average(errors),
                    "median_absolute_error": median_error,
                    "min_absolute_error": ordered[0],
                    "max_absolute_error": ordered[-1],
                }
            )
        else:
            summary.update(
                {
                    "average_absolute_error": None,
                    "median_absolute_error": None,
                    "min_absolute_error": None,
                    "max_absolute_error": None,
                }
            )

        error_metrics[segment] = summary

    return error_metrics


def _categorise_prediction_outcome(
    predicted_label: int,
    actual_label: int,
) -> Tuple[str, str]:
    """Retourne une clé et un libellé pour chaque couple prédiction / réalité."""

    if actual_label == 1 and predicted_label == 1:
        return "true_positive", "Succès (positif confirmé)"

    if actual_label == 0 and predicted_label == 0:
        return "true_negative", "Succès (négatif confirmé)"

    if actual_label == 0 and predicted_label == 1:
        return "false_positive", "Faux positif (à filtrer)"

    return "false_negative", "Faux négatif (à investiguer)"


def _summarise_prediction_outcome_performance(
    breakdown: Dict[str, Dict[str, object]]
) -> Dict[str, Dict[str, Optional[float]]]:
    """Dresse un tableau de bord par type d'issue (TP/FP/TN/FN)."""

    if not breakdown:
        return {}

    total_samples = sum(len(payload.get("truths", [])) for payload in breakdown.values())
    outcome_metrics: Dict[str, Dict[str, Optional[float]]] = {}

    for segment in sorted(breakdown.keys()):
        payload = breakdown[segment]
        truths = list(payload.get("truths", []))
        predicted = list(payload.get("predictions", []))
        scores = [
            float(value)
            for value in payload.get("scores", [])
            if value is not None
        ]
        courses: Set[int] = set(payload.get("courses", set()))
        pronostics: Set[int] = set(payload.get("pronostics", set()))
        model_versions: Set[str] = set(payload.get("model_versions", set()))

        summary = _summarise_group_performance(truths, predicted, scores)
        summary.update(
            {
                "label": payload.get("label", segment),
                "share": (summary["samples"] / total_samples) if total_samples else None,
                "courses": len(courses),
                "pronostics": len(pronostics),
                "model_version_count": len(model_versions),
                "model_versions": sorted(model_versions),
                "observed_positive_rate": sum(truths) / len(truths) if truths else None,
                "prediction_rate": sum(predicted) / len(predicted) if predicted else None,
            }
        )

        average_probability = _safe_average(scores)
        observed_rate = summary["observed_positive_rate"]
        summary["average_probability"] = average_probability

        if average_probability is not None and observed_rate is not None:
            summary["average_calibration_gap"] = average_probability - observed_rate
        else:
            summary["average_calibration_gap"] = None

        if truths:
            summary["accuracy_within_segment"] = sum(
                1 for truth, prediction in zip(truths, predicted) if truth == prediction
            ) / len(truths)
        else:
            summary["accuracy_within_segment"] = None

        outcome_metrics[segment] = summary

    return outcome_metrics


def _categorise_probability_margin(
    primary_probability: Optional[object],
    secondary_probability: Optional[object],
) -> Tuple[str, str, Optional[float]]:
    """Classe l'écart entre les deux meilleurs pronostics d'une course."""

    if primary_probability is None:
        return "margin_unknown", "Marge inconnue", None

    try:
        top_probability = float(primary_probability)
    except (TypeError, ValueError):  # pragma: no cover - robustesse face à des valeurs corrompues
        return "margin_unknown", "Marge inconnue", None

    # Lorsque la deuxième cote est absente (course mono-partant ou données incomplètes),
    # on conserve un segment dédié afin de ne pas mélanger ces cas aux marges habituelles.
    if secondary_probability is None:
        return "margin_singleton", "Sans challenger déclaré", top_probability

    try:
        runner_up_probability = float(secondary_probability)
    except (TypeError, ValueError):  # pragma: no cover - sécurité supplémentaire
        return "margin_unknown", "Marge inconnue", None

    margin = max(0.0, min(top_probability - runner_up_probability, 1.0))
    # Arrondi technique pour éviter qu'un flottant représenté comme 0.0500000000001
    # ne bascule dans la tranche supérieure alors qu'il devrait rester "≤ 5 pts".
    margin = round(margin, 10)

    if margin <= 0.05:
        return "margin_tight", "Très serré (≤ 5 pts)", margin

    if margin <= 0.10:
        return "margin_close", "Serré (5-10 pts)", margin

    if margin <= 0.20:
        return "margin_buffered", "Dégagé (10-20 pts)", margin

    return "margin_clear", "Très confortable (> 20 pts)", margin


def _summarise_probability_margin_performance(
    breakdown: Dict[str, Dict[str, object]]
) -> Dict[str, Dict[str, Optional[float]]]:
    """Analyse la fiabilité des pronostics selon la marge sur le dauphin."""

    if not breakdown:
        return {}

    total_samples = sum(len(payload.get("truths", [])) for payload in breakdown.values())
    margin_metrics: Dict[str, Dict[str, Optional[float]]] = {}

    for segment in sorted(breakdown.keys()):
        payload = breakdown[segment]
        truths = list(payload.get("truths", []))
        predicted = list(payload.get("predictions", []))
        scores = [float(value) for value in payload.get("scores", []) if value is not None]
        courses: Set[int] = set(payload.get("courses", set()))
        horses: Set[int] = set(payload.get("horses", set()))
        margins = [
            float(value)
            for value in payload.get("margins", [])
            if value is not None
        ]

        summary = _summarise_group_performance(truths, predicted, scores)
        summary.update(
            {
                "label": payload.get("label", segment),
                "share": (summary["samples"] / total_samples) if total_samples else None,
                "courses": len(courses),
                "horses": len(horses),
                "observed_positive_rate": sum(truths) / len(truths) if truths else None,
                "average_probability": _safe_average(scores),
            }
        )

        if margins:
            ordered_margins = sorted(margins)
            midpoint = len(ordered_margins) // 2
            if len(ordered_margins) % 2 == 0:
                median_margin = (
                    ordered_margins[midpoint - 1] + ordered_margins[midpoint]
                ) / 2
            else:
                median_margin = ordered_margins[midpoint]

            summary.update(
                {
                    "average_margin": _safe_average(margins),
                    "median_margin": median_margin,
                    "min_margin": ordered_margins[0],
                    "max_margin": ordered_margins[-1],
                }
            )
        else:
            summary.update(
                {
                    "average_margin": None,
                    "median_margin": None,
                    "min_margin": None,
                    "max_margin": None,
                }
            )

        margin_metrics[segment] = summary

    return margin_metrics


def _extract_feature_contributions(payload: Optional[object]) -> Dict[str, float]:
    """Normalise une structure SHAP arbitraire en dictionnaire ``feature -> valeur``.

    Les contributions peuvent provenir d'un dictionnaire natif, d'une liste de
    dictionnaires (contenant les clés ``feature``/``value`` ou ``contribution``),
    ou encore d'une chaîne JSON. Tous les éléments non convertibles en flottants
    sont silencieusement ignorés afin de garantir la robustesse de l'agrégation.
    """

    if payload is None:
        return {}

    raw_data: object = payload

    if isinstance(payload, str):
        try:
            raw_data = json.loads(payload)
        except json.JSONDecodeError:
            return {}

    contributions: Dict[str, float] = {}

    if isinstance(raw_data, dict):
        for key, value in raw_data.items():
            try:
                contributions[str(key)] = float(value)
            except (TypeError, ValueError):  # pragma: no cover - sécurité parsing
                continue
        return contributions

    if isinstance(raw_data, list):
        for item in raw_data:
            if not isinstance(item, dict):
                continue

            feature_name = item.get("feature") or item.get("name") or item.get("label")
            if not feature_name:
                continue

            raw_value = (
                item.get("value")
                if item.get("value") is not None
                else item.get("contribution")
                if item.get("contribution") is not None
                else item.get("impact")
            )

            if raw_value is None:
                continue

            try:
                contributions[str(feature_name)] = float(raw_value)
            except (TypeError, ValueError):  # pragma: no cover - valeurs non numériques
                continue

        return contributions

    return {}


def _summarise_feature_contribution_performance(
    tracker: Dict[str, Dict[str, object]]
) -> Dict[str, object]:
    """Agrège les contributions SHAP pour identifier les leviers dominants.

    Le résultat expose pour chaque feature la contribution moyenne, absolue,
    la part d'occurrences positives/négatives ainsi que les extrêmes observés.
    Une vue *top features* permet de prioriser les facteurs expliquant les
    décisions du modèle sur la fenêtre analysée.
    """

    if not tracker:
        return {
            "total_samples": 0,
            "prediction_samples": 0,
            "features": {},
            "top_features": [],
        }

    features_summary: Dict[str, Dict[str, object]] = {}
    ranking: List[Dict[str, object]] = []
    total_samples = 0
    prediction_ids: Set[int] = set()

    for feature, stats in tracker.items():
        samples = int(stats.get("samples", 0))
        if samples <= 0:
            continue

        total_samples += samples
        prediction_ids.update(stats.get("predictions", set()))

        total_contribution = float(stats.get("total_contribution", 0.0))
        total_abs_contribution = float(stats.get("total_abs_contribution", 0.0))
        positive_count = int(stats.get("positive_count", 0))
        negative_count = int(stats.get("negative_count", 0))
        neutral_count = max(0, samples - positive_count - negative_count)

        average_contribution = total_contribution / samples
        average_abs_contribution = total_abs_contribution / samples

        summary_payload: Dict[str, object] = {
            "samples": samples,
            "average_contribution": average_contribution,
            "average_absolute_contribution": average_abs_contribution,
            "max_contribution": float(stats.get("max_contribution", 0.0)),
            "min_contribution": float(stats.get("min_contribution", 0.0)),
            "positive_share": positive_count / samples if samples else 0.0,
            "negative_share": negative_count / samples if samples else 0.0,
            "neutral_share": neutral_count / samples if samples else 0.0,
            "courses": len(stats.get("courses", set())),
            "horses": len(stats.get("horses", set())),
            "pronostics": len(stats.get("pronostics", set())),
        }

        if average_contribution > 0.005:
            summary_payload["dominant_direction"] = "positive"
        elif average_contribution < -0.005:
            summary_payload["dominant_direction"] = "negative"
        else:
            summary_payload["dominant_direction"] = "neutral"

        features_summary[feature] = summary_payload

        ranking.append(
            {
                "feature": feature,
                "average_absolute_contribution": average_abs_contribution,
                "average_contribution": average_contribution,
                "samples": samples,
            }
        )

    ordered_features = dict(sorted(features_summary.items(), key=lambda item: item[0]))
    top_features = sorted(
        ranking,
        key=lambda item: (item["average_absolute_contribution"], item["samples"]),
        reverse=True,
    )[:10]

    return {
        "total_samples": total_samples,
        "prediction_samples": len(prediction_ids),
        "features": ordered_features,
        "top_features": top_features,
    }


def _categorise_favourite_alignment(
    model_entry: Optional[Dict[str, object]],
    pmu_entry: Optional[Dict[str, object]],
) -> Tuple[str, str]:
    """Identifie si le favori modèle est aligné avec le favori PMU."""

    if pmu_entry is None:
        return "pmu_missing", "Favori PMU indisponible"

    if model_entry is None:
        return "model_missing", "Favori modèle indisponible"

    try:
        model_horse = model_entry.get("horse_id")
        pmu_horse = pmu_entry.get("horse_id")
    except AttributeError:  # pragma: no cover - sécurité sur structures inattendues
        return "pmu_missing", "Favori PMU indisponible"

    if model_horse is not None and pmu_horse is not None and model_horse == pmu_horse:
        return "aligned", "Favori modèle aligné sur les cotes PMU"

    return "divergent", "Favori modèle différent du PMU"


def _summarise_favourite_alignment_performance(
    breakdown: Dict[str, Dict[str, object]],
    total_courses: int,
) -> Dict[str, Dict[str, Optional[float]]]:
    """Synthétise le comportement du favori modèle vs le favori marché."""

    if not breakdown:
        return {}

    alignment_metrics: Dict[str, Dict[str, Optional[float]]] = {}

    for segment in sorted(breakdown.keys()):
        payload = breakdown[segment]
        courses: Set[int] = set(payload.get("courses", set()))
        course_count = len(courses)
        pmu_courses = int(payload.get("pmu_courses", 0))

        model_truths = [int(value) for value in payload.get("model_truths", [])]
        model_predictions = [int(value) for value in payload.get("model_predictions", [])]
        model_scores = [float(value) for value in payload.get("model_scores", [])]

        summary = _summarise_group_performance(model_truths, model_predictions, model_scores)
        summary.update(
            {
                "label": payload.get("label", segment),
                "courses": course_count,
                "share": (course_count / total_courses) if total_courses else None,
                "model_win_rate": (
                    payload.get("model_wins", 0) / course_count if course_count else None
                ),
                "pmu_win_rate": (
                    payload.get("pmu_wins", 0) / pmu_courses if pmu_courses else None
                ),
                "aligned_winner_rate": (
                    payload.get("aligned_wins", 0) / course_count if course_count else None
                ),
                "average_model_probability": _safe_average(model_scores),
                "average_pmu_probability": _safe_average(
                    [float(value) for value in payload.get("pmu_scores", [])]
                ),
                "average_pmu_odds": _safe_average(
                    [float(value) for value in payload.get("pmu_odds", [])]
                ),
                "average_probability_gap": _safe_average(
                    [float(value) for value in payload.get("probability_gaps", [])]
                ),
                "average_pmu_rank_in_model": _safe_average(
                    [float(value) for value in payload.get("pmu_ranks", [])]
                ),
            }
        )

        pmu_truths = [int(value) for value in payload.get("pmu_truths", [])]
        summary["pmu_positive_rate"] = (
            sum(pmu_truths) / len(pmu_truths) if pmu_truths else None
        )

        alignment_metrics[segment] = summary

    return alignment_metrics


def _summarise_winner_rankings(
    winner_ranks: List[int],
    total_courses: int,
) -> Dict[str, Optional[float]]:
    """Condense la position des vainqueurs dans le classement du modèle.

    Cette synthèse fournit un complément indispensable aux indicateurs « Top 1 »
    et « Top 3 » déjà exposés :

    * ``mean_rank`` et ``median_rank`` révèlent la place typique du gagnant dans
      le classement probabiliste ;
    * ``mean_reciprocal_rank`` (MRR) mesure la qualité moyenne de ranking sur
      l'ensemble des courses, en valorisant fortement les vainqueurs trouvés en
      tête de liste ;
    * ``share_top1`` et ``share_top3`` suivent la fréquence des gagnants situés
      dans les toutes premières positions, normalisées par le volume total de
      courses évaluées afin de suivre aisément l'évolution d'une exécution à
      l'autre ;
    * ``distribution`` conserve un histogramme ordonné des rangs observés pour
      faciliter l'analyse terrain.
    """

    if not winner_ranks:
        return {
            "evaluated_courses": total_courses,
            "mean_rank": None,
            "median_rank": None,
            "mean_reciprocal_rank": None,
            "share_top1": None,
            "share_top3": None,
            "distribution": {},
        }

    distribution = Counter(winner_ranks)
    evaluated = len(winner_ranks)
    mean_rank = sum(winner_ranks) / evaluated
    median_rank = float(median(winner_ranks))
    mean_reciprocal_rank = sum(1.0 / rank for rank in winner_ranks) / evaluated

    top1_share = (distribution.get(1, 0) / total_courses) if total_courses else None
    top3_share = (
        sum(count for rank, count in distribution.items() if rank <= 3) / total_courses
        if total_courses
        else None
    )

    return {
        "evaluated_courses": total_courses,
        "mean_rank": mean_rank,
        "median_rank": median_rank,
        "mean_reciprocal_rank": mean_reciprocal_rank,
        "share_top1": top1_share,
        "share_top3": top3_share,
        "distribution": {
            f"rank_{rank}": count for rank, count in sorted(distribution.items())
        },
    }


def _summarise_topn_performance(
    topn_tracking: Dict[int, Dict[str, object]],
    total_courses: int,
) -> Dict[str, Dict[str, Optional[float]]]:
    """Agrège les statistiques de réussite pour les ``Top N`` du modèle.

    Cette synthèse complète les indicateurs globaux (Top 1 / Top 3) en conservant
    un historique par taille de panier. Chaque entrée rapporte :

    * la proportion de courses couvertes par le segment (``coverage_rate``) ;
    * la fréquence à laquelle un gagnant ou un placé (Top 3) est capturé ;
    * la probabilité moyenne/médiane proposée sur les chevaux retenus ;
    * la meilleure position finale moyenne/médiane observée dans le segment ;
    * les volumes exacts de courses et de sélections contribuant au calcul.
    """

    summary: Dict[str, Dict[str, Optional[float]]] = {}

    for top_n, payload in sorted(topn_tracking.items()):
        courses = int(payload.get("courses", 0))
        probabilities = [
            float(value)
            for value in payload.get("probabilities", [])
            if value is not None
        ]
        best_finishes = [
            float(value)
            for value in payload.get("best_finishes", [])
            if value is not None
        ]
        winner_hits = int(payload.get("winner_hits", 0))
        place_hits = int(payload.get("place_hits", 0))

        summary[f"top{top_n}"] = {
            "label": f"Top {top_n}",
            "courses_covered": courses,
            "coverage_rate": (courses / total_courses) if total_courses else None,
            "samples": len(probabilities),
            "winner_hits": winner_hits,
            "winner_hit_rate": (winner_hits / courses) if courses else None,
            "top3_hits": place_hits,
            "top3_hit_rate": (place_hits / courses) if courses else None,
            "average_probability": _safe_average(probabilities),
            "median_probability": float(median(probabilities)) if probabilities else None,
            "best_finish_average": _safe_average(best_finishes),
            "best_finish_median": float(median(best_finishes)) if best_finishes else None,
        }

    return summary


def _compute_spearman_correlation(
    predicted_probabilities: List[float],
    finish_positions: List[int],
) -> Optional[float]:
    """Calcule la corrélation de Spearman entre le ranking prévu et l'arrivée."""

    n = len(predicted_probabilities)
    if n < 2 or n != len(finish_positions):
        return None

    # Classement du modèle : probabilité décroissante (0 -> favori).
    predicted_ranks = [0] * n
    for rank, index in enumerate(
        sorted(range(n), key=lambda idx: (-predicted_probabilities[idx], idx)), start=1
    ):
        predicted_ranks[index] = rank

    # Classement réel : position d'arrivée croissante (1 -> vainqueur).
    actual_ranks = [0] * n
    for rank, index in enumerate(
        sorted(range(n), key=lambda idx: (finish_positions[idx], idx)), start=1
    ):
        actual_ranks[index] = rank

    denominator = n * (n**2 - 1)
    if denominator == 0:
        return None

    diff_squared = sum(
        (predicted_ranks[idx] - actual_ranks[idx]) ** 2 for idx in range(n)
    )
    return 1 - (6 * diff_squared) / denominator


def _summarise_rank_correlation_performance(
    ranking_samples: Dict[int, Dict[str, object]]
) -> Dict[str, object]:
    """Synthétise la corrélation rang/pronostic par course et globalement."""

    course_details: Dict[str, Dict[str, object]] = {}
    spearman_scores: List[float] = []

    for course_id, payload in ranking_samples.items():
        probabilities = [
            float(value)
            for value in payload.get("probabilities", [])
            if value is not None
        ]
        finish_positions = [
            int(value)
            for value in payload.get("finish_positions", [])
            if value is not None
        ]

        correlation = _compute_spearman_correlation(probabilities, finish_positions)
        if correlation is None:
            continue

        key = payload.get("key") or f"course_{course_id}"
        label = payload.get("label") or key.replace("_", " ")

        course_details[key] = {
            "course_id": course_id,
            "label": label,
            "runner_count": len(probabilities),
            "spearman": correlation,
        }
        spearman_scores.append(correlation)

    evaluated_courses = len(spearman_scores)
    tracked_courses = len(ranking_samples)

    return {
        "tracked_courses": tracked_courses,
        "evaluated_courses": evaluated_courses,
        "courses_missing_results": tracked_courses - evaluated_courses,
        "average_spearman": _safe_average(spearman_scores),
        "median_spearman": float(median(spearman_scores)) if spearman_scores else None,
        "best_spearman": max(spearman_scores) if spearman_scores else None,
        "worst_spearman": min(spearman_scores) if spearman_scores else None,
        "course_details": course_details,
    }


def _summarise_rank_error_metrics(
    rank_error_tracking: Dict[int, Dict[str, object]]
) -> Dict[str, object]:
    """Mesure l'écart de classement entre le modèle et l'arrivée officielle."""

    tracked_courses = len(rank_error_tracking)
    total_samples = 0
    total_perfect = 0
    absolute_errors_all: List[float] = []
    squared_errors_all: List[float] = []
    signed_errors_all: List[float] = []
    course_details: Dict[str, Dict[str, object]] = {}

    for course_id, payload in rank_error_tracking.items():
        absolute_errors = [
            float(value)
            for value in payload.get("absolute_errors", [])
            if value is not None
        ]
        if not absolute_errors:
            continue

        squared_errors = [
            float(value)
            for value in payload.get("squared_errors", [])
            if value is not None
        ]
        if not squared_errors:
            squared_errors = [error**2 for error in absolute_errors]

        signed_errors = [
            float(value)
            for value in payload.get("signed_errors", [])
            if value is not None
        ]

        samples = len(absolute_errors)
        perfect_predictions = int(payload.get("perfect_predictions", 0))
        runner_count = int(payload.get("runner_count", samples))

        total_samples += samples
        total_perfect += perfect_predictions
        absolute_errors_all.extend(absolute_errors)
        squared_errors_all.extend(squared_errors)
        signed_errors_all.extend(signed_errors)

        key = payload.get("key") or f"course_{course_id}"
        label = payload.get("label") or key.replace("_", " ")

        course_details[key] = {
            "course_id": course_id,
            "label": label,
            "samples": samples,
            "runner_count": runner_count,
            "mean_absolute_error": sum(absolute_errors) / samples,
            "median_absolute_error": float(median(absolute_errors)),
            "max_absolute_error": max(absolute_errors),
            "rmse": sqrt(sum(squared_errors) / samples),
            "perfect_predictions": perfect_predictions,
            "perfect_share": (perfect_predictions / samples) if samples else None,
            "average_bias": (
                sum(signed_errors) / samples if signed_errors else None
            ),
            "median_bias": (
                float(median(signed_errors)) if signed_errors else None
            ),
        }

    evaluated_courses = len(course_details)

    if total_samples == 0:
        return {
            "tracked_courses": tracked_courses,
            "evaluated_courses": evaluated_courses,
            "courses_missing_results": tracked_courses - evaluated_courses,
            "samples": 0,
            "mean_absolute_error": None,
            "median_absolute_error": None,
            "rmse": None,
            "max_absolute_error": None,
            "perfect_predictions": 0,
            "perfect_share": None,
            "average_bias": None,
            "median_bias": None,
            "course_details": course_details,
        }

    return {
        "tracked_courses": tracked_courses,
        "evaluated_courses": evaluated_courses,
        "courses_missing_results": tracked_courses - evaluated_courses,
        "samples": total_samples,
        "mean_absolute_error": sum(absolute_errors_all) / total_samples,
        "median_absolute_error": float(median(absolute_errors_all)),
        "rmse": sqrt(sum(squared_errors_all) / total_samples)
        if squared_errors_all
        else None,
        "max_absolute_error": max(absolute_errors_all) if absolute_errors_all else None,
        "perfect_predictions": total_perfect,
        "perfect_share": total_perfect / total_samples,
        "average_bias": (
            sum(signed_errors_all) / total_samples if signed_errors_all else None
        ),
        "median_bias": (
            float(median(signed_errors_all)) if signed_errors_all else None
        ),
        "course_details": course_details,
    }


def _categorise_rank_error(
    absolute_error: float,
) -> Tuple[str, str]:
    """Retourne la clé de segment et un libellé lisible pour un écart de rang.

    Nous regroupons les erreurs absolues en cinq bandes qui correspondent aux
    usages terrain :

    * ``0`` → classement parfaitement aligné ;
    * ``1`` → un léger décalage d'une position ;
    * ``2-3`` → une approximation raisonnable ;
    * ``4-5`` → un écart marqué à investiguer ;
    * ``≥ 6`` → un décrochage net qui mérite un suivi rapproché.
    """

    if absolute_error <= 0:
        return "rank_error_exact", "Classement exact (écart 0)"

    if absolute_error <= 1:
        return "rank_error_one", "Écart léger (±1 rang)"

    if absolute_error <= 3:
        return "rank_error_two_three", "Écart modéré (2 à 3 rangs)"

    if absolute_error <= 5:
        return "rank_error_four_five", "Écart marqué (4 à 5 rangs)"

    return "rank_error_six_plus", "Décrochage important (≥ 6 rangs)"


def _summarise_rank_error_distribution(
    breakdown: Dict[str, Dict[str, object]],
    total_courses: int,
) -> Dict[str, Dict[str, Optional[float]]]:
    """Dresse un histogramme commenté des écarts de classement du modèle.

    Le tableau retour présente pour chaque bande :

    * la part d'observations concernées (``share``) et la couverture en cours ;
    * les indicateurs de classification (accuracy, rappel...) sur le segment ;
    * l'amplitude moyenne/médiane de l'erreur ainsi que le biais signé ;
    * la capacité à capturer gagnants et podiums malgré l'écart initial.
    """

    if not breakdown:
        return {}

    total_samples = sum(len(payload.get("absolute_errors", [])) for payload in breakdown.values())
    distribution: Dict[str, Dict[str, Optional[float]]] = {}

    for segment in sorted(breakdown.keys()):
        payload = breakdown[segment]
        truths = [int(value) for value in payload.get("truths", [])]
        predictions = [int(value) for value in payload.get("predictions", [])]
        scores = [
            float(value)
            for value in payload.get("scores", [])
            if value is not None
        ]
        absolute_errors = [
            float(value)
            for value in payload.get("absolute_errors", [])
            if value is not None
        ]
        signed_errors = [
            float(value)
            for value in payload.get("signed_errors", [])
            if value is not None
        ]
        predicted_ranks = [
            int(value)
            for value in payload.get("predicted_ranks", [])
            if value is not None
        ]
        final_positions = [
            int(value)
            for value in payload.get("final_positions", [])
            if value is not None
        ]
        courses: Set[int] = set(payload.get("courses", set()))
        horses: Set[int] = set(payload.get("horses", set()))

        summary = _summarise_group_performance(truths, predictions, scores)
        sample_count = len(absolute_errors)

        summary.update(
            {
                "label": payload.get("label", segment),
                "share": (sample_count / total_samples) if total_samples else None,
                "courses": len(courses),
                "course_share": (len(courses) / total_courses) if total_courses else None,
                "horses": len(horses),
                "samples": sample_count,
                "average_absolute_error": _safe_average(absolute_errors),
                "median_absolute_error": float(median(absolute_errors)) if absolute_errors else None,
                "max_absolute_error": max(absolute_errors) if absolute_errors else None,
                "average_signed_error": _safe_average(signed_errors),
                "median_signed_error": float(median(signed_errors)) if signed_errors else None,
                "average_predicted_rank": _safe_average(predicted_ranks),
                "median_predicted_rank": float(median(predicted_ranks)) if predicted_ranks else None,
                "average_final_position": _safe_average(final_positions),
                "median_final_position": float(median(final_positions)) if final_positions else None,
            }
        )

        if final_positions:
            winners = sum(1 for value in final_positions if value == 1)
            podiums = sum(1 for value in final_positions if value <= 3)
            summary.update(
                {
                    "winner_rate": winners / len(final_positions),
                    "top3_rate": podiums / len(final_positions),
                }
            )
        else:
            summary.update({"winner_rate": None, "top3_rate": None})

        distribution[segment] = summary

    return distribution


def _categorise_experience_level(
    career_starts: Optional[object],
    *,
    prefix: str,
    display_name: str,
) -> Tuple[str, str, Optional[int]]:
    """Catégorise le volume de courses disputées pour un type d'acteur donné."""

    if career_starts is None:
        return f"{prefix}_experience_unknown", f"{display_name} - expérience inconnue", None

    try:
        value = int(career_starts)
    except (TypeError, ValueError):  # pragma: no cover - robustesse vis-à-vis de valeurs corrompues
        return f"{prefix}_experience_unknown", f"{display_name} - expérience inconnue", None

    value = max(0, value)

    if value <= 150:
        return (
            f"{prefix}_experience_rookie",
            f"{display_name} débutant (≤ 150 courses)",
            value,
        )

    if value <= 400:
        return (
            f"{prefix}_experience_progressing",
            f"{display_name} en progression (151-400 courses)",
            value,
        )

    if value <= 800:
        return (
            f"{prefix}_experience_confirmed",
            f"{display_name} confirmé (401-800 courses)",
            value,
        )

    if value <= 1200:
        return (
            f"{prefix}_experience_expert",
            f"{display_name} expert (801-1 200 courses)",
            value,
        )

    return (
        f"{prefix}_experience_veteran",
        f"{display_name} vétéran (> 1 200 courses)",
        value,
    )


def _categorise_jockey_experience(
    career_starts: Optional[object],
) -> Tuple[str, str, Optional[int]]:
    """Découpe l'expérience d'un jockey en bandes exploitables pour le monitoring."""

    return _categorise_experience_level(
        career_starts,
        prefix="jockey",
        display_name="Jockey",
    )


def _categorise_trainer_experience(
    career_starts: Optional[object],
) -> Tuple[str, str, Optional[int]]:
    """Découpe l'expérience d'un entraîneur en bandes exploitables pour le monitoring."""

    return _categorise_experience_level(
        career_starts,
        prefix="trainer",
        display_name="Entraîneur",
    )


def _summarise_experience_performance(
    breakdown: Dict[str, Dict[str, object]]
) -> Dict[str, Dict[str, Optional[float]]]:
    """Synthétise la performance par niveau d'expérience (jockeys/entraîneurs)."""

    if not breakdown:
        return {}

    total_samples = sum(len(payload.get("truths", [])) for payload in breakdown.values())
    experience_metrics: Dict[str, Dict[str, Optional[float]]] = {}

    for segment in sorted(breakdown.keys()):
        payload = breakdown[segment]
        truths = list(payload.get("truths", []))
        predicted = list(payload.get("predictions", []))
        scores = list(payload.get("scores", []))
        courses: Set[int] = set(payload.get("courses", set()))
        actors: Set[int] = set(payload.get("actors", set()))
        starts = [
            int(value)
            for value in payload.get("career_starts", [])
            if value is not None
        ]

        summary = _summarise_group_performance(truths, predicted, scores)
        summary.update(
            {
                "label": payload.get("label", segment),
                "share": (len(truths) / total_samples) if total_samples else None,
                "courses": len(courses),
                "actors": len(actors),
                "observed_positive_rate": sum(truths) / len(truths) if truths else None,
                "average_career_starts": _safe_average(starts),
                "min_career_starts": min(starts) if starts else None,
                "max_career_starts": max(starts) if starts else None,
            }
        )

        experience_metrics[segment] = summary

    return experience_metrics


def _summarise_group_performance(
    truths: List[int],
    predicted: List[int],
    scores: List[float],
) -> Dict[str, Optional[float]]:
    """Assemble un petit tableau de bord de métriques pour un sous-ensemble donné."""

    summary: Dict[str, Optional[float]] = {
        "samples": len(truths),
        "positive_rate": sum(predicted) / len(predicted) if predicted else None,
        "average_probability": _safe_average(scores),
    }

    if not truths or not predicted:
        summary.update({
            "accuracy": None,
            "precision": None,
            "recall": None,
            "f1": None,
        })
        return summary

    if accuracy_score:
        summary.update(
            {
                "accuracy": accuracy_score(truths, predicted),
                "precision": precision_score(truths, predicted, zero_division=0),
                "recall": recall_score(truths, predicted, zero_division=0),
                "f1": f1_score(truths, predicted, zero_division=0),
            }
        )
    else:  # pragma: no cover - dépend de l'environnement
        summary.update({
            "accuracy": None,
            "precision": None,
            "recall": None,
            "f1": None,
        })

    return summary


def _describe_prediction_confidence_level(level: str) -> str:
    """Retourne un libellé lisible pour un niveau de confiance brut."""

    mapping = {
        "high": "Confiance élevée",
        "medium": "Confiance moyenne",
        "low": "Confiance faible",
        "unknown": "Confiance inconnue",
    }
    return mapping.get(level, f"Confiance {level}")


def _summarise_prediction_confidence_performance(
    breakdown: Dict[str, Dict[str, object]],
    total_samples: int,
) -> Dict[str, Dict[str, Optional[float]]]:
    """Dresse un panorama complet des performances par niveau de confiance."""

    if not breakdown:
        return {}

    confidence_metrics: Dict[str, Dict[str, Optional[float]]] = {}

    for level in sorted(breakdown.keys()):
        payload = breakdown[level]
        truths = list(payload.get("truths", []))
        predicted = list(payload.get("predictions", []))
        scores = list(payload.get("scores", []))
        courses: Set[int] = set(payload.get("courses", set()))
        pronostics: Set[int] = set(payload.get("pronostics", set()))

        summary = _summarise_group_performance(truths, predicted, scores)
        sample_count = len(truths)
        summary.update(
            {
                "label": payload.get("label")
                or _describe_prediction_confidence_level(level),
                "share": (sample_count / total_samples) if total_samples else None,
                "observed_positive_rate": (
                    sum(truths) / sample_count if sample_count else None
                ),
                "courses": len(courses),
                "pronostics": len(pronostics),
            }
        )

        confidence_metrics[level] = summary

    return confidence_metrics


def _summarise_daily_performance(
    daily_breakdown: Dict[str, Dict[str, object]]
) -> List[Dict[str, Optional[float]]]:
    """Agrège les performances jour par jour pour suivre les dérives temporelles."""

    if not daily_breakdown:
        return []

    timeline: List[Dict[str, Optional[float]]] = []

    for day in sorted(daily_breakdown.keys()):
        payload = daily_breakdown[day]
        truths = list(payload.get("truths", []))
        predicted = list(payload.get("predictions", []))
        scores = list(payload.get("scores", []))
        courses: Set[int] = set(payload.get("courses", set()))
        value_bet_courses: Set[int] = set(payload.get("value_bet_courses", set()))

        sample_count = len(truths)
        positive_rate = (
            sum(predicted) / sample_count if sample_count else None
        )
        observed_positive_rate = (
            sum(truths) / sample_count if sample_count else None
        )

        accuracy = precision = recall = f1 = None
        if accuracy_score and sample_count:
            accuracy = accuracy_score(truths, predicted)
            precision = precision_score(truths, predicted, zero_division=0)
            recall = recall_score(truths, predicted, zero_division=0)
            f1 = f1_score(truths, predicted, zero_division=0)

        timeline.append(
            {
                "day": day,
                "samples": sample_count,
                "courses": len(courses),
                "value_bet_courses": len(value_bet_courses),
                "accuracy": accuracy,
                "precision": precision,
                "recall": recall,
                "f1": f1,
                "positive_rate": positive_rate,
                "observed_positive_rate": observed_positive_rate,
                "average_probability": _safe_average(scores),
            }
        )

    return timeline


def _summarise_segment_performance(
    breakdown: Dict[str, Dict[str, object]]
) -> Dict[str, Dict[str, Optional[float]]]:
    """Construit un panorama de métriques par segment métier (discipline, surface, etc.)."""

    if not breakdown:
        return {}

    segment_metrics: Dict[str, Dict[str, Optional[float]]] = {}

    for segment in sorted(breakdown.keys()):
        payload = breakdown[segment]
        truths = list(payload.get("truths", []))
        predicted = list(payload.get("predictions", []))
        scores = list(payload.get("scores", []))
        courses: Set[int] = set(payload.get("courses", set()))

        summary = _summarise_group_performance(truths, predicted, scores)
        summary["observed_positive_rate"] = (
            sum(truths) / len(truths) if truths else None
        )
        summary["courses"] = len(courses)

        segment_metrics[segment] = summary

    return segment_metrics


def _summarise_discipline_surface_performance(
    breakdown: Dict[str, Dict[str, object]]
) -> Dict[str, Dict[str, Optional[float]]]:
    """Analyse les combinaisons discipline/surface pour détecter les biais croisés."""

    if not breakdown:
        return {}

    combined_metrics: Dict[str, Dict[str, Optional[float]]] = {}

    for identifier in sorted(breakdown.keys()):
        payload = breakdown[identifier]
        truths = list(payload.get("truths", []))
        predicted = list(payload.get("predictions", []))
        scores = list(payload.get("scores", []))
        courses: Set[int] = set(payload.get("courses", set()))
        reunions: Set[int] = set(payload.get("reunions", set()))
        distances = [
            float(value)
            for value in payload.get("distances", [])
            if value is not None
        ]

        summary = _summarise_group_performance(truths, predicted, scores)
        summary.update(
            {
                "label": payload.get("label") or identifier,
                "discipline": payload.get("discipline"),
                "surface": payload.get("surface"),
                "courses": len(courses),
                "reunions": len(reunions),
                "average_distance": _safe_average(distances),
                "min_distance": min(distances) if distances else None,
                "max_distance": max(distances) if distances else None,
                "observed_positive_rate": (sum(truths) / len(truths)) if truths else None,
            }
        )

        combined_metrics[identifier] = summary

    return combined_metrics


def _summarise_model_version_performance(
    breakdown: Dict[str, Dict[str, object]],
    total_samples: int,
) -> Dict[str, Dict[str, Optional[float]]]:
    """Dresse un état des lieux détaillé des performances par version de modèle."""

    if not breakdown:
        return {}

    version_metrics: Dict[str, Dict[str, Optional[float]]] = {}

    for version in sorted(breakdown.keys()):
        payload = breakdown[version]
        truths = list(payload.get("truths", []))
        predicted = list(payload.get("predictions", []))
        scores = list(payload.get("scores", []))
        courses: Set[int] = set(payload.get("courses", set()))
        confidence_levels: Counter[str] = Counter(payload.get("confidence_levels", {}))

        summary = _summarise_group_performance(truths, predicted, scores)
        summary["observed_positive_rate"] = (
            sum(truths) / len(truths) if truths else None
        )
        summary["courses"] = len(courses)
        summary["share"] = (len(truths) / total_samples) if total_samples else None
        summary["confidence_distribution"] = dict(confidence_levels)

        version_metrics[version] = summary

    return version_metrics


def _summarise_actor_performance(
    breakdown: Dict[str, Dict[str, Any]],
    *,
    top_n: int = 5,
    min_samples: int = 3,
) -> List[Dict[str, Any]]:
    """Construit un classement pour les jockeys/entraîneurs suivis."""

    if not breakdown:
        return []

    total_samples = sum(len(payload.get("truths", [])) for payload in breakdown.values())
    leaderboard: List[Dict[str, Any]] = []

    for identifier, payload in breakdown.items():
        truths = list(payload.get("truths", []))
        predicted = list(payload.get("predictions", []))
        scores = list(payload.get("scores", []))
        label = payload.get("label") or identifier
        courses: Set[int] = set(payload.get("courses", set()))
        horses: Set[int] = set(payload.get("horses", set()))

        summary = _summarise_group_performance(truths, predicted, scores)
        summary.update(
            {
                "identifier": identifier,
                "label": label,
                "samples": len(truths),
                "courses": len(courses),
                "horses": len(horses),
                "observed_positive_rate": (sum(truths) / len(truths)) if truths else None,
                "share": (len(truths) / total_samples) if total_samples else None,
            }
        )

        leaderboard.append(summary)

    leaderboard.sort(
        key=lambda item: (
            -item["samples"],
            -((item.get("f1") or 0.0)),
            -((item.get("precision") or 0.0)),
            item.get("label"),
        )
    )

    threshold = min_samples if total_samples >= min_samples else 1
    filtered = [item for item in leaderboard if item["samples"] >= threshold]

    return filtered[:top_n] if filtered else leaderboard[:top_n]


def _summarise_jockey_trainer_performance(
    breakdown: Dict[str, Dict[str, Any]],
    *,
    top_n: int = 8,
    min_samples: int = 2,
) -> List[Dict[str, Any]]:
    """Analyse les binômes jockey/entraîneur pour détecter les synergies fortes."""

    if not breakdown:
        return []

    total_samples = sum(len(payload.get("truths", [])) for payload in breakdown.values())
    leaderboard: List[Dict[str, Any]] = []

    for identifier, payload in breakdown.items():
        truths = list(payload.get("truths", []))
        predicted = list(payload.get("predictions", []))
        scores = list(payload.get("scores", []))
        label = payload.get("label") or identifier
        courses: Set[int] = set(payload.get("courses", set()))
        horses: Set[int] = set(payload.get("horses", set()))
        jockeys: Set[int] = set(payload.get("jockeys", set()))
        trainers: Set[int] = set(payload.get("trainers", set()))

        summary = _summarise_group_performance(truths, predicted, scores)
        summary.update(
            {
                "identifier": identifier,
                "label": label,
                "jockey_label": payload.get("jockey_label"),
                "trainer_label": payload.get("trainer_label"),
                "samples": len(truths),
                "courses": len(courses),
                "horses": len(horses),
                "jockeys": len(jockeys),
                "trainers": len(trainers),
                "observed_positive_rate": (sum(truths) / len(truths)) if truths else None,
                "share": (len(truths) / total_samples) if total_samples else None,
            }
        )

        leaderboard.append(summary)

    leaderboard.sort(
        key=lambda item: (
            -item["samples"],
            -((item.get("f1") or 0.0)),
            -((item.get("precision") or 0.0)),
            item.get("label"),
        )
    )

    threshold = min_samples if total_samples >= min_samples else 1
    filtered = [item for item in leaderboard if item["samples"] >= threshold]

    return filtered[:top_n] if filtered else leaderboard[:top_n]


def _summarise_owner_trainer_performance(
    breakdown: Dict[str, Dict[str, Any]],
    *,
    top_n: int = 8,
    min_samples: int = 2,
) -> List[Dict[str, Any]]:
    """Identifie les tandems propriétaire/entraîneur les plus performants."""

    if not breakdown:
        return []

    total_samples = sum(len(payload.get("truths", [])) for payload in breakdown.values())
    leaderboard: List[Dict[str, Any]] = []

    for identifier, payload in breakdown.items():
        truths = list(payload.get("truths", []))
        predicted = list(payload.get("predictions", []))
        scores = list(payload.get("scores", []))
        label = payload.get("label") or identifier
        courses: Set[int] = set(payload.get("courses", set()))
        horses: Set[int] = set(payload.get("horses", set()))
        owners: Set[str] = set(payload.get("owners", set()))
        trainers: Set[int] = set(payload.get("trainers", set()))

        summary = _summarise_group_performance(truths, predicted, scores)
        summary.update(
            {
                "identifier": identifier,
                "label": label,
                "owner_label": payload.get("owner_label"),
                "trainer_label": payload.get("trainer_label"),
                "samples": len(truths),
                "courses": len(courses),
                "horses": len(horses),
                "owners": len(owners),
                "trainers": len(trainers),
                "observed_positive_rate": (sum(truths) / len(truths)) if truths else None,
                "share": (len(truths) / total_samples) if total_samples else None,
            }
        )

        leaderboard.append(summary)

    leaderboard.sort(
        key=lambda item: (
            -item["samples"],
            -((item.get("f1") or 0.0)),
            -((item.get("precision") or 0.0)),
            item.get("label"),
        )
    )

    threshold = min_samples if total_samples >= min_samples else 1
    filtered = [item for item in leaderboard if item["samples"] >= threshold]

    return filtered[:top_n] if filtered else leaderboard[:top_n]


def _summarise_owner_jockey_performance(
    breakdown: Dict[str, Dict[str, Any]],
    *,
    top_n: int = 8,
    min_samples: int = 2,
) -> List[Dict[str, Any]]:
    """Classe les binômes propriétaire/jockey qui convertissent le plus souvent."""

    if not breakdown:
        return []

    total_samples = sum(len(payload.get("truths", [])) for payload in breakdown.values())
    leaderboard: List[Dict[str, Any]] = []

    for identifier, payload in breakdown.items():
        truths = list(payload.get("truths", []))
        predicted = list(payload.get("predictions", []))
        scores = list(payload.get("scores", []))
        label = payload.get("label") or identifier
        courses: Set[int] = set(payload.get("courses", set()))
        horses: Set[int] = set(payload.get("horses", set()))
        owners: Set[str] = set(payload.get("owners", set()))
        jockeys: Set[int] = set(payload.get("jockeys", set()))

        summary = _summarise_group_performance(truths, predicted, scores)
        summary.update(
            {
                "identifier": identifier,
                "label": label,
                "owner_label": payload.get("owner_label"),
                "jockey_label": payload.get("jockey_label"),
                "samples": len(truths),
                "courses": len(courses),
                "horses": len(horses),
                "owners": len(owners),
                "jockeys": len(jockeys),
                "observed_positive_rate": (sum(truths) / len(truths)) if truths else None,
                "share": (len(truths) / total_samples) if total_samples else None,
            }
        )

        leaderboard.append(summary)

    leaderboard.sort(
        key=lambda item: (
            -item["samples"],
            -((item.get("f1") or 0.0)),
            -((item.get("precision") or 0.0)),
            item.get("label"),
        )
    )

    threshold = min_samples if total_samples >= min_samples else 1
    filtered = [item for item in leaderboard if item["samples"] >= threshold]

    return filtered[:top_n] if filtered else leaderboard[:top_n]


def _summarise_hippodrome_performance(
    breakdown: Dict[str, Dict[str, object]]
) -> List[Dict[str, Any]]:
    """Mesure la fiabilité du modèle hippodrome par hippodrome."""

    if not breakdown:
        return []

    leaderboard: List[Dict[str, Any]] = []

    for identifier, payload in breakdown.items():
        truths = list(payload.get("truths", []))
        predicted = list(payload.get("predictions", []))
        scores = list(payload.get("scores", []))
        courses: Set[int] = set(payload.get("courses", set()))
        reunions: Set[int] = set(payload.get("reunions", set()))
        horses: Set[int] = set(payload.get("horses", set()))
        label = payload.get("label") or identifier

        summary = _summarise_group_performance(truths, predicted, scores)
        summary.update(
            {
                "identifier": identifier,
                "label": label,
                "samples": len(truths),
                "courses": len(courses),
                "reunions": len(reunions),
                "horses": len(horses),
                "observed_positive_rate": (sum(truths) / len(truths)) if truths else None,
            }
        )

        leaderboard.append(summary)

    leaderboard.sort(
        key=lambda item: (
            -item["samples"],
            -((item.get("f1") or 0.0)),
            -((item.get("precision") or 0.0)),
            item.get("label"),
        )
    )

    return leaderboard


def _normalise_city_label(city: Optional[object]) -> Tuple[str, str]:
    """Normalise une ville d'hippodrome pour stabiliser les tableaux de bord."""

    if city is None:
        return "unknown", "Ville inconnue"

    raw_value = str(city).strip()

    if not raw_value:
        return "unknown", "Ville inconnue"

    # On génère un slug simple afin de garantir des clés déterministes.
    slug = "".join(char if char.isalnum() else "_" for char in raw_value)
    slug = slug.strip("_").lower() or "unknown"

    # Pour l'affichage on capitalise chaque mot afin de conserver les accents.
    label = " ".join(word.capitalize() for word in raw_value.split()) or raw_value

    return slug, label


def _normalise_country_label(country: Optional[object]) -> Tuple[str, str]:
    """Normalise un champ ``country`` pour garantir des regroupements cohérents."""

    if country is None:
        return "unknown", "Pays inconnu"

    raw_value = str(country).strip()

    if not raw_value:
        return "unknown", "Pays inconnu"

    iso_mapping = {
        "FR": "France",
        "FRA": "France",
        "BE": "Belgique",
        "BEL": "Belgique",
        "CH": "Suisse",
        "CHE": "Suisse",
        "GB": "Royaume-Uni",
        "UK": "Royaume-Uni",
        "GBR": "Royaume-Uni",
        "IE": "Irlande",
        "IRL": "Irlande",
        "ES": "Espagne",
        "ESP": "Espagne",
        "IT": "Italie",
        "ITA": "Italie",
    }

    upper_value = raw_value.upper()
    label = iso_mapping.get(upper_value, raw_value)

    slug_source = upper_value if len(upper_value) <= 3 else raw_value.lower()
    slug = "".join(char if char.isalnum() else "_" for char in slug_source).strip("_")

    if not slug:
        slug = "unknown"

    return slug.lower(), label


def _summarise_country_performance(
    breakdown: Dict[str, Dict[str, object]]
) -> Dict[str, Dict[str, Optional[float]]]:
    """Assemble un tableau de bord des performances agrégées par pays."""

    if not breakdown:
        return {}

    total_samples = sum(len(payload.get("truths", [])) for payload in breakdown.values())
    country_metrics: Dict[str, Dict[str, Optional[float]]] = {}

    for segment in sorted(breakdown.keys()):
        payload = breakdown[segment]
        truths = list(payload.get("truths", []))
        predicted = list(payload.get("predictions", []))
        scores = list(payload.get("scores", []))
        courses: Set[int] = set(payload.get("courses", set()))
        reunions: Set[int] = set(payload.get("reunions", set()))
        hippodromes: Set[int] = set(payload.get("hippodromes", set()))
        cities: Set[str] = set(payload.get("cities", set()))

        summary = _summarise_group_performance(truths, predicted, scores)
        summary["label"] = payload.get("label", segment)
        summary["share"] = (
            summary["samples"] / total_samples if total_samples else None
        )
        summary["courses"] = len(courses)
        summary["reunions"] = len(reunions)
        summary["hippodromes"] = len(hippodromes)
        if cities:
            summary["cities"] = sorted(cities)
        summary["observed_positive_rate"] = (
            sum(truths) / len(truths) if truths else None
        )

        country_metrics[segment] = summary

    return country_metrics


def _summarise_city_performance(
    breakdown: Dict[str, Dict[str, object]]
) -> Dict[str, Dict[str, Optional[float]]]:
    """Construit une synthèse des performances du modèle par ville."""

    if not breakdown:
        return {}

    total_samples = sum(len(payload.get("truths", [])) for payload in breakdown.values())
    city_metrics: Dict[str, Dict[str, Optional[float]]] = {}

    for segment in sorted(breakdown.keys()):
        payload = breakdown[segment]
        truths = list(payload.get("truths", []))
        predicted = list(payload.get("predictions", []))
        scores = list(payload.get("scores", []))
        courses: Set[int] = set(payload.get("courses", set()))
        reunions: Set[int] = set(payload.get("reunions", set()))
        hippodromes: Set[int] = set(payload.get("hippodromes", set()))
        countries: Set[str] = set(payload.get("countries", set()))

        summary = _summarise_group_performance(truths, predicted, scores)
        summary["label"] = payload.get("label", segment)
        summary["share"] = (len(truths) / total_samples) if total_samples else None
        summary["courses"] = len(courses)
        summary["reunions"] = len(reunions)
        summary["hippodromes"] = len(hippodromes)
        summary["observed_positive_rate"] = (
            sum(truths) / len(truths) if truths else None
        )
        if countries:
            summary["countries"] = sorted(countries)

        city_metrics[segment] = summary

    return city_metrics


def _normalise_api_source_label(source: Optional[object]) -> Tuple[str, str]:
    """Nettoie la source API d'une réunion pour stabiliser les regroupements."""

    if source is None:
        return "unknown", "Source API inconnue"

    raw_value = str(source).strip()
    if not raw_value:
        return "unknown", "Source API inconnue"

    slug = "".join(char if char.isalnum() else "_" for char in raw_value).strip("_")
    slug = slug.lower() or "unknown"

    return slug, raw_value


def _summarise_api_source_performance(
    breakdown: Dict[str, Dict[str, object]]
) -> Dict[str, Dict[str, Optional[float]]]:
    """Assemble les performances agrégées par source d'alimentation API."""

    if not breakdown:
        return {}

    total_samples = sum(len(payload.get("truths", [])) for payload in breakdown.values())
    api_metrics: Dict[str, Dict[str, Optional[float]]] = {}

    for segment in sorted(breakdown.keys()):
        payload = breakdown[segment]
        truths = [int(value) for value in payload.get("truths", [])]
        predicted = [int(value) for value in payload.get("predictions", [])]
        scores = [float(score) for score in payload.get("scores", [])]
        courses: Set[int] = set(payload.get("courses", set()))
        reunions: Set[int] = set(payload.get("reunions", set()))
        hippodromes: Set[int] = set(payload.get("hippodromes", set()))
        pronostics: Set[int] = set(payload.get("pronostics", set()))
        model_versions: Set[str] = set(payload.get("model_versions", set()))

        summary = _summarise_group_performance(truths, predicted, scores)
        summary["label"] = payload.get("label", segment)
        summary["share"] = (len(truths) / total_samples) if total_samples else None
        summary["courses"] = len(courses)
        summary["reunions"] = len(reunions)
        if hippodromes:
            summary["hippodromes"] = len(hippodromes)
        if pronostics:
            summary["pronostics"] = len(pronostics)
        if model_versions:
            summary["model_versions"] = sorted(model_versions)
        summary["observed_positive_rate"] = (
            sum(truths) / len(truths) if truths else None
        )

        api_metrics[segment] = summary

    return api_metrics


def _normalise_owner_label(owner: Optional[object]) -> Tuple[str, str]:
    """Normalise un propriétaire pour stabiliser les ventilations dédiées."""

    if owner is None:
        return "unknown", "Propriétaire inconnu"

    raw_value = str(owner).strip()

    if not raw_value:
        return "unknown", "Propriétaire inconnu"

    slug = "".join(char if char.isalnum() else "_" for char in raw_value)
    slug = slug.strip("_").lower() or "unknown"

    return slug, raw_value


def _summarise_owner_performance(
    breakdown: Dict[str, Dict[str, object]]
) -> Dict[str, Dict[str, Optional[float]]]:
    """Assemble un tableau de bord des performances agrégées par propriétaire."""

    if not breakdown:
        return {}

    total_samples = sum(len(payload.get("truths", [])) for payload in breakdown.values())
    owner_metrics: Dict[str, Dict[str, Optional[float]]] = {}

    for segment in sorted(breakdown.keys()):
        payload = breakdown[segment]
        truths = list(payload.get("truths", []))
        predicted = list(payload.get("predictions", []))
        scores = list(payload.get("scores", []))
        courses: Set[int] = set(payload.get("courses", set()))
        horses: Set[int] = set(payload.get("horses", set()))
        trainers: Set[int] = set(payload.get("trainers", set()))
        jockeys: Set[int] = set(payload.get("jockeys", set()))
        hippodromes: Set[int] = set(payload.get("hippodromes", set()))

        summary = _summarise_group_performance(truths, predicted, scores)
        summary["label"] = payload.get("label", segment)
        summary["share"] = (len(truths) / total_samples) if total_samples else None
        summary["courses"] = len(courses)
        summary["horses"] = len(horses)
        if trainers:
            summary["trainers"] = len(trainers)
        if jockeys:
            summary["jockeys"] = len(jockeys)
        if hippodromes:
            summary["hippodromes"] = len(hippodromes)
        summary["observed_positive_rate"] = (
            sum(truths) / len(truths) if truths else None
        )

        owner_metrics[segment] = summary

    return owner_metrics


def _categorise_predicted_position(
    predicted_position: Optional[object],
) -> Tuple[str, str, Optional[int]]:
    """Normalise la position de classement annoncée par le modèle.

    Le modèle peut renseigner ``predicted_position`` pour indiquer le rang
    théorique du partant dans le classement final. Cette fonction convertit la
    valeur brute en (clé technique, libellé lisible, rang entier) afin de
    simplifier l'agrégation statistique et la réutilisation dans les tableaux
    de bord.
    """

    if predicted_position is None:
        return "predicted_unknown", "Position prédite inconnue", None

    try:
        value = int(predicted_position)
    except (TypeError, ValueError):  # pragma: no cover - tolérance entrées libres
        return "predicted_unknown", "Position prédite inconnue", None

    if value <= 0:
        return "predicted_unknown", "Position prédite inconnue", None

    if value == 1:
        return "predicted_1", "Modèle : vainqueur annoncé", value

    if value == 2:
        return "predicted_2", "Modèle : podium assuré (rang 2)", value

    if value == 3:
        return "predicted_3", "Modèle : podium élargi (rang 3)", value

    if value <= 5:
        return "predicted_4_5", "Modèle : outsiders proches (rangs 4-5)", value

    return "predicted_6_plus", "Modèle : sélection élargie (rang 6+)", value


def _summarise_predicted_position_performance(
    breakdown: Dict[str, Dict[str, object]]
) -> Dict[str, Dict[str, Optional[float]]]:
    """Dresse un tableau de bord par position prédite par le modèle.

    On y retrouve les métriques de classification classiques mais également
    l'écart moyen/median entre le rang annoncé et l'arrivée officielle afin de
    détecter les segments où le modèle surestime ou sous-estime systématiquement
    ses sélections.
    """

    if not breakdown:
        return {}

    total_samples = sum(len(payload.get("truths", [])) for payload in breakdown.values())
    position_metrics: Dict[str, Dict[str, Optional[float]]] = {}

    for segment in sorted(breakdown.keys()):
        payload = breakdown[segment]
        truths = [int(value) for value in payload.get("truths", [])]
        predicted = [int(value) for value in payload.get("predictions", [])]
        scores = [float(score) for score in payload.get("scores", [])]
        final_positions = [int(pos) for pos in payload.get("final_positions", [])]
        predicted_positions = [int(pos) for pos in payload.get("predicted_positions", [])]
        rank_errors = [float(err) for err in payload.get("rank_errors", [])]
        courses: Set[int] = set(payload.get("courses", set()))
        horses: Set[int] = set(payload.get("horses", set()))
        pronostics: Set[int] = set(payload.get("pronostics", set()))

        summary = _summarise_group_performance(truths, predicted, scores)
        summary["label"] = payload.get("label", segment)
        summary["share"] = (len(truths) / total_samples) if total_samples else None
        summary["courses"] = len(courses)
        if horses:
            summary["horses"] = len(horses)
        if pronostics:
            summary["pronostics"] = len(pronostics)
        summary["observed_positive_rate"] = sum(truths) / len(truths) if truths else None

        summary["average_predicted_position"] = _safe_average(predicted_positions)
        summary["average_final_position"] = _safe_average(final_positions)

        if predicted_positions:
            summary["median_predicted_position"] = median(predicted_positions)
        else:
            summary["median_predicted_position"] = None

        if final_positions:
            summary["median_final_position"] = median(final_positions)
            summary["best_final_position"] = min(final_positions)
            summary["worst_final_position"] = max(final_positions)
        else:
            summary["median_final_position"] = None
            summary["best_final_position"] = None
            summary["worst_final_position"] = None

        if rank_errors:
            absolute_errors = [abs(value) for value in rank_errors]
            summary["average_rank_error"] = _safe_average(absolute_errors)
            summary["median_rank_error"] = median(absolute_errors)
            summary["signed_bias"] = _safe_average(rank_errors)
        else:
            summary["average_rank_error"] = None
            summary["median_rank_error"] = None
            summary["signed_bias"] = None

        position_metrics[segment] = summary

    return position_metrics


def _categorise_prediction_rank(rank: Optional[int]) -> Tuple[str, str]:
    """Convertit un rang prédit en couple (clé technique, libellé lisible)."""

    if rank is None or rank <= 0:
        return "unknown", "Rang inconnu"
    if rank == 1:
        return "rank_1", "Sélection prioritaire (rang 1)"
    if rank == 2:
        return "rank_2", "Deuxième choix (rang 2)"
    if rank == 3:
        return "rank_3", "Troisième choix (rang 3)"
    if rank <= 5:
        return "rank_4_5", "Sélections intermédiaires (rangs 4-5)"
    return "rank_6_plus", "Sélections élargies (rang 6 et +)"


def _summarise_prediction_rank_performance(
    breakdown: Dict[str, Dict[str, object]]
) -> Dict[str, Dict[str, Optional[float]]]:
    """Synthétise les performances selon la hiérarchie des partants sélectionnés par le modèle."""

    if not breakdown:
        return {}

    total_samples = sum(len(payload.get("truths", [])) for payload in breakdown.values())
    rank_metrics: Dict[str, Dict[str, Optional[float]]] = {}

    for segment in sorted(breakdown.keys()):
        payload = breakdown[segment]
        truths = [int(value) for value in payload.get("truths", [])]
        predicted = [int(value) for value in payload.get("predictions", [])]
        scores = [float(score) for score in payload.get("scores", [])]
        final_positions = [int(pos) for pos in payload.get("final_positions", [])]
        ranks = [int(value) for value in payload.get("ranks", [])]
        courses: Set[int] = set(payload.get("courses", set()))
        horses: Set[int] = set(payload.get("horses", set()))

        summary = _summarise_group_performance(truths, predicted, scores)
        summary["label"] = payload.get("label", segment)
        summary["share"] = (len(truths) / total_samples) if total_samples else None
        summary["courses"] = len(courses)
        if horses:
            summary["horses"] = len(horses)
        summary["observed_positive_rate"] = (
            sum(truths) / len(truths) if truths else None
        )
        summary["average_rank"] = _safe_average(ranks)

        if final_positions:
            summary["average_final_position"] = _safe_average(final_positions)
            summary["best_final_position"] = min(final_positions)
            summary["worst_final_position"] = max(final_positions)
        else:
            summary["average_final_position"] = None
            summary["best_final_position"] = None
            summary["worst_final_position"] = None

        rank_metrics[segment] = summary

    return rank_metrics


def _categorise_final_position(final_position: Optional[object]) -> Tuple[str, str]:
    """Range la position d'arrivée observée dans des segments lisibles."""

    if final_position is None:
        return "unknown", "Position inconnue"

    try:
        position_value = int(final_position)
    except (TypeError, ValueError):  # pragma: no cover - tolérance pour formats inattendus
        return "unknown", "Position inconnue"

    if position_value <= 0:
        return "unknown", "Position inconnue"

    if position_value == 1:
        return "winner", "Vainqueur"

    if position_value == 2:
        return "runner_up", "Deuxième place"

    if position_value == 3:
        return "third_place", "Troisième place"

    if position_value <= 6:
        return "top6", "Places 4 à 6"

    if position_value <= 10:
        return "top10", "Places 7 à 10"

    return "beyond_top10", "Au-delà de la 10e place"


def _summarise_final_position_performance(
    breakdown: Dict[str, Dict[str, object]]
) -> Dict[str, Dict[str, Optional[float]]]:
    """Synthétise les performances réelles selon la position d'arrivée enregistrée."""

    if not breakdown:
        return {}

    total_samples = sum(len(payload.get("truths", [])) for payload in breakdown.values())
    position_metrics: Dict[str, Dict[str, Optional[float]]] = {}

    for segment in sorted(breakdown.keys()):
        payload = breakdown[segment]
        truths = [int(value) for value in payload.get("truths", [])]
        predicted = [int(value) for value in payload.get("predictions", [])]
        scores = [float(score) for score in payload.get("scores", [])]
        raw_positions = [
            int(position)
            for position in payload.get("positions", [])
            if position is not None
        ]
        position_values = [float(value) for value in raw_positions]
        courses: Set[int] = set(payload.get("courses", set()))
        horses: Set[int] = set(payload.get("horses", set()))

        summary = _summarise_group_performance(truths, predicted, scores)
        sample_count = len(truths)
        summary["label"] = payload.get("label", segment)
        summary["share"] = (sample_count / total_samples) if total_samples else None
        summary["courses"] = len(courses)
        if horses:
            summary["horses"] = len(horses)
        summary["observed_positive_rate"] = (
            sum(truths) / sample_count if sample_count else None
        )
        summary["average_final_position"] = (
            _safe_average(position_values) if position_values else None
        )
        summary["best_final_position"] = min(raw_positions) if raw_positions else None
        summary["worst_final_position"] = max(raw_positions) if raw_positions else None
        summary["top3_rate"] = (
            sum(1 for value in raw_positions if value <= 3) / len(raw_positions)
            if raw_positions
            else None
        )

        position_metrics[segment] = summary

    return position_metrics


def _categorise_publication_lead_time(
    generated_at: Optional[datetime],
    race_date: Optional[date],
    scheduled_time: Optional[time],
) -> Tuple[str, str, Optional[float]]:
    """Détermine la fenêtre de publication en heures avant le départ officiel."""

    if not generated_at or not race_date:
        return "unknown", "Publication à délai inconnu", None

    if not isinstance(generated_at, datetime):
        return "unknown", "Publication à délai inconnu", None

    race_time = scheduled_time or time(12, 0)
    race_datetime = datetime.combine(race_date, race_time)
    lead_delta = race_datetime - generated_at
    lead_hours = lead_delta.total_seconds() / 3600

    if lead_hours < 0:
        return "post_race", "Publication postérieure à la course", lead_hours
    if lead_hours < 2:
        return "less_2h", "Publication < 2h avant départ", lead_hours
    if lead_hours < 6:
        return "between_2h_6h", "Publication 2-6h avant départ", lead_hours
    if lead_hours < 12:
        return "between_6h_12h", "Publication 6-12h avant départ", lead_hours
    if lead_hours < 24:
        return "between_12h_24h", "Publication 12-24h avant départ", lead_hours
    if lead_hours < 48:
        return "between_24h_48h", "Publication 24-48h avant départ", lead_hours
    return "beyond_48h", "Publication ≥ 48h avant départ", lead_hours


def _summarise_lead_time_performance(
    breakdown: Dict[str, Dict[str, object]]
) -> Dict[str, Dict[str, Optional[float]]]:
    """Observe la précision du modèle en fonction du délai de publication."""

    if not breakdown:
        return {}

    total_samples = sum(len(payload.get("truths", [])) for payload in breakdown.values())
    lead_time_metrics: Dict[str, Dict[str, Optional[float]]] = {}

    for segment in sorted(breakdown.keys()):
        payload = breakdown[segment]
        truths = list(payload.get("truths", []))
        predicted = list(payload.get("predictions", []))
        scores = list(payload.get("scores", []))
        courses: Set[int] = set(payload.get("courses", set()))
        pronostics: Set[int] = set(payload.get("pronostics", set()))
        lead_times = [float(value) for value in payload.get("lead_times", [])]

        summary = _summarise_group_performance(truths, predicted, scores)
        summary["label"] = payload.get("label", segment)
        summary["share"] = (len(truths) / total_samples) if total_samples else None
        summary["courses"] = len(courses)
        summary["pronostics"] = len(pronostics)

        if lead_times:
            ordered = sorted(lead_times)
            midpoint = len(ordered) // 2
            if len(ordered) % 2 == 0:
                median_value = (ordered[midpoint - 1] + ordered[midpoint]) / 2
            else:
                median_value = ordered[midpoint]

            summary.update(
                {
                    "average_lead_hours": _safe_average(lead_times),
                    "median_lead_hours": median_value,
                    "min_lead_hours": ordered[0],
                    "max_lead_hours": ordered[-1],
                }
            )
        else:
            summary.update(
                {
                    "average_lead_hours": None,
                    "median_lead_hours": None,
                    "min_lead_hours": None,
                    "max_lead_hours": None,
                }
            )

        lead_time_metrics[segment] = summary

    return lead_time_metrics


def _normalise_nationality_label(
    nationality: Optional[object]
) -> Tuple[str, str]:
    """Standardise une nationalité pour harmoniser les tableaux de bord."""

    if nationality is None:
        return "unknown", "Nationalité inconnue"

    raw_value = str(nationality).strip()

    if not raw_value:
        return "unknown", "Nationalité inconnue"

    iso_mapping = {
        "FR": "France",
        "FRA": "France",
        "BE": "Belgique",
        "BEL": "Belgique",
        "CH": "Suisse",
        "CHE": "Suisse",
        "IT": "Italie",
        "ITA": "Italie",
        "DE": "Allemagne",
        "DEU": "Allemagne",
        "ES": "Espagne",
        "ESP": "Espagne",
        "GB": "Royaume-Uni",
        "UK": "Royaume-Uni",
        "GBR": "Royaume-Uni",
        "IE": "Irlande",
        "IRL": "Irlande",
    }

    upper_value = raw_value.upper()
    label = iso_mapping.get(upper_value)

    if label is None:
        # Pour un libellé déjà explicite ("France", "États-Unis"...), on le met
        # simplement en casse titre pour un rendu homogène.
        label = raw_value.title()

    slug_source = label if label else raw_value
    slug = "".join(char if char.isalnum() else "_" for char in slug_source.lower()).strip("_")

    if not slug:
        slug = "unknown"

    return slug, label or raw_value


def _summarise_nationality_performance(
    breakdown: Dict[str, Dict[str, object]]
) -> Dict[str, Dict[str, Optional[float]]]:
    """Agrège les performances selon la nationalité des jockeys/entraîneurs."""

    if not breakdown:
        return {}

    total_samples = sum(len(payload.get("truths", [])) for payload in breakdown.values())
    nationality_metrics: Dict[str, Dict[str, Optional[float]]] = {}

    for segment in sorted(breakdown.keys()):
        payload = breakdown[segment]
        truths = list(payload.get("truths", []))
        predicted = list(payload.get("predictions", []))
        scores = list(payload.get("scores", []))
        courses: Set[int] = set(payload.get("courses", set()))
        reunions: Set[int] = set(payload.get("reunions", set()))
        horses: Set[int] = set(payload.get("horses", set()))
        actors: Set[int] = set(payload.get("actors", set()))

        summary = _summarise_group_performance(truths, predicted, scores)
        summary["label"] = payload.get("label", segment)
        summary["share"] = (
            summary["samples"] / total_samples if total_samples else None
        )
        summary["courses"] = len(courses)
        summary["reunions"] = len(reunions)
        summary["horses"] = len(horses)
        summary["actors"] = len(actors)
        summary["observed_positive_rate"] = (
            sum(truths) / len(truths) if truths else None
        )

        nationality_metrics[segment] = summary

    return nationality_metrics


def _normalise_track_type_label(track_type: Optional[object]) -> Tuple[str, str]:
    """Normalise le type de piste pour alimenter les tableaux de bord."""

    if track_type is None:
        return "unknown", "Type de piste inconnu"

    if isinstance(track_type, TrackType):
        normalized = track_type.value
    else:
        normalized = str(track_type).strip().lower()

    mapping = {
        "plat": ("flat", "Piste plate"),
        "trot": ("trot", "Piste de trot"),
        "obstacles": ("obstacles", "Piste d'obstacles"),
        "mixte": ("mixed", "Piste mixte"),
    }

    if not normalized:
        return "unknown", "Type de piste inconnu"

    if normalized in mapping:
        return mapping[normalized]

    return normalized, normalized.capitalize()


def _summarise_track_type_performance(
    breakdown: Dict[str, Dict[str, object]]
) -> Dict[str, Dict[str, Optional[float]]]:
    """Construit une vue de performance agrégée par type de piste."""

    if not breakdown:
        return {}

    total_samples = sum(len(payload.get("truths", [])) for payload in breakdown.values())
    track_metrics: Dict[str, Dict[str, Optional[float]]] = {}

    for segment in sorted(breakdown.keys()):
        payload = breakdown[segment]
        truths = list(payload.get("truths", []))
        predicted = list(payload.get("predictions", []))
        scores = list(payload.get("scores", []))
        courses: Set[int] = set(payload.get("courses", set()))
        reunions: Set[int] = set(payload.get("reunions", set()))
        hippodromes: Set[int] = set(payload.get("hippodromes", set()))

        summary = _summarise_group_performance(truths, predicted, scores)
        summary["observed_positive_rate"] = (
            sum(truths) / len(truths) if truths else None
        )
        summary["courses"] = len(courses)
        summary["reunions"] = len(reunions)
        summary["hippodromes"] = len(hippodromes)
        summary["share"] = (len(truths) / total_samples) if total_samples else None
        summary["label"] = payload.get("label", segment)

        track_metrics[segment] = summary

    return track_metrics


def _categorise_track_length(
    track_length: Optional[object],
) -> Tuple[str, str, Optional[int]]:
    """Classe la longueur des pistes pour identifier les profils de virages."""

    if track_length is None:
        return "unknown", "Longueur de piste inconnue", None

    try:
        value = int(track_length)
    except (TypeError, ValueError):  # pragma: no cover - nettoyage défensif
        return "unknown", "Longueur de piste inconnue", None

    if value <= 1400:
        return "compact_loop", "Piste compacte (≤ 1 400 m)", value

    if value <= 1700:
        return "standard_loop", "Piste standard (1 401-1 700 m)", value

    return "extended_loop", "Piste longue (> 1 700 m)", value


def _summarise_track_length_performance(
    breakdown: Dict[str, Dict[str, object]]
) -> Dict[str, Dict[str, Optional[float]]]:
    """Assemble les métriques d'efficacité selon la longueur de la piste."""

    if not breakdown:
        return {}

    total_samples = sum(len(payload.get("truths", [])) for payload in breakdown.values())
    ordering = {
        "compact_loop": 0,
        "standard_loop": 1,
        "extended_loop": 2,
        "unknown": 3,
    }
    length_metrics: Dict[str, Dict[str, Optional[float]]] = {}

    for segment, payload in sorted(
        breakdown.items(), key=lambda item: (ordering.get(item[0], 99), item[0])
    ):
        truths = list(payload.get("truths", []))
        predicted = list(payload.get("predictions", []))
        scores = list(payload.get("scores", []))
        courses: Set[int] = set(payload.get("courses", set()))
        reunions: Set[int] = set(payload.get("reunions", set()))
        hippodromes: Set[int] = set(payload.get("hippodromes", set()))
        lengths = [
            int(value)
            for value in payload.get("track_lengths", [])
            if value is not None
        ]

        summary = _summarise_group_performance(truths, predicted, scores)
        summary["label"] = payload.get("label", segment)
        summary["courses"] = len(courses)
        summary["reunions"] = len(reunions)
        summary["hippodromes"] = len(hippodromes)
        summary["share"] = (len(truths) / total_samples) if total_samples else None
        summary["average_track_length"] = _safe_average(lengths)
        summary["min_track_length"] = min(lengths) if lengths else None
        summary["max_track_length"] = max(lengths) if lengths else None

        length_metrics[segment] = summary

    return length_metrics


def _categorise_course_distance(distance: Optional[int]) -> str:
    """Classe les distances officielles en familles d'effort comparables."""

    if not distance:
        return "unknown"

    if distance < 1600:
        return "short_distance"

    if distance <= 2400:
        return "middle_distance"

    return "long_distance"


def _categorise_day_part(scheduled_time: Optional[object]) -> str:
    """Regroupe l'horaire officiel en grandes plages (matin, après-midi, soirée)."""

    if not isinstance(scheduled_time, time):
        return "unknown"

    total_minutes = scheduled_time.hour * 60 + scheduled_time.minute

    if total_minutes < 12 * 60:
        return "morning"

    if total_minutes < 18 * 60:
        return "afternoon"

    return "evening"


def _categorise_field_size(field_size: Optional[int]) -> str:
    """Regroupe les tailles de champs en segments homogènes pour l'analyse."""

    if not field_size:
        return "unknown"

    if field_size <= 8:
        return "small_field"

    if field_size <= 12:
        return "medium_field"

    return "large_field"


def _categorise_prize_money(prize_money: Optional[object]) -> str:
    """Classe l'allocation financière afin de suivre l'impact du niveau de dotation."""

    if prize_money is None:
        return "unknown"

    try:
        value = float(prize_money)
    except (TypeError, ValueError):  # pragma: no cover - robustesse sur types inattendus
        return "unknown"

    if value < 10000:
        return "low_prize"

    if value < 30000:
        return "medium_prize"

    if value < 70000:
        return "high_prize"

    return "premium_prize"


def _categorise_prize_per_runner(
    prize_money: Optional[object],
    field_size: Optional[object],
) -> Tuple[str, str, Optional[float], Optional[int]]:
    """Calcule la dotation moyenne par partant et la segmente pour le reporting."""

    if prize_money is None or field_size in (None, 0):
        return "unknown", "Dotation/partant inconnue", None, None

    try:
        prize_value = float(prize_money)
        field_value = int(field_size)
    except (TypeError, ValueError):  # pragma: no cover - entrées incohérentes
        return "unknown", "Dotation/partant inconnue", None, None

    if field_value <= 0:
        return "unknown", "Dotation/partant inconnue", None, None

    per_runner = prize_value / float(field_value)

    if per_runner < 600:
        segment = "per_runner_low"
        label = "< 600 € par partant"
    elif per_runner < 1200:
        segment = "per_runner_mid"
        label = "600-1200 € par partant"
    elif per_runner < 2000:
        segment = "per_runner_high"
        label = "1200-2000 € par partant"
    else:
        segment = "per_runner_premium"
        label = "> 2000 € par partant"

    return segment, label, per_runner, field_value


def _categorise_handicap_value(handicap_value: Optional[object]) -> Tuple[str, str]:
    """Regroupe les valeurs de handicap pour analyser l'équité donnée à chaque partant."""

    if handicap_value is None:
        return "unknown", "Handicap inconnu"

    try:
        value = float(handicap_value)
    except (TypeError, ValueError):  # pragma: no cover - sécurise les imports de données exotiques
        return "unknown", "Handicap inconnu"

    if value <= 10:
        return "light_handicap", "Handicap léger (≤10)"

    if value <= 20:
        return "medium_handicap", "Handicap moyen (11-20)"

    if value <= 30:
        return "competitive_handicap", "Handicap relevé (21-30)"

    return "high_handicap", "Handicap très élevé (>30)"


def _categorise_carried_weight(
    carried_weight: Optional[object],
) -> Tuple[str, str, Optional[float]]:
    """Classe le poids porté afin de suivre l'impact de la charge sur la performance."""

    if carried_weight is None:
        return "unknown", "Poids inconnu", None

    try:
        value = float(carried_weight)
    except (TypeError, ValueError):  # pragma: no cover - sécurise les valeurs inattendues
        return "unknown", "Poids inconnu", None

    if value < 54.0:
        return "very_light", "Très léger (<54 kg)", value

    if value < 57.0:
        return "light", "Léger (54-57 kg)", value

    if value < 60.0:
        return "medium", "Moyen (57-60 kg)", value

    return "heavy", "Lourd (≥60 kg)", value


def _categorise_equipment_profile(
    equipment: Optional[object],
) -> Tuple[str, str, Optional[int], Optional[bool]]:
    """Normalise les informations d'équipement pour un partant donné."""

    if equipment is None:
        return "unknown", "Équipement inconnu", None, None

    items: List[str] = []

    if isinstance(equipment, dict):
        raw_items = equipment.get("items")
        if isinstance(raw_items, list):
            items = [str(item).strip() for item in raw_items if str(item).strip()]
        elif isinstance(raw_items, str):
            items = [raw_items.strip()]
    elif isinstance(equipment, list):
        items = [str(item).strip() for item in equipment if str(item).strip()]
    elif isinstance(equipment, str):  # pragma: no cover - garde-fou supplémentaire
        items = [equipment.strip()]

    normalised = [item.lower() for item in items if item]
    has_blinkers = any("oeill" in item or "œill" in item for item in normalised)

    if not items:
        return "no_equipment", "Aucun équipement déclaré", 0, False

    if has_blinkers:
        return "blinkers", "Œillères déclarées", len(items), True

    if len(items) == 1:
        return "single_gear", "Équipement isolé", 1, False

    return "multi_gear", "Équipement combiné (≥2)", len(items), False


def _summarise_weight_performance(
    breakdown: Dict[str, Dict[str, object]]
) -> Dict[str, Dict[str, Optional[float]]]:
    """Assemble une vue agrégée par classe de poids porté."""

    if not breakdown:
        return {}

    total_samples = sum(len(payload.get("truths", [])) for payload in breakdown.values())
    weight_metrics: Dict[str, Dict[str, Optional[float]]] = {}

    for segment in sorted(breakdown.keys()):
        payload = breakdown[segment]
        truths = list(payload.get("truths", []))
        predicted = list(payload.get("predictions", []))
        scores = list(payload.get("scores", []))
        weights = [
            float(value)
            for value in payload.get("weights", [])
            if value is not None
        ]
        courses: Set[int] = set(payload.get("courses", set()))
        horses: Set[int] = set(payload.get("horses", set()))

        summary = _summarise_group_performance(truths, predicted, scores)
        summary["observed_positive_rate"] = sum(truths) / len(truths) if truths else None
        summary["average_weight"] = _safe_average(weights)
        summary["min_weight"] = min(weights) if weights else None
        summary["max_weight"] = max(weights) if weights else None
        summary["courses"] = len(courses)
        summary["horses"] = len(horses)
        summary["share"] = (len(truths) / total_samples) if total_samples else None
        summary["label"] = payload.get("label", segment)

        weight_metrics[segment] = summary

    return weight_metrics


def _categorise_odds_band(odds: Optional[object]) -> Tuple[str, str]:
    """Regroupe les partants par profil de cote pour suivre la robustesse du modèle."""

    if odds is None:
        return "unpriced", "Non coté"

    try:
        value = float(odds)
    except (TypeError, ValueError):  # pragma: no cover - sécurité sur valeurs exotiques
        return "unpriced", "Non coté"

    if value <= 4.0:
        return "favorite", "Favori (≤4/1)"

    if value <= 8.0:
        return "challenger", "Challenger (4-8/1)"

    if value <= 15.0:
        return "outsider", "Outsider (8-15/1)"

    return "long_shot", "Très longue cote (>15/1)"


def _summarise_odds_band_performance(
    breakdown: Dict[str, Dict[str, object]]
) -> Dict[str, Dict[str, Optional[float]]]:
    """Assemble un tableau de bord par segment de cote PMU."""

    if not breakdown:
        return {}

    total_samples = sum(len(payload.get("truths", [])) for payload in breakdown.values())
    odds_metrics: Dict[str, Dict[str, Optional[float]]] = {}

    for segment in sorted(breakdown.keys()):
        payload = breakdown[segment]
        truths = list(payload.get("truths", []))
        predicted = list(payload.get("predictions", []))
        scores = list(payload.get("scores", []))
        odds_values = [
            float(value)
            for value in payload.get("odds", [])
            if value is not None
        ]
        implied_probabilities = [
            float(value)
            for value in payload.get("implied_probabilities", [])
            if value is not None
        ]
        courses: Set[int] = set(payload.get("courses", set()))
        horses: Set[int] = set(payload.get("horses", set()))

        summary = _summarise_group_performance(truths, predicted, scores)
        summary["observed_positive_rate"] = (
            sum(truths) / len(truths) if truths else None
        )
        summary["average_odds"] = _safe_average(odds_values)
        summary["min_odds"] = min(odds_values) if odds_values else None
        summary["max_odds"] = max(odds_values) if odds_values else None
        summary["average_implied_probability"] = _safe_average(implied_probabilities)
        summary["courses"] = len(courses)
        summary["horses"] = len(horses)
        summary["share"] = (len(truths) / total_samples) if total_samples else None
        summary["label"] = payload.get("label", segment)

        odds_metrics[segment] = summary

    return odds_metrics


def _format_minutes_as_time(value: Optional[float]) -> Optional[str]:
    """Convertit un nombre de minutes depuis minuit en format ``HH:MM`` lisible."""

    if value is None:
        return None

    minutes = int(round(value))
    hour = (minutes // 60) % 24
    minute = minutes % 60
    return f"{hour:02d}:{minute:02d}"


def _resolve_horse_age(
    partant: object,
    course: Course,
    pronostic: Pronostic,
) -> Optional[int]:
    """Calcule l'âge du cheval au moment de la course ou ``None`` si inconnu."""

    horse = getattr(partant, "horse", None)
    if horse is None:
        return None

    explicit_age = getattr(partant, "horse_age", None)
    if explicit_age is not None:
        try:
            value = int(explicit_age)
        except (TypeError, ValueError):  # pragma: no cover - garde-fou sur données erratiques
            return None
        return value if value >= 0 else None

    birth_year = getattr(horse, "birth_year", None)
    if birth_year:
        try:
            reference_year: Optional[int] = None
            reunion = getattr(course, "reunion", None)
            if reunion and getattr(reunion, "reunion_date", None):
                reference_year = reunion.reunion_date.year
            elif getattr(pronostic, "generated_at", None):
                reference_year = pronostic.generated_at.year
            else:
                reference_year = date.today().year

            age = int(reference_year) - int(birth_year)
        except (TypeError, ValueError):  # pragma: no cover - tolérance sur types inattendus
            return None

        return age if age >= 0 else None

    computed_age = getattr(horse, "age", None)
    if computed_age is None:
        return None

    try:
        value = int(computed_age)
    except (TypeError, ValueError):  # pragma: no cover - dernières sécurités
        return None

    return value if value >= 0 else None


def _categorise_horse_age(age: Optional[int]) -> str:
    """Regroupe les âges des chevaux pour analyser la maturité qui performe."""

    if age is None or age <= 0:
        return "unknown"

    if age <= 3:
        return "juvenile"

    if age <= 5:
        return "prime"

    if age <= 8:
        return "experienced"

    return "senior"


def _categorise_draw_position(
    draw: Optional[int],
    field_size: Optional[int],
) -> str:
    """Regroupe les numéros de corde pour comparer inside/middle/outside."""

    if not draw or draw <= 0:
        return "unknown"

    if field_size and field_size > 0:
        inside_boundary = max(1, ceil(field_size / 3))
        outside_boundary = max(inside_boundary, field_size - inside_boundary + 1)

        if draw <= inside_boundary:
            return "inside"

        if draw >= outside_boundary:
            return "outside"

        return "middle"

    if draw <= 4:
        return "inside"

    if draw >= 9:
        return "outside"

    return "middle"


def _categorise_start_type(start_type: Optional[object]) -> str:
    """Regroupe les modes de départ en familles exploitables côté monitoring."""

    if not start_type:
        return "unknown"

    # Les valeurs issues de SQLAlchemy sont déjà des chaînes ``str`` (l'enum
    # hérite de ``str``). On tolère cependant un objet ``StartType`` pour
    # conserver une fonction purement utilitaire.
    if isinstance(start_type, StartType):
        value = start_type.value
    else:
        value = str(start_type)

    label = value.lower()

    # On conserve une distinction explicite entre les départs mécanisés
    # (« stalle », « autostart ») et les départs manuels qui sont regroupés
    # sous un même segment pour disposer d'assez d'échantillons.
    if label in {"stalle", "autostart"}:
        return label

    if label in {"volte", "elastique", "corde"}:
        return "manual_start"

    return label or "unknown"


def _normalise_race_category_label(category: Optional[object]) -> Tuple[str, str]:
    """Normalise une catégorie de course en identifiant stable et libellé lisible."""

    if not category:
        return "unknown", "Catégorie inconnue"

    cleaned = str(category).strip()
    if not cleaned:
        return "unknown", "Catégorie inconnue"

    identifier = cleaned.lower().replace(" ", "_")
    return identifier, cleaned


def _normalise_race_class_label(race_class: Optional[object]) -> Tuple[str, str]:
    """Normalise une classe officielle en conservant une étiquette business."""

    if not race_class:
        return "unknown", "Classe inconnue"

    cleaned = str(race_class).strip()
    if not cleaned:
        return "unknown", "Classe inconnue"

    identifier = f"class_{cleaned.lower().replace(' ', '_')}"
    display = f"Classe {cleaned.upper()}"
    return identifier, display


def _categorise_rest_period(rest_days: Optional[int]) -> str:
    """Segmente les jours de repos pour analyser l'effet de la fraîcheur."""

    if rest_days is None:
        return "unknown"

    if rest_days < 14:
        return "very_fresh"

    if rest_days < 30:
        return "fresh"

    if rest_days < 90:
        return "normal_cycle"

    return "extended_break"


def _summarise_distance_performance(
    breakdown: Dict[str, Dict[str, object]]
) -> Dict[str, Dict[str, Optional[float]]]:
    """Mesure la stabilité prédictive en fonction de la distance disputée."""

    if not breakdown:
        return {}

    distance_metrics: Dict[str, Dict[str, Optional[float]]] = {}

    for segment in sorted(breakdown.keys()):
        payload = breakdown[segment]
        truths = list(payload.get("truths", []))
        predicted = list(payload.get("predictions", []))
        scores = list(payload.get("scores", []))
        courses: Set[int] = set(payload.get("courses", set()))
        distances = [int(value) for value in payload.get("distances", []) if value]

        summary = _summarise_group_performance(truths, predicted, scores)
        summary["observed_positive_rate"] = (
            sum(truths) / len(truths) if truths else None
        )
        summary["courses"] = len(courses)
        summary["average_distance"] = _safe_average(distances)
        summary["min_distance"] = min(distances) if distances else None
        summary["max_distance"] = max(distances) if distances else None

        distance_metrics[segment] = summary

    return distance_metrics


def _resolve_day_part_label(segment: str) -> str:
    """Associe un segment technique à un libellé métier lisible."""

    mapping = {
        "morning": "Matin",
        "afternoon": "Après-midi",
        "evening": "Soir",
        "unknown": "Horaire inconnu",
    }
    return mapping.get(segment, segment.replace("_", " ").title())


def _summarise_day_part_performance(
    breakdown: Dict[str, Dict[str, object]]
) -> Dict[str, Dict[str, Optional[float]]]:
    """Analyse l'efficacité du modèle selon la plage horaire des réunions."""

    if not breakdown:
        return {}

    total_samples = sum(len(payload.get("truths", [])) for payload in breakdown.values())
    day_part_metrics: Dict[str, Dict[str, Optional[float]]] = {}

    for segment in sorted(breakdown.keys()):
        payload = breakdown[segment]
        truths = list(payload.get("truths", []))
        predicted = list(payload.get("predictions", []))
        scores = list(payload.get("scores", []))
        courses: Set[int] = set(payload.get("courses", set()))
        minutes = [int(value) for value in payload.get("minutes", []) if value is not None]

        summary = _summarise_group_performance(truths, predicted, scores)
        summary["observed_positive_rate"] = (
            sum(truths) / len(truths) if truths else None
        )
        summary["courses"] = len(courses)
        summary["share"] = (len(truths) / total_samples) if total_samples else None
        summary["label"] = _resolve_day_part_label(segment)

        average_minutes = _safe_average(minutes) if minutes else None
        summary["average_post_time"] = _format_minutes_as_time(average_minutes)
        summary["earliest_post_time"] = _format_minutes_as_time(min(minutes)) if minutes else None
        summary["latest_post_time"] = _format_minutes_as_time(max(minutes)) if minutes else None

        day_part_metrics[segment] = summary

    return day_part_metrics


def _categorise_race_order(
    course_number: Optional[object],
) -> Tuple[str, str, Optional[int]]:
    """Classe la course selon sa position dans la réunion pour repérer les biais."""

    try:
        number = int(course_number) if course_number is not None else None
    except (TypeError, ValueError):  # pragma: no cover - résilience sur entrées inattendues
        number = None

    if number is None or number <= 0:
        return "unknown", "Ordre inconnu", None

    if number <= 3:
        return "early_card", "Début de réunion (courses 1-3)", number

    if number <= 6:
        return "mid_card", "Milieu de réunion (courses 4-6)", number

    return "late_card", "Fin de réunion (courses 7+)", number


def _summarise_race_order_performance(
    breakdown: Dict[str, Dict[str, object]]
) -> Dict[str, Dict[str, Optional[float]]]:
    """Assemble une vue des performances selon l'ordre des courses dans la réunion."""

    if not breakdown:
        return {}

    total_samples = sum(len(payload.get("truths", [])) for payload in breakdown.values())

    order_priority = {"early_card": 0, "mid_card": 1, "late_card": 2, "unknown": 3}

    race_order_metrics: Dict[str, Dict[str, Optional[float]]] = {}

    for segment, payload in sorted(
        breakdown.items(),
        key=lambda item: (order_priority.get(item[0], 99), item[0]),
    ):
        truths = list(payload.get("truths", []))
        predicted = list(payload.get("predictions", []))
        scores = list(payload.get("scores", []))
        courses: Set[int] = set(payload.get("courses", set()))
        reunions: Set[int] = set(payload.get("reunions", set()))
        course_numbers = [int(value) for value in payload.get("course_numbers", []) if value]

        summary = _summarise_group_performance(truths, predicted, scores)
        summary["observed_positive_rate"] = (
            sum(truths) / len(truths) if truths else None
        )
        summary["courses"] = len(courses)
        summary["reunions"] = len(reunions)
        summary["share"] = (len(truths) / total_samples) if total_samples else None
        summary["label"] = payload.get("label", segment)

        summary["average_course_number"] = _safe_average(course_numbers)
        summary["min_course_number"] = min(course_numbers) if course_numbers else None
        summary["max_course_number"] = max(course_numbers) if course_numbers else None

        race_order_metrics[segment] = summary

    return race_order_metrics


def _categorise_reunion_number(
    reunion_number: Optional[object],
) -> Tuple[str, str, Optional[int]]:
    """Classe la réunion selon son numéro officiel (R1, R2, etc.)."""

    try:
        number = int(reunion_number) if reunion_number is not None else None
    except (TypeError, ValueError):  # pragma: no cover - résilience face aux entrées libres
        number = None

    if number is None or number <= 0:
        return "unknown", "Réunion inconnue", None

    if number <= 2:
        return "morning_cards", "Réunions R1-R2 (matinales)", number

    if number <= 5:
        return "day_cards", "Réunions R3-R5 (journée)", number

    return "evening_cards", "Réunions R6+ (soir)", number


def _summarise_reunion_number_performance(
    breakdown: Dict[str, Dict[str, object]]
) -> Dict[str, Dict[str, Optional[float]]]:
    """Assemble une vue des performances par numéro de réunion (R1, R2, ...)."""

    if not breakdown:
        return {}

    total_samples = sum(len(payload.get("truths", [])) for payload in breakdown.values())

    order_priority = {
        "morning_cards": 0,
        "day_cards": 1,
        "evening_cards": 2,
        "unknown": 3,
    }

    reunion_metrics: Dict[str, Dict[str, Optional[float]]] = {}

    for segment, payload in sorted(
        breakdown.items(),
        key=lambda item: (order_priority.get(item[0], 99), item[0]),
    ):
        truths = list(payload.get("truths", []))
        predicted = list(payload.get("predictions", []))
        scores = list(payload.get("scores", []))
        courses: Set[int] = set(payload.get("courses", set()))
        reunions: Set[int] = set(payload.get("reunions", set()))
        reunion_numbers = [
            int(value)
            for value in payload.get("reunion_numbers", [])
            if value is not None
        ]

        summary = _summarise_group_performance(truths, predicted, scores)
        summary["observed_positive_rate"] = (
            sum(truths) / len(truths) if truths else None
        )
        summary["courses"] = len(courses)
        summary["reunions"] = len(reunions)
        summary["share"] = (len(truths) / total_samples) if total_samples else None
        summary["label"] = payload.get("label", segment)

        summary["average_reunion_number"] = _safe_average(reunion_numbers)
        summary["min_reunion_number"] = min(reunion_numbers) if reunion_numbers else None
        summary["max_reunion_number"] = max(reunion_numbers) if reunion_numbers else None

        reunion_metrics[segment] = summary

    return reunion_metrics


def _categorise_value_bet_flag(
    value_bet_detected: Optional[object],
) -> Tuple[str, str, Optional[bool]]:
    """Normalise le statut « value bet » d'un pronostic pour la segmentation."""

    if isinstance(value_bet_detected, bool):
        flag = value_bet_detected
    elif isinstance(value_bet_detected, str):
        normalised = value_bet_detected.strip().lower()
        if normalised in {"true", "1", "yes", "oui", "on"}:
            flag = True
        elif normalised in {"false", "0", "no", "non", "off"}:
            flag = False
        else:
            flag = None
    else:
        flag = None

    if flag is True:
        return "value_bet_detected", "Pronostic value bet détecté", True
    if flag is False:
        return "standard_pronostic", "Pronostic standard", False
    return "unknown_status", "Statut de value bet inconnu", None


def _summarise_value_bet_flag_performance(
    breakdown: Dict[str, Dict[str, object]]
) -> Dict[str, Dict[str, Optional[float]]]:
    """Mesure la précision selon que le pronostic est tagué value bet ou non."""

    if not breakdown:
        return {}

    total_samples = sum(len(payload.get("truths", [])) for payload in breakdown.values())
    total_pronostics = sum(len(payload.get("pronostics", set())) for payload in breakdown.values())

    order_priority = {
        "value_bet_detected": 0,
        "standard_pronostic": 1,
        "unknown_status": 2,
    }

    flag_metrics: Dict[str, Dict[str, Optional[float]]] = {}

    for segment, payload in sorted(
        breakdown.items(),
        key=lambda item: (order_priority.get(item[0], 99), item[0]),
    ):
        truths = list(payload.get("truths", []))
        predicted = list(payload.get("predictions", []))
        scores = list(payload.get("scores", []))
        courses: Set[int] = set(payload.get("courses", set()))
        pronostics: Set[int] = set(payload.get("pronostics", set()))
        flags = [bool(flag) for flag in payload.get("flags", [])]

        summary = _summarise_group_performance(truths, predicted, scores)
        summary["observed_positive_rate"] = (
            sum(truths) / len(truths) if truths else None
        )
        summary["courses"] = len(courses)
        summary["pronostics"] = len(pronostics)
        summary["share"] = (len(truths) / total_samples) if total_samples else None
        summary["pronostic_share"] = (
            len(pronostics) / total_pronostics if total_pronostics else None
        )
        summary["label"] = payload.get("label", segment)
        summary["value_bet_flag"] = payload.get("flag")
        summary["value_bet_flag_rate"] = (
            sum(flags) / len(flags) if flags else None
        )

        flag_metrics[segment] = summary

    return flag_metrics


def _categorise_year(
    race_date: Optional[object],
) -> Tuple[str, str, Optional[int]]:
    """Retourne l'année calendaire associée à la réunion analysée."""

    if isinstance(race_date, datetime):
        race_date = race_date.date()

    if not isinstance(race_date, date):
        return "unknown", "Année inconnue", None

    year_value = race_date.year
    segment = f"{year_value:04d}"
    label = f"Année {year_value}"

    return segment, label, year_value


def _summarise_year_performance(
    breakdown: Dict[str, Dict[str, object]]
) -> Dict[str, Dict[str, Optional[float]]]:
    """Assemble une vue des performances agrégées par année civile."""

    if not breakdown:
        return {}

    total_samples = sum(len(payload.get("truths", [])) for payload in breakdown.values())

    def _sort_key(item: Tuple[str, Dict[str, object]]) -> Tuple[int, str]:
        payload = item[1]
        year_value = payload.get("year")
        return (
            int(year_value) if isinstance(year_value, int) else 9999,
            item[0],
        )

    year_metrics: Dict[str, Dict[str, Optional[float]]] = {}

    for segment, payload in sorted(breakdown.items(), key=_sort_key):
        truths = list(payload.get("truths", []))
        predicted = list(payload.get("predictions", []))
        scores = list(payload.get("scores", []))
        courses: Set[int] = set(payload.get("courses", set()))
        reunions: Set[int] = set(payload.get("reunions", set()))
        dates: Set[str] = set(payload.get("dates", set()))

        summary = _summarise_group_performance(truths, predicted, scores)
        summary["observed_positive_rate"] = sum(truths) / len(truths) if truths else None
        summary["share"] = (len(truths) / total_samples) if total_samples else None
        summary["label"] = payload.get("label", segment)
        summary["year"] = payload.get("year")
        summary["courses"] = len(courses)
        summary["reunions"] = len(reunions)
        summary["first_date"] = min(dates) if dates else None
        summary["last_date"] = max(dates) if dates else None

        year_metrics[segment] = summary

    return year_metrics


def _categorise_month(
    race_date: Optional[object],
) -> Tuple[str, str, Optional[int], Optional[int]]:
    """Retourne le mois (AAAA-MM) auquel rattacher la réunion suivie."""

    if isinstance(race_date, datetime):
        race_date = race_date.date()

    if not isinstance(race_date, date):
        return "unknown", "Mois inconnu", None, None

    month_names = {
        1: "Janvier",
        2: "Février",
        3: "Mars",
        4: "Avril",
        5: "Mai",
        6: "Juin",
        7: "Juillet",
        8: "Août",
        9: "Septembre",
        10: "Octobre",
        11: "Novembre",
        12: "Décembre",
    }

    month_index = race_date.month
    year = race_date.year
    segment = f"{year:04d}-{month_index:02d}"
    label = f"{month_names.get(month_index, race_date.strftime('%B'))} {year}"

    return segment, label, month_index, year


def _summarise_month_performance(
    breakdown: Dict[str, Dict[str, object]]
) -> Dict[str, Dict[str, Optional[float]]]:
    """Assemble une vue des performances agrégées par mois calendaire."""

    if not breakdown:
        return {}

    total_samples = sum(len(payload.get("truths", [])) for payload in breakdown.values())

    def _sort_key(item: Tuple[str, Dict[str, object]]) -> Tuple[int, int, str]:
        payload = item[1]
        year = payload.get("year")
        month_index = payload.get("month_index")
        return (
            int(year) if isinstance(year, int) else 9999,
            int(month_index) if isinstance(month_index, int) else 13,
            item[0],
        )

    month_metrics: Dict[str, Dict[str, Optional[float]]] = {}

    for segment, payload in sorted(breakdown.items(), key=_sort_key):
        truths = list(payload.get("truths", []))
        predicted = list(payload.get("predictions", []))
        scores = list(payload.get("scores", []))
        courses: Set[int] = set(payload.get("courses", set()))
        reunions: Set[int] = set(payload.get("reunions", set()))
        dates: Set[str] = set(payload.get("dates", set()))

        summary = _summarise_group_performance(truths, predicted, scores)
        summary["observed_positive_rate"] = (
            sum(truths) / len(truths) if truths else None
        )
        summary["courses"] = len(courses)
        summary["reunions"] = len(reunions)
        summary["share"] = (len(truths) / total_samples) if total_samples else None
        summary["label"] = payload.get("label", segment)
        summary["month_index"] = payload.get("month_index")
        summary["year"] = payload.get("year")
        summary["first_date"] = min(dates) if dates else None
        summary["last_date"] = max(dates) if dates else None

        month_metrics[segment] = summary

    return month_metrics


def _categorise_quarter(
    race_date: Optional[object],
) -> Tuple[str, str, Optional[int], Optional[int]]:
    """Identifie le trimestre civil auquel rattacher la réunion évaluée."""

    if isinstance(race_date, datetime):
        race_date = race_date.date()

    if not isinstance(race_date, date):
        return "unknown", "Trimestre inconnu", None, None

    quarter_index = ((race_date.month - 1) // 3) + 1
    year = race_date.year
    segment = f"{year:04d}-Q{quarter_index}"
    label = f"T{quarter_index} {year}"

    return segment, label, quarter_index, year


def _categorise_season(
    race_date: Optional[object],
) -> Tuple[str, str, Optional[int], Optional[int]]:
    """Associe la réunion à une saison météorologique normalisée."""

    if isinstance(race_date, datetime):
        race_date = race_date.date()

    if not isinstance(race_date, date):
        return "unknown", "Saison inconnue", None, None

    month = race_date.month
    year = race_date.year

    # Regroupe les mois selon les saisons météorologiques classiques en
    # conservant un ordre stable pour le tri et l'affichage.
    if month in (12, 1, 2):
        return f"{year:04d}-winter", f"Hiver {year}", 1, year

    if month in (3, 4, 5):
        return f"{year:04d}-spring", f"Printemps {year}", 2, year

    if month in (6, 7, 8):
        return f"{year:04d}-summer", f"Été {year}", 3, year

    return f"{year:04d}-autumn", f"Automne {year}", 4, year


def _summarise_quarter_performance(
    breakdown: Dict[str, Dict[str, object]]
) -> Dict[str, Dict[str, Optional[float]]]:
    """Assemble une vue des performances agrégées par trimestre civil."""

    if not breakdown:
        return {}

    total_samples = sum(len(payload.get("truths", [])) for payload in breakdown.values())

    def _sort_key(item: Tuple[str, Dict[str, object]]) -> Tuple[int, int, str]:
        payload = item[1]
        year = payload.get("year")
        quarter_index = payload.get("quarter_index")
        return (
            int(year) if isinstance(year, int) else 9999,
            int(quarter_index) if isinstance(quarter_index, int) else 5,
            item[0],
        )

    quarter_metrics: Dict[str, Dict[str, Optional[float]]] = {}

    for segment, payload in sorted(breakdown.items(), key=_sort_key):
        truths = list(payload.get("truths", []))
        predicted = list(payload.get("predictions", []))
        scores = list(payload.get("scores", []))
        courses: Set[int] = set(payload.get("courses", set()))
        reunions: Set[int] = set(payload.get("reunions", set()))
        dates: Set[str] = set(payload.get("dates", set()))

        summary = _summarise_group_performance(truths, predicted, scores)
        summary["observed_positive_rate"] = sum(truths) / len(truths) if truths else None
        summary["courses"] = len(courses)
        summary["reunions"] = len(reunions)
        summary["share"] = (len(truths) / total_samples) if total_samples else None
        summary["label"] = payload.get("label", segment)
        summary["quarter_index"] = payload.get("quarter_index")
        summary["year"] = payload.get("year")
        summary["dates"] = sorted(dates)

        quarter_metrics[segment] = summary

    return quarter_metrics


def _summarise_season_performance(
    breakdown: Dict[str, Dict[str, object]]
) -> Dict[str, Dict[str, Optional[float]]]:
    """Condense les performances agrégées par saison météorologique."""

    if not breakdown:
        return {}

    total_samples = sum(len(payload.get("truths", [])) for payload in breakdown.values())

    def _sort_key(item: Tuple[str, Dict[str, object]]) -> Tuple[int, int, str]:
        payload = item[1]
        year = payload.get("year")
        season_index = payload.get("season_index")
        return (
            int(year) if isinstance(year, int) else 9999,
            int(season_index) if isinstance(season_index, int) else 9,
            item[0],
        )

    season_metrics: Dict[str, Dict[str, Optional[float]]] = {}

    for segment, payload in sorted(breakdown.items(), key=_sort_key):
        truths = list(payload.get("truths", []))
        predicted = list(payload.get("predictions", []))
        scores = list(payload.get("scores", []))
        courses: Set[int] = set(payload.get("courses", set()))
        reunions: Set[int] = set(payload.get("reunions", set()))
        dates: Set[str] = set(payload.get("dates", set()))

        summary = _summarise_group_performance(truths, predicted, scores)
        summary.update(
            {
                "label": payload.get("label", segment),
                "season_index": payload.get("season_index"),
                "year": payload.get("year"),
                "courses": len(courses),
                "reunions": len(reunions),
                "share": (len(truths) / total_samples) if total_samples else None,
                "observed_positive_rate": sum(truths) / len(truths) if truths else None,
                "dates": sorted(dates),
            }
        )

        season_metrics[segment] = summary

    return season_metrics


def _categorise_weekday(
    race_date: Optional[object],
) -> Tuple[str, str, Optional[int]]:
    """Classe la réunion selon le jour de la semaine pour surveiller les dérives."""

    if isinstance(race_date, datetime):
        race_date = race_date.date()

    if not isinstance(race_date, date):
        return "unknown", "Jour inconnu", None

    weekday_index = race_date.weekday()
    mapping = {
        0: ("monday", "Lundi"),
        1: ("tuesday", "Mardi"),
        2: ("wednesday", "Mercredi"),
        3: ("thursday", "Jeudi"),
        4: ("friday", "Vendredi"),
        5: ("saturday", "Samedi"),
        6: ("sunday", "Dimanche"),
    }

    segment, label = mapping.get(
        weekday_index,
        (f"weekday_{weekday_index}", race_date.strftime("%A")),
    )
    return segment, label, weekday_index


def _summarise_weekday_performance(
    breakdown: Dict[str, Dict[str, object]]
) -> Dict[str, Dict[str, Optional[float]]]:
    """Assemble une vue synthétique des performances par jour de la semaine."""

    if not breakdown:
        return {}

    total_samples = sum(len(payload.get("truths", [])) for payload in breakdown.values())
    weekday_metrics: Dict[str, Dict[str, Optional[float]]] = {}

    for segment, payload in sorted(
        breakdown.items(),
        key=lambda item: (item[1].get("weekday_index", 7), item[0]),
    ):
        truths = list(payload.get("truths", []))
        predicted = list(payload.get("predictions", []))
        scores = list(payload.get("scores", []))
        courses: Set[int] = set(payload.get("courses", set()))
        reunions: Set[int] = set(payload.get("reunions", set()))
        dates: Set[str] = set(payload.get("dates", set()))

        summary = _summarise_group_performance(truths, predicted, scores)
        summary["observed_positive_rate"] = (
            sum(truths) / len(truths) if truths else None
        )
        summary["courses"] = len(courses)
        summary["reunions"] = len(reunions)
        summary["share"] = (len(truths) / total_samples) if total_samples else None
        summary["label"] = payload.get("label", segment)
        summary["weekday_index"] = payload.get("weekday_index")
        summary["first_date"] = min(dates) if dates else None
        summary["last_date"] = max(dates) if dates else None

        weekday_metrics[segment] = summary

    return weekday_metrics


def _summarise_field_size_performance(
    breakdown: Dict[str, Dict[str, object]]
) -> Dict[str, Dict[str, Optional[float]]]:
    """Évalue la précision du modèle selon la taille des pelotons rencontrés."""

    if not breakdown:
        return {}

    field_metrics: Dict[str, Dict[str, Optional[float]]] = {}

    for segment in sorted(breakdown.keys()):
        payload = breakdown[segment]
        truths = list(payload.get("truths", []))
        predicted = list(payload.get("predictions", []))
        scores = list(payload.get("scores", []))
        courses: Set[int] = set(payload.get("courses", set()))
        field_sizes = [int(size) for size in payload.get("field_sizes", []) if size]

        summary = _summarise_group_performance(truths, predicted, scores)
        summary["observed_positive_rate"] = (
            sum(truths) / len(truths) if truths else None
        )
        summary["courses"] = len(courses)
        summary["average_field_size"] = _safe_average(field_sizes)
        summary["min_field_size"] = min(field_sizes) if field_sizes else None
        summary["max_field_size"] = max(field_sizes) if field_sizes else None

        field_metrics[segment] = summary

    return field_metrics


def _summarise_prize_money_performance(
    breakdown: Dict[str, Dict[str, object]]
) -> Dict[str, Dict[str, Optional[float]]]:
    """Évalue la robustesse du modèle selon la dotation financière des courses."""

    if not breakdown:
        return {}

    prize_metrics: Dict[str, Dict[str, Optional[float]]] = {}

    for segment in sorted(breakdown.keys()):
        payload = breakdown[segment]
        truths = list(payload.get("truths", []))
        predicted = list(payload.get("predictions", []))
        scores = list(payload.get("scores", []))
        courses: Set[int] = set(payload.get("courses", set()))
        prize_amounts = [
            float(value)
            for value in payload.get("prize_amounts", [])
            if value is not None
        ]

        summary = _summarise_group_performance(truths, predicted, scores)
        summary["observed_positive_rate"] = (
            sum(truths) / len(truths) if truths else None
        )
        summary["courses"] = len(courses)
        summary["average_prize_eur"] = _safe_average(prize_amounts)
        summary["min_prize_eur"] = min(prize_amounts) if prize_amounts else None
        summary["max_prize_eur"] = max(prize_amounts) if prize_amounts else None

        prize_metrics[segment] = summary

    return prize_metrics


def _summarise_prize_per_runner_performance(
    breakdown: Dict[str, Dict[str, object]]
) -> Dict[str, Dict[str, Optional[float]]]:
    """Analyse la stabilité du modèle selon la dotation moyenne par partant."""

    if not breakdown:
        return {}

    total_samples = sum(len(payload.get("truths", [])) for payload in breakdown.values())
    per_runner_metrics: Dict[str, Dict[str, Optional[float]]] = {}

    for segment in sorted(breakdown.keys()):
        payload = breakdown[segment]
        truths = list(payload.get("truths", []))
        predicted = list(payload.get("predictions", []))
        scores = list(payload.get("scores", []))
        courses: Set[int] = set(payload.get("courses", set()))
        per_runner_values = [
            float(value)
            for value in payload.get("per_runner_values", [])
            if value is not None
        ]
        field_sizes = [
            int(value)
            for value in payload.get("field_sizes", [])
            if value not in (None, "unknown")
        ]

        summary = _summarise_group_performance(truths, predicted, scores)
        summary["observed_positive_rate"] = (
            sum(truths) / len(truths) if truths else None
        )
        summary["courses"] = len(courses)
        summary["share"] = (len(truths) / total_samples) if total_samples else None
        summary["label"] = payload.get("label", segment)
        summary["average_prize_per_runner_eur"] = _safe_average(per_runner_values)
        summary["min_prize_per_runner_eur"] = (
            min(per_runner_values) if per_runner_values else None
        )
        summary["max_prize_per_runner_eur"] = (
            max(per_runner_values) if per_runner_values else None
        )
        summary["average_field_size"] = _safe_average(field_sizes)
        summary["min_field_size"] = min(field_sizes) if field_sizes else None
        summary["max_field_size"] = max(field_sizes) if field_sizes else None

        per_runner_metrics[segment] = summary

    return per_runner_metrics


def _summarise_handicap_performance(
    breakdown: Dict[str, Dict[str, object]]
) -> Dict[str, Dict[str, Optional[float]]]:
    """Synthétise les performances selon la valeur de handicap imposée."""

    if not breakdown:
        return {}

    total_samples = sum(len(payload.get("truths", [])) for payload in breakdown.values())
    handicap_metrics: Dict[str, Dict[str, Optional[float]]] = {}

    for segment in sorted(breakdown.keys()):
        payload = breakdown[segment]
        truths = list(payload.get("truths", []))
        predicted = list(payload.get("predictions", []))
        scores = list(payload.get("scores", []))
        courses: Set[int] = set(payload.get("courses", set()))
        horses: Set[int] = set(payload.get("horses", set()))
        handicap_values = [
            float(value)
            for value in payload.get("handicaps", [])
            if value is not None
        ]

        summary = _summarise_group_performance(truths, predicted, scores)
        summary["observed_positive_rate"] = (
            sum(truths) / len(truths) if truths else None
        )
        summary["courses"] = len(courses)
        summary["horses"] = len(horses)
        summary["share"] = (len(truths) / total_samples) if total_samples else None
        summary["label"] = payload.get("label", segment)
        summary["average_handicap_value"] = _safe_average(handicap_values)
        summary["min_handicap_value"] = min(handicap_values) if handicap_values else None
        summary["max_handicap_value"] = max(handicap_values) if handicap_values else None

        handicap_metrics[segment] = summary

    return handicap_metrics


def _summarise_equipment_performance(
    breakdown: Dict[str, Dict[str, object]]
) -> Dict[str, Dict[str, Optional[float]]]:
    """Mesure l'impact des configurations de matériel sur les performances."""

    if not breakdown:
        return {}

    total_samples = sum(len(payload.get("truths", [])) for payload in breakdown.values())
    equipment_metrics: Dict[str, Dict[str, Optional[float]]] = {}

    for segment in sorted(breakdown.keys()):
        payload = breakdown[segment]
        truths = list(payload.get("truths", []))
        predicted = list(payload.get("predictions", []))
        scores = list(payload.get("scores", []))
        courses: Set[int] = set(payload.get("courses", set()))
        horses: Set[int] = set(payload.get("horses", set()))

        summary = _summarise_group_performance(truths, predicted, scores)
        summary["observed_positive_rate"] = (
            sum(truths) / len(truths) if truths else None
        )
        summary["courses"] = len(courses)
        summary["horses"] = len(horses)
        summary["label"] = payload.get("label", segment.title())
        summary["share"] = (
            summary["samples"] / total_samples if total_samples else None
        )

        item_counts = [
            int(value)
            for value in payload.get("item_counts", [])
            if isinstance(value, (int, float))
        ]
        summary["average_equipment_items"] = _safe_average(item_counts)
        summary["min_equipment_items"] = min(item_counts) if item_counts else None
        summary["max_equipment_items"] = max(item_counts) if item_counts else None

        blinkers_flags = [
            bool(flag)
            for flag in payload.get("blinkers_flags", [])
            if isinstance(flag, bool)
        ]
        summary["blinkers_rate"] = (
            sum(1 for flag in blinkers_flags if flag) / len(blinkers_flags)
            if blinkers_flags
            else None
        )

        equipment_metrics[segment] = summary

    return equipment_metrics


def _categorise_recent_form(
    recent_positions: Optional[List[int]],
) -> Tuple[str, str]:
    """Classe la forme récente d'un cheval selon ses dernières arrivées."""

    if not recent_positions:
        return "unknown", "Forme inconnue"

    # Écarte toute valeur non entière qui pourrait remonter d'une source externe.
    clean_positions = [
        int(position)
        for position in recent_positions
        if isinstance(position, (int, float))
    ]

    if not clean_positions:
        return "unknown", "Forme inconnue"

    best_finish = min(clean_positions)
    average_finish = sum(clean_positions) / len(clean_positions)

    if best_finish == 1:
        return "recent_winner", "Gagnant récent"

    if average_finish <= 3.0:
        return "strong_form", "Forme solide (moyenne ≤3)"

    if average_finish <= 5.0:
        return "steady_form", "Forme régulière (moyenne 3-5)"

    if average_finish <= 8.0:
        return "inconsistent_form", "Forme irrégulière (moyenne 5-8)"

    return "poor_form", "Forme en difficulté (>8)"


def _summarise_recent_form_performance(
    breakdown: Dict[str, Dict[str, object]]
) -> Dict[str, Dict[str, Optional[float]]]:
    """Expose les performances selon les segments de forme récente."""

    if not breakdown:
        return {}

    total_samples = sum(len(payload.get("truths", [])) for payload in breakdown.values())
    form_metrics: Dict[str, Dict[str, Optional[float]]] = {}

    for segment in sorted(breakdown.keys()):
        payload = breakdown[segment]
        truths = list(payload.get("truths", []))
        predicted = list(payload.get("predictions", []))
        scores = list(payload.get("scores", []))
        courses: Set[int] = set(payload.get("courses", set()))
        horses: Set[int] = set(payload.get("horses", set()))

        average_positions = [
            float(value)
            for value in payload.get("average_positions", [])
            if value is not None
        ]
        best_positions = [
            int(value)
            for value in payload.get("best_positions", [])
            if value is not None
        ]
        worst_positions = [
            int(value)
            for value in payload.get("worst_positions", [])
            if value is not None
        ]
        starts_counts = [
            int(value)
            for value in payload.get("starts_counts", [])
            if value is not None
        ]
        win_flags = [
            bool(value)
            for value in payload.get("win_flags", [])
            if value is not None
        ]

        summary = _summarise_group_performance(truths, predicted, scores)
        summary["observed_positive_rate"] = (
            sum(truths) / len(truths) if truths else None
        )
        summary["courses"] = len(courses)
        summary["horses"] = len(horses)
        summary["share"] = (
            summary["samples"] / total_samples if total_samples else None
        )
        summary["label"] = payload.get("label", segment)
        summary["average_recent_position"] = _safe_average(average_positions)
        summary["best_recent_position"] = (
            min(best_positions) if best_positions else None
        )
        summary["worst_recent_position"] = (
            max(worst_positions) if worst_positions else None
        )
        summary["average_recent_history_size"] = _safe_average(
            [float(value) for value in starts_counts]
        )
        summary["recent_win_rate"] = (
            sum(1 for flag in win_flags if flag) / len(win_flags)
            if win_flags
            else None
        )

        form_metrics[segment] = summary

    return form_metrics


def _categorise_confidence_score(
    confidence_score: Optional[object],
) -> Tuple[str, str, Optional[float]]:
    """Normalise un score de confiance en pourcentage et retourne le segment associé."""

    if confidence_score is None:
        return "unknown", "Confiance inconnue", None

    try:
        value = float(confidence_score)
    except (TypeError, ValueError):  # pragma: no cover - garde-fou contre valeurs inattendues
        return "unknown", "Confiance inconnue", None

    # Certains pipelines stockent un ratio [0, 1], d'autres déjà un pourcentage.
    # On contraint la valeur sur 0-100 pour homogénéiser les analyses.
    value = max(0.0, min(value, 100.0)) if value > 1.0 else max(0.0, min(value * 100.0, 100.0))

    if value < 30.0:
        return "very_low", "Confiance très faible (<30%)", value

    if value < 50.0:
        return "low", "Confiance faible (30-50%)", value

    if value < 70.0:
        return "medium", "Confiance moyenne (50-70%)", value

    if value < 85.0:
        return "high", "Confiance élevée (70-85%)", value

    return "very_high", "Confiance très élevée (≥85%)", value


def _summarise_confidence_score_performance(
    breakdown: Dict[str, Dict[str, object]]
) -> Dict[str, Dict[str, Optional[float]]]:
    """Assemble un tableau de bord par tranche de confiance pronostic."""

    if not breakdown:
        return {}

    total_samples = sum(len(payload.get("truths", [])) for payload in breakdown.values())
    confidence_metrics: Dict[str, Dict[str, Optional[float]]] = {}

    for segment in sorted(breakdown.keys()):
        payload = breakdown[segment]
        truths = list(payload.get("truths", []))
        predicted = list(payload.get("predictions", []))
        scores = list(payload.get("scores", []))
        confidence_scores = [
            float(value)
            for value in payload.get("confidence_scores", [])
            if value is not None
        ]
        courses: Set[int] = set(payload.get("courses", set()))

        summary = _summarise_group_performance(truths, predicted, scores)
        summary["observed_positive_rate"] = sum(truths) / len(truths) if truths else None
        summary["average_confidence"] = _safe_average(confidence_scores)
        summary["min_confidence"] = min(confidence_scores) if confidence_scores else None
        summary["max_confidence"] = max(confidence_scores) if confidence_scores else None
        summary["courses"] = len(courses)
        summary["share"] = (len(truths) / total_samples) if total_samples else None
        summary["label"] = payload.get("label", segment)

        confidence_metrics[segment] = summary

    return confidence_metrics


def _categorise_win_probability(
    probability: Optional[object],
) -> Tuple[str, str, Optional[float]]:
    """Regroupe une probabilité de victoire en bandes homogènes pour analyse."""

    if probability is None:
        return "unknown", "Probabilité inconnue", None

    try:
        value = float(probability)
    except (TypeError, ValueError):  # pragma: no cover - garde-fou contre saisies invalides
        return "unknown", "Probabilité inconnue", None

    # Les probabilités sont bornées dans [0, 1] mais on protège contre les arrondis exotiques.
    value = max(0.0, min(value, 1.0))

    bands: List[Tuple[float, str, str]] = [
        (0.20, "under_20", "Probabilité < 20%"),
        (0.30, "between_20_30", "Probabilité 20-30%"),
        (0.40, "between_30_40", "Probabilité 30-40%"),
        (0.50, "between_40_50", "Probabilité 40-50%"),
        (0.60, "between_50_60", "Probabilité 50-60%"),
        (0.70, "between_60_70", "Probabilité 60-70%"),
        (0.80, "between_70_80", "Probabilité 70-80%"),
        (0.90, "between_80_90", "Probabilité 80-90%"),
    ]

    for upper_bound, segment_key, label in bands:
        if value < upper_bound:
            return segment_key, label, value

    return "at_least_90", "Probabilité ≥ 90%", value


def _summarise_win_probability_performance(
    breakdown: Dict[str, Dict[str, object]]
) -> Dict[str, Dict[str, Optional[float]]]:
    """Analyse la calibration réelle par bande de probabilité de victoire brute."""

    if not breakdown:
        return {}

    total_samples = sum(len(payload.get("truths", [])) for payload in breakdown.values())
    probability_metrics: Dict[str, Dict[str, Optional[float]]] = {}

    for segment in sorted(breakdown.keys()):
        payload = breakdown[segment]
        truths = list(payload.get("truths", []))
        predicted = list(payload.get("predictions", []))
        scores = list(payload.get("scores", []))
        probabilities = [
            float(value)
            for value in payload.get("probabilities", [])
            if value is not None
        ]
        courses: Set[int] = set(payload.get("courses", set()))
        pronostics: Set[int] = set(payload.get("pronostics", set()))

        summary = _summarise_group_performance(truths, predicted, scores)
        summary["label"] = payload.get("label", segment)
        summary["share"] = (len(truths) / total_samples) if total_samples else None
        summary["courses"] = len(courses)
        summary["pronostics"] = len(pronostics)
        summary["average_probability"] = _safe_average(probabilities)
        summary["min_probability"] = min(probabilities) if probabilities else None
        summary["max_probability"] = max(probabilities) if probabilities else None
        summary["observed_positive_rate"] = (
            sum(truths) / len(truths) if truths else None
        )

        if summary["average_probability"] is not None and summary["observed_positive_rate"] is not None:
            summary["average_calibration_gap"] = (
                summary["average_probability"] - summary["observed_positive_rate"]
            )
        else:
            summary["average_calibration_gap"] = None

        probability_metrics[segment] = summary

    return probability_metrics


def _categorise_place_probability(
    probability: Optional[object],
) -> Tuple[str, str, Optional[float]]:
    """Regroupe une probabilité de place (top 3) en bandes métiers lisibles."""

    if probability is None:
        return "unknown", "Probabilité de place inconnue", None

    try:
        value = float(probability)
    except (TypeError, ValueError):  # pragma: no cover - résilience en entrée
        return "unknown", "Probabilité de place inconnue", None

    value = max(0.0, min(value, 1.0))

    bands: List[Tuple[float, str, str]] = [
        (0.30, "under_30", "Probabilité de place < 30%"),
        (0.40, "between_30_40", "Probabilité de place 30-40%"),
        (0.50, "between_40_50", "Probabilité de place 40-50%"),
        (0.60, "between_50_60", "Probabilité de place 50-60%"),
        (0.70, "between_60_70", "Probabilité de place 60-70%"),
        (0.80, "between_70_80", "Probabilité de place 70-80%"),
    ]

    for upper_bound, segment_key, label in bands:
        if value < upper_bound:
            return segment_key, label, value

    return "at_least_80", "Probabilité de place ≥ 80%", value


def _summarise_place_probability_performance(
    breakdown: Dict[str, Dict[str, object]]
) -> Dict[str, Dict[str, Optional[float]]]:
    """Analyse la calibration des probabilités de place par bande homogène."""

    if not breakdown:
        return {}

    total_samples = sum(len(payload.get("truths", [])) for payload in breakdown.values())
    place_metrics: Dict[str, Dict[str, Optional[float]]] = {}

    for segment in sorted(breakdown.keys()):
        payload = breakdown[segment]
        truths = list(payload.get("truths", []))
        predicted = list(payload.get("predictions", []))
        scores = list(payload.get("scores", []))
        stored_probabilities = [
            float(value)
            for value in payload.get("place_probabilities", [])
            if value is not None
        ]

        if stored_probabilities:
            probability_sample = stored_probabilities
        else:
            probability_sample = [
                float(value)
                for value in scores
                if value is not None
            ]

        courses: Set[int] = set(payload.get("courses", set()))
        pronostics: Set[int] = set(payload.get("pronostics", set()))

        summary = _summarise_group_performance(truths, predicted, scores)
        summary["label"] = payload.get("label", segment)
        summary["share"] = (len(truths) / total_samples) if total_samples else None
        summary["courses"] = len(courses)
        summary["pronostics"] = len(pronostics)
        summary["average_probability"] = _safe_average(probability_sample)
        summary["min_probability"] = min(probability_sample) if probability_sample else None
        summary["max_probability"] = max(probability_sample) if probability_sample else None
        summary["observed_positive_rate"] = (
            sum(truths) / len(truths) if truths else None
        )

        if summary["average_probability"] is not None and summary["observed_positive_rate"] is not None:
            summary["average_calibration_gap"] = (
                summary["average_probability"] - summary["observed_positive_rate"]
            )
        else:
            summary["average_calibration_gap"] = None

        place_metrics[segment] = summary

    return place_metrics


def _categorise_horse_gender(gender: Optional[object]) -> Tuple[str, str]:
    """Normalise le genre du cheval pour faciliter l'agrégation."""

    if gender is None:
        return "unknown", "Genre inconnu"

    if isinstance(gender, Gender):
        normalized = gender.value
    else:
        normalized = str(gender).strip().lower()

    if not normalized:
        return "unknown", "Genre inconnu"

    normalized = (
        normalized.replace("â", "a")
        .replace("à", "a")
        .replace("é", "e")
        .replace("è", "e")
    )

    mapping = {
        "male": ("male", "Mâle"),
        "femelle": ("female", "Femelle"),
        "female": ("female", "Femelle"),
        "hongre": ("hongre", "Hongre"),
    }

    if normalized in mapping:
        return mapping[normalized]

    return "unknown", "Genre inconnu"


def _summarise_horse_gender_performance(
    breakdown: Dict[str, Dict[str, object]]
) -> Dict[str, Dict[str, Optional[float]]]:
    """Mesure la qualité prédictive selon le genre déclaré des chevaux."""

    if not breakdown:
        return {}

    total_samples = sum(len(payload.get("truths", [])) for payload in breakdown.values())
    gender_metrics: Dict[str, Dict[str, Optional[float]]] = {}

    for segment in sorted(breakdown.keys()):
        payload = breakdown[segment]
        truths = list(payload.get("truths", []))
        predicted = list(payload.get("predictions", []))
        scores = list(payload.get("scores", []))
        courses: Set[int] = set(payload.get("courses", set()))
        horses: Set[int] = set(payload.get("horses", set()))

        summary = _summarise_group_performance(truths, predicted, scores)
        summary["observed_positive_rate"] = (
            sum(truths) / len(truths) if truths else None
        )
        summary["courses"] = len(courses)
        summary["horses"] = len(horses)
        summary["label"] = payload.get("label", segment.title())
        summary["share"] = (
            summary["samples"] / total_samples if total_samples else None
        )

        gender_metrics[segment] = summary

    return gender_metrics


def _normalise_coat_color_label(
    raw_color: Optional[object],
) -> Tuple[str, str]:
    """Uniformise la robe pour agréger les performances par couleur."""

    if raw_color is None:
        return "unknown", "Robe inconnue"

    color_text = str(raw_color).strip()
    if not color_text:
        return "unknown", "Robe inconnue"

    normalized = (
        color_text.lower()
        .replace("œ", "oe")
        .replace("ç", "c")
        .replace("é", "e")
        .replace("è", "e")
        .replace("ê", "e")
        .replace("à", "a")
        .replace("â", "a")
        .replace("î", "i")
        .replace("ï", "i")
        .replace("ô", "o")
        .replace("û", "u")
    )
    normalized = normalized.replace("-", " ").replace("_", " ")

    synonyms: List[Tuple[str, Tuple[str, ...], str]] = [
        ("alezan", ("alezan", "alezane", "alezans", "chestnut"), "Alezan"),
        ("bai", ("bai", "bais", "bay", "bay brown"), "Bai"),
        (
            "gris",
            ("gris", "grise", "grey", "grise pommele", "gris pommele", "roan"),
            "Gris",
        ),
        ("noir", ("noir", "noire", "black"), "Noir"),
        ("rouan", ("rouan", "rouane"), "Rouan"),
    ]

    for key, keywords, label in synonyms:
        if any(keyword in normalized for keyword in keywords):
            return key, label

    slug = "_".join(part for part in normalized.split() if part)
    if not slug:
        return "unknown", "Robe inconnue"

    return slug, color_text.title()


def _summarise_horse_coat_performance(
    breakdown: Dict[str, Dict[str, object]]
) -> Dict[str, Dict[str, Optional[float]]]:
    """Compare la stabilité prédictive selon la robe officielle des chevaux."""

    if not breakdown:
        return {}

    total_samples = sum(len(payload.get("truths", [])) for payload in breakdown.values())
    coat_metrics: Dict[str, Dict[str, Optional[float]]] = {}

    for segment in sorted(breakdown.keys()):
        payload = breakdown[segment]
        truths = list(payload.get("truths", []))
        predicted = list(payload.get("predictions", []))
        scores = list(payload.get("scores", []))
        courses: Set[int] = set(payload.get("courses", set()))
        horses: Set[int] = set(payload.get("horses", set()))
        raw_inputs = [
            str(value).strip()
            for value in payload.get("raw_inputs", [])
            if isinstance(value, str) and value.strip()
        ]

        summary = _summarise_group_performance(truths, predicted, scores)
        summary.update(
            {
                "label": payload.get("label", segment.title()),
                "share": (
                    summary["samples"] / total_samples if total_samples else None
                ),
                "courses": len(courses),
                "horses": len(horses),
                "observed_positive_rate": (
                    sum(truths) / len(truths) if truths else None
                ),
                "input_examples": sorted(set(raw_inputs))[:3] if raw_inputs else [],
            }
        )

        coat_metrics[segment] = summary

    return coat_metrics


def _normalise_horse_breed_label(
    raw_breed: Optional[object],
) -> Tuple[str, str]:
    """Uniformise la race déclarée pour agréger les performances par lignée."""

    if raw_breed is None:
        return "unknown", "Race inconnue"

    breed_text = str(raw_breed).strip()
    if not breed_text:
        return "unknown", "Race inconnue"

    normalized = (
        breed_text.lower()
        .replace("œ", "oe")
        .replace("ê", "e")
        .replace("é", "e")
        .replace("è", "e")
        .replace("ç", "c")
        .replace("à", "a")
        .replace("â", "a")
        .replace("-", " ")
        .replace("_", " ")
    )

    synonyms: List[Tuple[str, Tuple[str, ...], str]] = [
        ("pur_sang", ("pur sang", "pursang", "thoroughbred"), "Pur-sang"),
        (
            "anglo_arabe",
            ("anglo arabe", "anglo-arabe", "angloarab"),
            "Anglo-arabe",
        ),
        (
            "trotteur_francais",
            (
                "trotteur francais",
                "trotteur français",
                "trotteur",
            ),
            "Trotteur français",
        ),
        ("aqps", ("aqps", "autre que pur sang"), "AQPS"),
    ]

    for slug, keywords, label in synonyms:
        if any(keyword in normalized for keyword in keywords):
            return slug, label

    slug = "_".join(part for part in normalized.split() if part)
    if not slug:
        return "unknown", "Race inconnue"

    return slug, breed_text.title()


def _summarise_horse_breed_performance(
    breakdown: Dict[str, Dict[str, object]]
) -> Dict[str, Dict[str, Optional[float]]]:
    """Dresse un panorama des performances selon la race déclarée."""

    if not breakdown:
        return {}

    total_samples = sum(len(payload.get("truths", [])) for payload in breakdown.values())
    breed_metrics: Dict[str, Dict[str, Optional[float]]] = {}

    for segment in sorted(breakdown.keys()):
        payload = breakdown[segment]
        truths = list(payload.get("truths", []))
        predicted = list(payload.get("predictions", []))
        scores = list(payload.get("scores", []))
        courses: Set[int] = set(payload.get("courses", set()))
        horses: Set[int] = set(payload.get("horses", set()))
        raw_inputs = [
            str(value).strip()
            for value in payload.get("raw_inputs", [])
            if isinstance(value, str) and value.strip()
        ]

        summary = _summarise_group_performance(truths, predicted, scores)
        summary.update(
            {
                "label": payload.get("label", segment.title()),
                "share": (
                    summary["samples"] / total_samples if total_samples else None
                ),
                "courses": len(courses),
                "horses": len(horses),
                "observed_positive_rate": (
                    sum(truths) / len(truths) if truths else None
                ),
                "input_examples": sorted(set(raw_inputs))[:3] if raw_inputs else [],
            }
        )

        breed_metrics[segment] = summary

    return breed_metrics


def _normalise_sire_label(raw_sire: Optional[object]) -> Tuple[str, str]:
    """Uniformise le nom du père pour agréger les performances par lignée."""

    if raw_sire is None:
        return "unknown", "Père inconnu"

    sire_text = str(raw_sire).strip()
    if not sire_text:
        return "unknown", "Père inconnu"

    normalized = (
        sire_text.lower()
        .replace("œ", "oe")
        .replace("ê", "e")
        .replace("é", "e")
        .replace("è", "e")
        .replace("ë", "e")
        .replace("à", "a")
        .replace("â", "a")
        .replace("î", "i")
        .replace("ï", "i")
        .replace("ô", "o")
        .replace("û", "u")
    )

    slug = "".join(char if char.isalnum() else "_" for char in normalized)
    slug = "_".join(part for part in slug.split("_") if part)

    if not slug:
        return "unknown", sire_text

    return slug, sire_text


def _normalise_dam_label(raw_dam: Optional[object]) -> Tuple[str, str]:
    """Uniformise le nom de la mère pour suivre les lignées maternelles."""

    if raw_dam is None:
        return "unknown", "Mère inconnue"

    dam_text = str(raw_dam).strip()
    if not dam_text:
        return "unknown", "Mère inconnue"

    normalized = (
        dam_text.lower()
        .replace("œ", "oe")
        .replace("ê", "e")
        .replace("é", "e")
        .replace("è", "e")
        .replace("ë", "e")
        .replace("à", "a")
        .replace("â", "a")
        .replace("î", "i")
        .replace("ï", "i")
        .replace("ô", "o")
        .replace("û", "u")
    )

    slug = "".join(char if char.isalnum() else "_" for char in normalized)
    slug = "_".join(part for part in slug.split("_") if part)

    if not slug:
        return "unknown", dam_text

    return slug, dam_text


def _summarise_sire_performance(
    breakdown: Dict[str, Dict[str, object]]
) -> Dict[str, Dict[str, Optional[float]]]:
    """Assemble un tableau de bord des performances par père déclaré."""

    if not breakdown:
        return {}

    total_samples = sum(len(payload.get("truths", [])) for payload in breakdown.values())
    sire_metrics: Dict[str, Dict[str, Optional[float]]] = {}

    for segment in sorted(breakdown.keys()):
        payload = breakdown[segment]
        truths = list(payload.get("truths", []))
        predicted = list(payload.get("predictions", []))
        scores = list(payload.get("scores", []))
        courses: Set[int] = set(payload.get("courses", set()))
        horses: Set[int] = set(payload.get("horses", set()))
        trainers: Set[int] = set(payload.get("trainers", set()))
        raw_inputs = [
            str(value).strip()
            for value in payload.get("raw_inputs", [])
            if isinstance(value, str) and value.strip()
        ]

        summary = _summarise_group_performance(truths, predicted, scores)
        summary.update(
            {
                "label": payload.get("label", segment.title()),
                "share": (
                    summary["samples"] / total_samples if total_samples else None
                ),
                "courses": len(courses),
                "horses": len(horses),
                "observed_positive_rate": (
                    sum(truths) / len(truths) if truths else None
                ),
                "input_examples": sorted(set(raw_inputs))[:3] if raw_inputs else [],
            }
        )

        if trainers:
            summary["trainers"] = len(trainers)

        sire_metrics[segment] = summary

    return sire_metrics


def _summarise_dam_performance(
    breakdown: Dict[str, Dict[str, object]]
) -> Dict[str, Dict[str, Optional[float]]]:
    """Assemble un tableau de bord des performances par mère déclarée."""

    if not breakdown:
        return {}

    total_samples = sum(len(payload.get("truths", [])) for payload in breakdown.values())
    dam_metrics: Dict[str, Dict[str, Optional[float]]] = {}

    for segment in sorted(breakdown.keys()):
        payload = breakdown[segment]
        truths = list(payload.get("truths", []))
        predicted = list(payload.get("predictions", []))
        scores = list(payload.get("scores", []))
        courses: Set[int] = set(payload.get("courses", set()))
        horses: Set[int] = set(payload.get("horses", set()))
        raw_inputs = [
            str(value).strip()
            for value in payload.get("raw_inputs", [])
            if isinstance(value, str) and value.strip()
        ]

        summary = _summarise_group_performance(truths, predicted, scores)
        summary.update(
            {
                "label": payload.get("label", segment.title()),
                "share": (
                    summary["samples"] / total_samples if total_samples else None
                ),
                "courses": len(courses),
                "horses": len(horses),
                "observed_positive_rate": (
                    sum(truths) / len(truths) if truths else None
                ),
                "input_examples": sorted(set(raw_inputs))[:3] if raw_inputs else [],
            }
        )

        dam_metrics[segment] = summary

    return dam_metrics


def _summarise_horse_age_performance(
    breakdown: Dict[str, Dict[str, object]]
) -> Dict[str, Dict[str, Optional[float]]]:
    """Mesure la stabilité des prédictions selon la maturité des chevaux."""

    if not breakdown:
        return {}

    age_metrics: Dict[str, Dict[str, Optional[float]]] = {}

    for segment in sorted(breakdown.keys()):
        payload = breakdown[segment]
        truths = list(payload.get("truths", []))
        predicted = list(payload.get("predictions", []))
        scores = list(payload.get("scores", []))
        courses: Set[int] = set(payload.get("courses", set()))
        horses: Set[int] = set(payload.get("horses", set()))
        ages = [int(value) for value in payload.get("ages", []) if value is not None]

        summary = _summarise_group_performance(truths, predicted, scores)
        summary["observed_positive_rate"] = (
            sum(truths) / len(truths) if truths else None
        )
        summary["courses"] = len(courses)
        summary["horses"] = len(horses)
        summary["average_age"] = _safe_average(ages)
        summary["min_age"] = min(ages) if ages else None
        summary["max_age"] = max(ages) if ages else None

        age_metrics[segment] = summary

    return age_metrics


def _summarise_draw_performance(
    breakdown: Dict[str, Dict[str, object]]
) -> Dict[str, Dict[str, Optional[float]]]:
    """Compare la précision selon la position dans les stalles de départ."""

    if not breakdown:
        return {}

    draw_metrics: Dict[str, Dict[str, Optional[float]]] = {}

    for segment in sorted(breakdown.keys()):
        payload = breakdown[segment]
        truths = list(payload.get("truths", []))
        predicted = list(payload.get("predictions", []))
        scores = list(payload.get("scores", []))
        courses: Set[int] = set(payload.get("courses", set()))
        draws = [int(draw) for draw in payload.get("draws", []) if draw]
        field_sizes = [int(size) for size in payload.get("field_sizes", []) if size]

        summary = _summarise_group_performance(truths, predicted, scores)
        summary["observed_positive_rate"] = (
            sum(truths) / len(truths) if truths else None
        )
        summary["courses"] = len(courses)
        summary["average_draw"] = _safe_average(draws)
        summary["min_draw"] = min(draws) if draws else None
        summary["max_draw"] = max(draws) if draws else None
        summary["average_field_size"] = _safe_average(field_sizes)
        summary["min_field_size"] = min(field_sizes) if field_sizes else None
        summary["max_field_size"] = max(field_sizes) if field_sizes else None

        draw_metrics[segment] = summary

    return draw_metrics


def _categorise_draw_parity(draw_position: Optional[int]) -> Tuple[str, str]:
    """Classe la corde selon une parité exploitable par le tableau de bord."""

    if draw_position is None:
        return "unknown", "Numéro de corde inconnu"

    return ("even", "Numéro pair") if draw_position % 2 == 0 else ("odd", "Numéro impair")


def _summarise_draw_parity_performance(
    breakdown: Dict[str, Dict[str, object]]
) -> Dict[str, Dict[str, Optional[float]]]:
    """Synthétise la réussite du modèle selon la parité du numéro de corde."""

    if not breakdown:
        return {}

    parity_metrics: Dict[str, Dict[str, Optional[float]]] = {}

    for segment in sorted(breakdown.keys()):
        payload = breakdown[segment]
        truths = list(payload.get("truths", []))
        predicted = list(payload.get("predictions", []))
        scores = list(payload.get("scores", []))
        courses: Set[int] = set(payload.get("courses", set()))
        draws = [int(value) for value in payload.get("draws", []) if value is not None]

        summary = _summarise_group_performance(truths, predicted, scores)
        summary["observed_positive_rate"] = (
            sum(truths) / len(truths) if truths else None
        )
        summary["courses"] = len(courses)
        summary["label"] = payload.get("label") or segment
        summary["average_draw"] = _safe_average(draws)
        summary["min_draw"] = min(draws) if draws else None
        summary["max_draw"] = max(draws) if draws else None

        parity_metrics[segment] = summary

    return parity_metrics


def _summarise_race_profile_performance(
    breakdown: Dict[str, Dict[str, object]]
) -> Dict[str, Dict[str, Optional[float]]]:
    """Analyse les performances selon les catégories ou classes officielles."""

    if not breakdown:
        return {}

    profile_metrics: Dict[str, Dict[str, Optional[float]]] = {}

    for segment in sorted(breakdown.keys()):
        payload = breakdown[segment]
        truths = list(payload.get("truths", []))
        predicted = list(payload.get("predictions", []))
        scores = list(payload.get("scores", []))
        courses: Set[int] = set(payload.get("courses", set()))
        label = payload.get("label") or segment

        summary = _summarise_group_performance(truths, predicted, scores)
        summary["observed_positive_rate"] = (
            sum(truths) / len(truths) if truths else None
        )
        summary["courses"] = len(courses)
        summary["label"] = label

        profile_metrics[segment] = summary

    return profile_metrics


def _summarise_start_type_performance(
    breakdown: Dict[str, Dict[str, object]]
) -> Dict[str, Dict[str, Optional[float]]]:
    """Compare la stabilité du modèle en fonction des procédures de départ."""

    if not breakdown:
        return {}

    start_type_metrics: Dict[str, Dict[str, Optional[float]]] = {}

    for segment in sorted(breakdown.keys()):
        payload = breakdown[segment]
        truths = list(payload.get("truths", []))
        predicted = list(payload.get("predictions", []))
        scores = list(payload.get("scores", []))
        courses: Set[int] = set(payload.get("courses", set()))

        summary = _summarise_group_performance(truths, predicted, scores)
        summary["observed_positive_rate"] = (
            sum(truths) / len(truths) if truths else None
        )
        summary["courses"] = len(courses)

        start_type_metrics[segment] = summary

    return start_type_metrics


def _compute_start_delay_minutes(
    scheduled: Optional[time],
    actual: Optional[time],
) -> Optional[int]:
    """Calcule le décalage en minutes entre l'horaire prévu et l'heure réelle."""

    if not scheduled or not actual:
        return None

    scheduled_dt = datetime.combine(date.today(), scheduled)
    actual_dt = datetime.combine(date.today(), actual)
    delta_minutes = int((actual_dt - scheduled_dt).total_seconds() // 60)

    return delta_minutes


def _categorise_start_delay(
    scheduled: Optional[time],
    actual: Optional[time],
) -> Tuple[str, str, Optional[int]]:
    """Regroupe les courses selon le respect des horaires de départ officiels."""

    delay_minutes = _compute_start_delay_minutes(scheduled, actual)

    if delay_minutes is None:
        return "unknown", "Horaire réel inconnu", None

    if delay_minutes <= -3:
        return "ahead_of_schedule", "Départ anticipé (≥3 min d'avance)", delay_minutes

    if abs(delay_minutes) <= 5:
        return "on_time", "Départ ponctuel (±5 min)", delay_minutes

    if delay_minutes <= 15:
        return "slight_delay", "Retard modéré (6-15 min)", delay_minutes

    return "heavy_delay", "Retard conséquent (>15 min)", delay_minutes


def _summarise_start_delay_performance(
    breakdown: Dict[str, Dict[str, object]]
) -> Dict[str, Dict[str, Optional[float]]]:
    """Synthétise la stabilité du modèle selon la ponctualité des départs."""

    if not breakdown:
        return {}

    total_samples = sum(len(payload.get("truths", [])) for payload in breakdown.values())
    delay_metrics: Dict[str, Dict[str, Optional[float]]] = {}

    for segment in sorted(breakdown.keys()):
        payload = breakdown[segment]
        truths = list(payload.get("truths", []))
        predicted = list(payload.get("predictions", []))
        scores = list(payload.get("scores", []))
        courses: Set[int] = set(payload.get("courses", set()))
        reunions: Set[int] = set(payload.get("reunions", set()))
        delay_values = [
            float(value)
            for value in payload.get("delays", [])
            if isinstance(value, (int, float))
        ]

        summary = _summarise_group_performance(truths, predicted, scores)
        summary.update(
            {
                "label": payload.get("label", segment),
                "share": (len(truths) / total_samples) if total_samples else None,
                "courses": len(courses),
                "reunions": len(reunions),
                "observed_positive_rate": (sum(truths) / len(truths)) if truths else None,
                "average_delay_minutes": _safe_average(delay_values),
                "min_delay_minutes": min(delay_values) if delay_values else None,
                "max_delay_minutes": max(delay_values) if delay_values else None,
            }
        )

        delay_metrics[segment] = summary

    return delay_metrics


def _categorise_weather_profile(
    weather_payload: Optional[object],
) -> Tuple[str, str, Optional[float]]:
    """Normalise les conditions météo en segments exploitables pour l'analyse."""

    if not weather_payload:
        return "unknown", "Conditions inconnues", None

    condition_value: Optional[str] = None
    temperature_value: Optional[float] = None

    if isinstance(weather_payload, dict):
        for key in ("condition", "weather", "meteo", "label", "libelle", "state"):
            raw = weather_payload.get(key)
            if raw:
                condition_value = str(raw)
                break
        for key in ("temperature", "temp", "temperature_c", "temp_c", "temperatureC"):
            raw_temp = weather_payload.get(key)
            if raw_temp is not None:
                try:
                    temperature_value = float(raw_temp)
                except (TypeError, ValueError):  # pragma: no cover - tolérance JSON
                    temperature_value = None
                break
    elif isinstance(weather_payload, str):
        condition_value = weather_payload
    else:
        condition_value = str(weather_payload)

    if not condition_value:
        return "unknown", "Conditions inconnues", temperature_value

    normalised = condition_value.strip().lower()

    keyword_map = [
        ("clear", ("sun", "soleil", "clair", "clear", "ensoleill"), "Conditions claires"),
        ("rain", ("rain", "pluie", "averse", "pluv"), "Pluie / Averses"),
        ("storm", ("orage", "storm", "thunder"), "Orageux"),
        ("snow", ("neige", "snow", "blizzard"), "Neige / Verglas"),
        ("fog", ("brouillard", "fog", "mist"), "Brouillard"),
        ("wind", ("vent", "wind"), "Vent soutenu"),
        ("cloud", ("nuage", "cloud", "overcast", "gris"), "Couvert / Nuageux"),
    ]

    for segment, keywords, label in keyword_map:
        if any(keyword in normalised for keyword in keywords):
            return segment, label, temperature_value

    label = condition_value.strip().capitalize()
    return "other", label or "Conditions variées", temperature_value


def _summarise_weather_performance(
    breakdown: Dict[str, Dict[str, object]]
) -> Dict[str, Dict[str, Optional[float]]]:
    """Mesure l'influence des conditions météo sur la précision du modèle."""

    if not breakdown:
        return {}

    weather_metrics: Dict[str, Dict[str, Optional[float]]] = {}

    for segment in sorted(breakdown.keys()):
        payload = breakdown[segment]
        truths = list(payload.get("truths", []))
        predicted = list(payload.get("predictions", []))
        scores = list(payload.get("scores", []))
        courses: Set[int] = set(payload.get("courses", set()))
        reunions: Set[int] = set(payload.get("reunions", set()))
        temperatures = [
            float(value)
            for value in payload.get("temperatures", [])
            if value is not None
        ]

        summary = _summarise_group_performance(truths, predicted, scores)
        summary["observed_positive_rate"] = (
            sum(truths) / len(truths) if truths else None
        )
        summary["courses"] = len(courses)
        summary["reunions"] = len(reunions)
        summary["label"] = payload.get("label")
        summary["average_temperature"] = _safe_average(temperatures)
        summary["min_temperature"] = min(temperatures) if temperatures else None
        summary["max_temperature"] = max(temperatures) if temperatures else None

        weather_metrics[segment] = summary

    return weather_metrics


def _categorise_temperature_band(
    temperature: Optional[object],
) -> Tuple[str, str, Optional[float]]:
    """Projette une température en bandes lisibles pour le monitoring ML."""

    if temperature is None:
        return "temperature_unknown", "Température inconnue", None

    try:
        value = float(temperature)
    except (TypeError, ValueError):  # pragma: no cover - résilience saisies atypiques
        return "temperature_unknown", "Température inconnue", None

    if value <= 0.0:
        return "freezing", "Gel / ≤0°C", value

    if value <= 7.0:
        return "very_cold", "Très froid (1-7°C)", value

    if value <= 14.0:
        return "cool", "Frais (8-14°C)", value

    if value <= 22.0:
        return "mild", "Tempéré (15-22°C)", value

    if value <= 28.0:
        return "warm", "Chaud (23-28°C)", value

    return "hot", "Caniculaire (>28°C)", value


def _summarise_temperature_band_performance(
    breakdown: Dict[str, Dict[str, object]]
) -> Dict[str, Dict[str, Optional[float]]]:
    """Mesure la précision du modèle en fonction de la température ambiante."""

    if not breakdown:
        return {}

    total_samples = sum(len(payload.get("truths", [])) for payload in breakdown.values())
    order_priority = {
        "freezing": 0,
        "very_cold": 1,
        "cool": 2,
        "mild": 3,
        "warm": 4,
        "hot": 5,
        "temperature_unknown": 6,
    }

    temperature_metrics: Dict[str, Dict[str, Optional[float]]] = {}

    for segment, payload in sorted(
        breakdown.items(), key=lambda item: (order_priority.get(item[0], 99), item[0])
    ):
        truths = list(payload.get("truths", []))
        predicted = list(payload.get("predictions", []))
        scores = list(payload.get("scores", []))
        courses: Set[int] = set(payload.get("courses", set()))
        reunions: Set[int] = set(payload.get("reunions", set()))
        temperatures = [
            float(value)
            for value in payload.get("temperatures", [])
            if value is not None
        ]

        summary = _summarise_group_performance(truths, predicted, scores)
        summary.update(
            {
                "label": payload.get("label", segment),
                "share": (len(truths) / total_samples) if total_samples else None,
                "courses": len(courses),
                "reunions": len(reunions),
                "observed_positive_rate": sum(truths) / len(truths) if truths else None,
                "average_temperature": _safe_average(temperatures),
                "min_temperature": min(temperatures) if temperatures else None,
                "max_temperature": max(temperatures) if temperatures else None,
            }
        )

        if temperatures:
            ordered = sorted(temperatures)
            midpoint = len(ordered) // 2
            if len(ordered) % 2 == 0:
                median_temperature = (ordered[midpoint - 1] + ordered[midpoint]) / 2
            else:
                median_temperature = ordered[midpoint]
            summary["median_temperature"] = median_temperature
        else:
            summary["median_temperature"] = None

        temperature_metrics[segment] = summary

    return temperature_metrics


def _summarise_rest_period_performance(
    breakdown: Dict[str, Dict[str, object]]
) -> Dict[str, Dict[str, Optional[float]]]:
    """Mesure la qualité prédictive selon le nombre de jours de repos."""

    if not breakdown:
        return {}

    rest_metrics: Dict[str, Dict[str, Optional[float]]] = {}

    for segment in sorted(breakdown.keys()):
        payload = breakdown[segment]
        truths = list(payload.get("truths", []))
        predicted = list(payload.get("predictions", []))
        scores = list(payload.get("scores", []))
        courses: Set[int] = set(payload.get("courses", set()))
        rest_days = [int(value) for value in payload.get("rest_days", []) if value is not None]

        summary = _summarise_group_performance(truths, predicted, scores)
        summary["observed_positive_rate"] = (
            sum(truths) / len(truths) if truths else None
        )
        summary["courses"] = len(courses)
        summary["average_rest_days"] = _safe_average(rest_days)
        summary["min_rest_days"] = min(rest_days) if rest_days else None
        summary["max_rest_days"] = max(rest_days) if rest_days else None

        rest_metrics[segment] = summary

    return rest_metrics


def _coerce_metrics(payload: Optional[object]) -> Dict[str, object]:
    """Convertit un champ JSON éventuel en dictionnaire python."""

    if not payload:
        return {}

    if isinstance(payload, dict):
        return dict(payload)

    if isinstance(payload, str):
        try:
            return json.loads(payload)
        except json.JSONDecodeError:
            return {"raw": payload}

    return {"raw": payload}


@celery_app.task
def update_model_performance(days_back: int = 7, probability_threshold: float = 0.3):
    """Évalue les prédictions récentes et met à jour les métriques du modèle.

    Args:
        days_back: Nombre de jours d'historique à prendre en compte.
        probability_threshold: Seuil utilisé pour convertir une probabilité en label.

    Returns:
        Un dictionnaire détaillant les métriques calculées.
    """

    db = SessionLocal()

    try:
        logger.info(
            "Updating model performance metrics (last %s days, threshold=%s)",
            days_back,
            probability_threshold,
        )

        from app.models.partant import Partant
        from app.models.reunion import Reunion
        from app.models.ml_model import MLModel

        cutoff_date = date.today() - timedelta(days=days_back)
        cutoff_datetime = datetime.combine(cutoff_date, datetime.min.time())

        predictions_with_results: List[Tuple[PartantPrediction, Partant, Pronostic, Course]] = (
            db.query(PartantPrediction, Partant, Pronostic, Course)
            .join(Partant, PartantPrediction.partant_id == Partant.partant_id)
            .join(Pronostic, PartantPrediction.pronostic_id == Pronostic.pronostic_id)
            .join(Course, Pronostic.course_id == Course.course_id)
            .join(Reunion, Course.reunion_id == Reunion.reunion_id)
            .filter(
                Reunion.reunion_date >= cutoff_date,
                Partant.final_position.isnot(None),
                Partant.disqualified.isnot(True),
                PartantPrediction.win_probability.isnot(None),
                Course.status == CourseStatus.FINISHED,
                Pronostic.generated_at >= cutoff_datetime,
            )
            .all()
        )

        if not predictions_with_results:
            logger.warning("No predictions with results found for evaluation window")
            return {
                "status": "no_data",
                "days_evaluated": days_back,
                "cutoff_date": cutoff_date.isoformat(),
                "evaluated_samples": 0,
                "message": "No predictions with associated race results in the given window",
            }

        y_true: List[int] = []
        y_scores: List[float] = []
        y_pred: List[int] = []
        confidence_counter: Counter[str] = Counter()
        confidence_breakdown: Dict[str, Dict[str, List[float]]] = {}
        confidence_score_breakdown: Dict[str, Dict[str, object]] = {}
        win_probability_breakdown: Dict[str, Dict[str, object]] = {}
        place_probability_breakdown: Dict[str, Dict[str, object]] = {}
<<<<<<< HEAD
        place_probability_samples: List[Dict[str, object]] = []
=======
>>>>>>> 873cd135
        discipline_breakdown: Dict[str, Dict[str, object]] = {}
        discipline_surface_breakdown: Dict[str, Dict[str, object]] = {}
        distance_breakdown: Dict[str, Dict[str, object]] = {}
        surface_breakdown: Dict[str, Dict[str, object]] = {}
        prize_money_breakdown: Dict[str, Dict[str, object]] = {}
        prize_per_runner_breakdown: Dict[str, Dict[str, object]] = {}
        handicap_breakdown: Dict[str, Dict[str, object]] = {}
        weight_breakdown: Dict[str, Dict[str, object]] = {}
        odds_band_breakdown: Dict[str, Dict[str, object]] = {}
        probability_edge_breakdown: Dict[str, Dict[str, object]] = {}
        probability_error_breakdown: Dict[str, Dict[str, object]] = {}
        probability_margin_breakdown: Dict[str, Dict[str, object]] = {}
        feature_contribution_tracker: Dict[str, Dict[str, object]] = {}
        favourite_alignment_breakdown: Dict[str, Dict[str, object]] = {}
        horse_age_breakdown: Dict[str, Dict[str, object]] = {}
        horse_gender_breakdown: Dict[str, Dict[str, object]] = {}
        horse_coat_breakdown: Dict[str, Dict[str, object]] = {}
        horse_breed_breakdown: Dict[str, Dict[str, object]] = {}
        horse_sire_breakdown: Dict[str, Dict[str, object]] = {}
        horse_dam_breakdown: Dict[str, Dict[str, object]] = {}
        owner_breakdown: Dict[str, Dict[str, object]] = {}
        owner_trainer_breakdown: Dict[str, Dict[str, object]] = {}
        owner_jockey_breakdown: Dict[str, Dict[str, object]] = {}
        recent_form_breakdown: Dict[str, Dict[str, object]] = {}
        prediction_outcome_breakdown: Dict[str, Dict[str, object]] = {}
        equipment_breakdown: Dict[str, Dict[str, object]] = {}
        weather_breakdown: Dict[str, Dict[str, object]] = {}
        temperature_band_breakdown: Dict[str, Dict[str, object]] = {}
        day_part_breakdown: Dict[str, Dict[str, object]] = {}
        weekday_breakdown: Dict[str, Dict[str, object]] = {}
        reunion_number_breakdown: Dict[str, Dict[str, object]] = {}
        year_breakdown: Dict[str, Dict[str, object]] = {}
        month_breakdown: Dict[str, Dict[str, object]] = {}
        # Agrégation saisonnière pour offrir une lecture "hiver / printemps /"
        # "été / automne" complémentaire aux vues mensuelles et trimestrielles.
        season_breakdown: Dict[str, Dict[str, object]] = {}
        quarter_breakdown: Dict[str, Dict[str, object]] = {}
        lead_time_breakdown: Dict[str, Dict[str, object]] = {}
        race_order_breakdown: Dict[str, Dict[str, object]] = {}
        track_type_breakdown: Dict[str, Dict[str, object]] = {}
        track_length_breakdown: Dict[str, Dict[str, object]] = {}
        race_category_breakdown: Dict[str, Dict[str, object]] = {}
        race_class_breakdown: Dict[str, Dict[str, object]] = {}
        value_bet_breakdown: Dict[str, Dict[str, object]] = {}
        value_bet_flag_breakdown: Dict[str, Dict[str, object]] = {}
        field_size_breakdown: Dict[str, Dict[str, object]] = {}
        draw_breakdown: Dict[str, Dict[str, object]] = {}
        draw_parity_breakdown: Dict[str, Dict[str, object]] = {}
        start_type_breakdown: Dict[str, Dict[str, object]] = {}
        start_delay_breakdown: Dict[str, Dict[str, object]] = {}
        rest_period_breakdown: Dict[str, Dict[str, object]] = {}
        jockey_breakdown: Dict[str, Dict[str, object]] = {}
        trainer_breakdown: Dict[str, Dict[str, object]] = {}
        jockey_trainer_breakdown: Dict[str, Dict[str, object]] = {}
        jockey_experience_breakdown: Dict[str, Dict[str, object]] = {}
        trainer_experience_breakdown: Dict[str, Dict[str, object]] = {}
        jockey_nationality_breakdown: Dict[str, Dict[str, object]] = {}
        trainer_nationality_breakdown: Dict[str, Dict[str, object]] = {}
        hippodrome_breakdown: Dict[str, Dict[str, object]] = {}
        country_breakdown: Dict[str, Dict[str, object]] = {}
        city_breakdown: Dict[str, Dict[str, object]] = {}
        api_source_breakdown: Dict[str, Dict[str, object]] = {}
        # Prépare une vision par version du modèle afin d'identifier rapidement
        # les régressions potentielles lorsqu'une version minoritaire décroche.
        model_versions: Counter[str] = Counter()
        model_version_breakdown: Dict[str, Dict[str, object]] = {}
        course_stats: Dict[int, Dict[str, object]] = {}
        prediction_rank_breakdown: Dict[str, Dict[str, object]] = {}
        predicted_position_breakdown: Dict[str, Dict[str, object]] = {}
        topn_tracking: Dict[int, Dict[str, object]] = {}
        rank_error_breakdown: Dict[str, Dict[str, object]] = {}
        ndcg_at_3_scores: List[float] = []
        ndcg_at_5_scores: List[float] = []
        final_position_breakdown: Dict[str, Dict[str, object]] = {}
        daily_breakdown: Dict[str, Dict[str, object]] = {}
        betting_samples: List[Dict[str, object]] = []
        rank_correlation_tracking: Dict[int, Dict[str, object]] = {}
        # Suit la précision du classement en termes d'écart absolu/signé entre
        # le rang prédit et la position réelle des partants.
        rank_error_tracking: Dict[int, Dict[str, object]] = {}

        # Parcourt chaque pronostic couplé à un résultat officiel pour préparer les listes
        # nécessaires aux métriques (labels réels, scores, version du modèle, etc.).
        for prediction, partant, pronostic, course in predictions_with_results:
            probability = float(prediction.win_probability)
            probability = max(0.0, min(probability, 1.0))

            final_position_raw = getattr(partant, "final_position", None)
            final_position_value: Optional[int]
            if final_position_raw is not None:
                try:
                    final_position_value = int(final_position_raw)
                except (TypeError, ValueError):  # pragma: no cover - sécurité entrée
                    final_position_value = None
            else:
                final_position_value = None

            is_top3 = 1 if final_position_value is not None and final_position_value <= 3 else 0
            predicted_label = 1 if probability >= probability_threshold else 0

            (
                predicted_position_segment,
                predicted_position_label,
                normalised_predicted_position,
            ) = _categorise_predicted_position(
                getattr(prediction, "predicted_position", None)
            )
            predicted_position_bucket = predicted_position_breakdown.setdefault(
                predicted_position_segment,
                {
                    "label": predicted_position_label,
                    "truths": [],
                    "predictions": [],
                    "scores": [],
                    "final_positions": [],
                    "predicted_positions": [],
                    "rank_errors": [],
                    "courses": set(),
                    "horses": set(),
                    "pronostics": set(),
                },
            )
            predicted_position_bucket["label"] = predicted_position_label
            predicted_position_bucket.setdefault("truths", []).append(is_top3)
            predicted_position_bucket.setdefault("predictions", []).append(predicted_label)
            predicted_position_bucket.setdefault("scores", []).append(probability)
            predicted_position_bucket.setdefault("courses", set()).add(course.course_id)
            predicted_position_bucket.setdefault("pronostics", set()).add(pronostic.pronostic_id)
            if getattr(partant, "horse_id", None) is not None:
                predicted_position_bucket.setdefault("horses", set()).add(partant.horse_id)
            if normalised_predicted_position is not None:
                predicted_position_bucket.setdefault("predicted_positions", []).append(
                    normalised_predicted_position
                )
            if final_position_value is not None:
                predicted_position_bucket.setdefault("final_positions", []).append(
                    final_position_value
                )
                if normalised_predicted_position is not None:
                    predicted_position_bucket.setdefault("rank_errors", []).append(
                        float(final_position_value - normalised_predicted_position)
                    )

            shap_payload = getattr(prediction, "shap_contributions", None) or getattr(
                prediction, "shap_values", None
            )
            shap_contributions = _extract_feature_contributions(shap_payload)
            if shap_contributions:
                for feature_name, contribution_value in shap_contributions.items():
                    tracker_entry = feature_contribution_tracker.setdefault(
                        feature_name,
                        {
                            "total_contribution": 0.0,
                            "total_abs_contribution": 0.0,
                            "samples": 0,
                            "positive_count": 0,
                            "negative_count": 0,
                            "max_contribution": contribution_value,
                            "min_contribution": contribution_value,
                            "courses": set(),
                            "horses": set(),
                            "pronostics": set(),
                            "predictions": set(),
                        },
                    )

                    tracker_entry["total_contribution"] += contribution_value
                    tracker_entry["total_abs_contribution"] += abs(contribution_value)
                    tracker_entry["samples"] += 1
                    if contribution_value > 0:
                        tracker_entry["positive_count"] += 1
                    elif contribution_value < 0:
                        tracker_entry["negative_count"] += 1

                    tracker_entry["max_contribution"] = max(
                        tracker_entry.get("max_contribution", contribution_value),
                        contribution_value,
                    )
                    tracker_entry["min_contribution"] = min(
                        tracker_entry.get("min_contribution", contribution_value),
                        contribution_value,
                    )
                    tracker_entry.setdefault("courses", set()).add(course.course_id)
                    if getattr(partant, "horse_id", None) is not None:
                        tracker_entry.setdefault("horses", set()).add(partant.horse_id)
                    tracker_entry.setdefault("pronostics", set()).add(pronostic.pronostic_id)
                    if getattr(prediction, "prediction_id", None) is not None:
                        tracker_entry.setdefault("predictions", set()).add(
                            prediction.prediction_id
                        )

            correlation_bucket = rank_correlation_tracking.setdefault(
                course.course_id,
                {
                    "key": f"course_{course.course_id}",
                    "label": getattr(course, "course_name", None)
                    or f"Course {getattr(course, 'course_number', '?')}",
                    "probabilities": [],
                    "finish_positions": [],
                },
            )
            if getattr(course, "course_name", None):
                correlation_bucket["label"] = str(course.course_name)
            if final_position_value is not None:
                correlation_bucket.setdefault("probabilities", []).append(probability)
                correlation_bucket.setdefault("finish_positions", []).append(
                    final_position_value
                )

            # Mesure l'écart absolu entre la probabilité annoncée et l'issue réelle
            # afin de piloter un tableau de bord de précision par bandes d'erreur.
            absolute_error = abs(probability - is_top3)
            (
                error_segment,
                error_label,
                normalised_error,
            ) = _categorise_probability_error(absolute_error)
            error_bucket = probability_error_breakdown.setdefault(
                error_segment,
                {
                    "label": error_label,
                    "truths": [],
                    "predictions": [],
                    "scores": [],
                    "errors": [],
                    "courses": set(),
                },
            )
            error_bucket["label"] = error_label
            error_bucket["truths"].append(is_top3)
            error_bucket["predictions"].append(predicted_label)
            error_bucket["scores"].append(probability)
            error_bucket.setdefault("courses", set()).add(course.course_id)
            stored_error = normalised_error if normalised_error is not None else absolute_error
            error_bucket.setdefault("errors", []).append(stored_error)

            # Ventile immédiatement l'échantillon selon l'issue de classification
            # (vrai positif, faux négatif, etc.) pour produire un tableau de bord
            # pédagogique sur les erreurs du modèle.
            (
                outcome_key,
                outcome_label,
            ) = _categorise_prediction_outcome(predicted_label, is_top3)
            outcome_bucket = prediction_outcome_breakdown.setdefault(
                outcome_key,
                {
                    "label": outcome_label,
                    "truths": [],
                    "predictions": [],
                    "scores": [],
                    "courses": set(),
                    "pronostics": set(),
                    "model_versions": set(),
                },
            )
            outcome_bucket["label"] = outcome_label
            outcome_bucket["truths"].append(is_top3)
            outcome_bucket["predictions"].append(predicted_label)
            outcome_bucket["scores"].append(probability)
            outcome_bucket.setdefault("courses", set()).add(course.course_id)
            outcome_bucket.setdefault("pronostics", set()).add(pronostic.pronostic_id)
            outcome_bucket.setdefault("model_versions", set()).add(
                pronostic.model_version or "unknown"
            )

            reunion_entity = getattr(course, "reunion", None)

            # Regroupe immédiatement les échantillons par source API afin de
            # détecter les éventuelles dérives liées à une alimentation
            # spécifique (Turfinfo, PMU, Aspiturf...).
            api_key, api_label = _normalise_api_source_label(
                getattr(reunion_entity, "api_source", None)
            )
            api_bucket = api_source_breakdown.setdefault(
                api_key,
                {
                    "label": api_label,
                    "truths": [],
                    "predictions": [],
                    "scores": [],
                    "courses": set(),
                    "reunions": set(),
                    "hippodromes": set(),
                    "pronostics": set(),
                    "model_versions": set(),
                },
            )
            api_bucket["label"] = api_label
            api_bucket["truths"].append(is_top3)
            api_bucket["predictions"].append(predicted_label)
            api_bucket["scores"].append(probability)
            api_bucket.setdefault("courses", set()).add(course.course_id)
            api_bucket.setdefault("pronostics", set()).add(pronostic.pronostic_id)
            if pronostic.model_version:
                api_bucket.setdefault("model_versions", set()).add(pronostic.model_version)
            if reunion_entity is not None and getattr(reunion_entity, "reunion_id", None):
                api_bucket.setdefault("reunions", set()).add(reunion_entity.reunion_id)

            y_true.append(is_top3)
            y_scores.append(probability)
            y_pred.append(predicted_label)

            confidence_counter[prediction.confidence_level or "unknown"] += 1
            confidence_level = prediction.confidence_level or "unknown"
            level_bucket = confidence_breakdown.setdefault(
                confidence_level,
                {
                    "label": _describe_prediction_confidence_level(confidence_level),
                    "truths": [],
                    "predictions": [],
                    "scores": [],
                    "courses": set(),
                    "pronostics": set(),
                },
            )
            level_bucket["label"] = _describe_prediction_confidence_level(confidence_level)
            level_bucket["truths"].append(is_top3)
            level_bucket["predictions"].append(predicted_label)
            level_bucket["scores"].append(probability)
            level_bucket.setdefault("courses", set()).add(course.course_id)
            level_bucket.setdefault("pronostics", set()).add(pronostic.pronostic_id)

            confidence_segment, confidence_label, confidence_value = _categorise_confidence_score(
                getattr(pronostic, "confidence_score", None)
            )
            confidence_bucket = confidence_score_breakdown.setdefault(
                confidence_segment,
                {
                    "label": confidence_label,
                    "truths": [],
                    "predictions": [],
                    "scores": [],
                    "confidence_scores": [],
                    "courses": set(),
                },
            )
            confidence_bucket["label"] = confidence_label
            confidence_bucket["truths"].append(is_top3)
            confidence_bucket["predictions"].append(predicted_label)
            confidence_bucket["scores"].append(probability)
            if confidence_value is not None:
                confidence_bucket.setdefault("confidence_scores", []).append(confidence_value)
            confidence_bucket.setdefault("courses", set()).add(course.course_id)

            probability_segment, probability_label, normalized_probability = _categorise_win_probability(
                probability
            )
            probability_bucket = win_probability_breakdown.setdefault(
                probability_segment,
                {
                    "label": probability_label,
                    "truths": [],
                    "predictions": [],
                    "scores": [],
                    "probabilities": [],
                    "courses": set(),
                    "pronostics": set(),
                },
            )
            probability_bucket["label"] = probability_label
            probability_bucket["truths"].append(is_top3)
            probability_bucket["predictions"].append(predicted_label)
            probability_bucket["scores"].append(probability)
            probability_bucket.setdefault("courses", set()).add(course.course_id)
            probability_bucket.setdefault("pronostics", set()).add(pronostic.pronostic_id)
            probability_bucket.setdefault("probabilities", []).append(
                normalized_probability if normalized_probability is not None else probability
            )
            place_segment, place_label, normalized_place_probability = _categorise_place_probability(
                getattr(prediction, "place_probability", None)
            )
            place_bucket = place_probability_breakdown.setdefault(
                place_segment,
                {
                    "label": place_label,
                    "truths": [],
                    "predictions": [],
                    "scores": [],
                    "place_probabilities": [],
                    "courses": set(),
                    "pronostics": set(),
                },
            )
            place_bucket["label"] = place_label
            place_bucket["truths"].append(is_top3)
            place_bucket["predictions"].append(predicted_label)
            score_value = (
                normalized_place_probability
                if normalized_place_probability is not None
                else probability
            )
            place_bucket.setdefault("scores", []).append(score_value)
            place_bucket.setdefault("courses", set()).add(course.course_id)
            place_bucket.setdefault("pronostics", set()).add(pronostic.pronostic_id)
            if normalized_place_probability is not None:
                place_bucket.setdefault("place_probabilities", []).append(
                    normalized_place_probability
                )
<<<<<<< HEAD
                horse_entity = getattr(partant, "horse", None)
                horse_name = getattr(horse_entity, "name", None) if horse_entity is not None else None
                place_probability_samples.append(
                    {
                        "course_id": course.course_id,
                        "course_label": getattr(course, "course_name", None)
                        or f"Course {course.course_id}",
                        "pronostic_id": pronostic.pronostic_id,
                        "model_version": pronostic.model_version or "unknown",
                        "horse_id": getattr(partant, "horse_id", None),
                        "horse_name": horse_name,
                        "final_position": final_position_value,
                        "predicted_position": normalised_predicted_position,
                        "probability": normalized_place_probability,
                        "win_probability": probability,
                        "outcome": is_top3,
                    }
                )
=======
>>>>>>> 873cd135
            version_label = pronostic.model_version or "unknown"
            model_versions[version_label] += 1
            version_bucket = model_version_breakdown.setdefault(
                version_label,
                {
                    "truths": [],
                    "predictions": [],
                    "scores": [],
                    "courses": set(),
                    "confidence_levels": Counter(),
                },
            )
            version_bucket["truths"].append(is_top3)
            version_bucket["predictions"].append(predicted_label)
            version_bucket["scores"].append(probability)
            version_bucket.setdefault("courses", set()).add(course.course_id)
            version_bucket.setdefault("confidence_levels", Counter())[prediction.confidence_level or "unknown"] += 1

            course_entry = course_stats.setdefault(
                course.course_id,
                {
                    "predictions": [],
                    "value_bet_detected": bool(pronostic.value_bet_detected),
                    "label": getattr(course, "course_name", None)
                    or f"Course {getattr(course, 'course_number', course.course_id)}",
                },
            )

            course_entry["label"] = (
                getattr(course, "course_name", None)
                or course_entry.get("label")
                or f"Course {getattr(course, 'course_number', course.course_id)}"
            )

            course_entry["predictions"].append(
                {
                    "probability": probability,
                    "final_position": final_position_value,
                    "is_top3": bool(is_top3),
                    "truth": int(is_top3),
                    "predicted_label": int(predicted_label),
                    "horse_id": partant.horse_id,
                    "predicted_position": normalised_predicted_position,
                    "odds": float(partant.odds_pmu)
                    if partant.odds_pmu is not None
                    else None,
                }
            )
            # Stocke le nombre de partants observés afin de catégoriser ensuite
            # les courses par taille de peloton (utile pour repérer les champs
            # où le modèle excelle ou se dégrade).
            course_entry["field_size"] = (
                getattr(course, "number_of_runners", None)
                or len(course_entry["predictions"])
            )

            # Ventile les observations selon la position d'arrivée réelle pour
            # identifier les segments (gagnant, podium, au-delà) où le modèle
            # réussit ou échoue le plus fréquemment.
            if final_position_value is not None:
                final_segment, final_label = _categorise_final_position(
                    final_position_value
                )
                final_bucket = final_position_breakdown.setdefault(
                    final_segment,
                    {
                        "label": final_label,
                        "truths": [],
                        "predictions": [],
                        "scores": [],
                        "positions": [],
                        "courses": set(),
                        "horses": set(),
                    },
                )
                final_bucket["label"] = final_label
                final_bucket.setdefault("truths", []).append(is_top3)
                final_bucket.setdefault("predictions", []).append(predicted_label)
                final_bucket.setdefault("scores", []).append(probability)
                final_bucket.setdefault("positions", []).append(
                    final_position_value
                )
                final_bucket.setdefault("courses", set()).add(course.course_id)
                if getattr(partant, "horse_id", None) is not None:
                    final_bucket.setdefault("horses", set()).add(partant.horse_id)

            # Segmente les performances selon que le pronostic a été marqué
            # comme value bet. Cela permet de suivre si les pronostics mis en
            # avant conservent un avantage réel sur les pronostics standards.
            flag_segment, flag_label, flag_value = _categorise_value_bet_flag(
                getattr(pronostic, "value_bet_detected", None)
            )
            flag_bucket = value_bet_flag_breakdown.setdefault(
                flag_segment,
                {
                    "label": flag_label,
                    "truths": [],
                    "predictions": [],
                    "scores": [],
                    "courses": set(),
                    "pronostics": set(),
                    "flags": [],
                },
            )
            flag_bucket["label"] = flag_label
            flag_bucket["truths"].append(is_top3)
            flag_bucket["predictions"].append(predicted_label)
            flag_bucket["scores"].append(probability)
            flag_bucket.setdefault("courses", set()).add(course.course_id)
            flag_bucket.setdefault("pronostics", set()).add(pronostic.pronostic_id)
            if flag_value is not None:
                flag_bucket.setdefault("flags", []).append(flag_value)
                flag_bucket["flag"] = flag_value

            reunion_obj = getattr(course, "reunion", None)

            # Évalue le délai entre la génération du pronostic et l'heure
            # officielle de départ afin de vérifier si les publications
            # tardives/anticipées conservent une précision homogène.
            lead_segment, lead_label, lead_hours = _categorise_publication_lead_time(
                getattr(pronostic, "generated_at", None),
                getattr(reunion_obj, "reunion_date", None),
                getattr(course, "scheduled_time", None),
            )
            lead_bucket = lead_time_breakdown.setdefault(
                lead_segment,
                {
                    "label": lead_label,
                    "truths": [],
                    "predictions": [],
                    "scores": [],
                    "courses": set(),
                    "pronostics": set(),
                    "lead_times": [],
                },
            )
            lead_bucket["label"] = lead_label
            lead_bucket["truths"].append(is_top3)
            lead_bucket["predictions"].append(predicted_label)
            lead_bucket["scores"].append(probability)
            lead_bucket.setdefault("courses", set()).add(course.course_id)
            lead_bucket.setdefault("pronostics", set()).add(pronostic.pronostic_id)
            if lead_hours is not None:
                lead_bucket.setdefault("lead_times", []).append(lead_hours)

            # Segmente l'horaire officiel de départ pour identifier si le modèle
            # se comporte différemment entre les réunions matinales, l'après-midi
            # et les nocturnes. Les opérateurs peuvent ainsi ajuster leur
            # stratégie d'engagement selon le moment de la journée.
            day_part_segment = _categorise_day_part(
                getattr(course, "scheduled_time", None)
            )
            day_part_bucket = day_part_breakdown.setdefault(
                day_part_segment,
                {
                    "truths": [],
                    "predictions": [],
                    "scores": [],
                    "courses": set(),
                    "minutes": [],
                },
            )
            day_part_bucket["truths"].append(is_top3)
            day_part_bucket["predictions"].append(predicted_label)
            day_part_bucket["scores"].append(probability)
            day_part_bucket.setdefault("courses", set()).add(course.course_id)

            scheduled_time_value = getattr(course, "scheduled_time", None)
            if isinstance(scheduled_time_value, time):
                minutes_value = scheduled_time_value.hour * 60 + scheduled_time_value.minute
                day_part_bucket.setdefault("minutes", []).append(minutes_value)

            # Ventile également les performances par jour de la semaine afin de
            # repérer rapidement si certains créneaux (week-ends, réunions
            # nocturnes) introduisent un biais de précision. On conserve les
            # identifiants de course/réunion et les dates ISO pour alimenter le
            # tableau de bord dédié.
            race_date = getattr(reunion_obj, "reunion_date", None)
            weekday_segment, weekday_label, weekday_index = _categorise_weekday(race_date)
            weekday_bucket = weekday_breakdown.setdefault(
                weekday_segment,
                {
                    "label": weekday_label,
                    "weekday_index": weekday_index,
                    "truths": [],
                    "predictions": [],
                    "scores": [],
                    "courses": set(),
                    "reunions": set(),
                    "dates": set(),
                },
            )
            weekday_bucket["truths"].append(is_top3)
            weekday_bucket["predictions"].append(predicted_label)
            weekday_bucket["scores"].append(probability)
            weekday_bucket.setdefault("courses", set()).add(course.course_id)
            weekday_bucket.setdefault("reunions", set()).add(
                getattr(reunion_obj, "reunion_id", getattr(course, "reunion_id", None))
            )
            if isinstance(race_date, date):
                weekday_bucket.setdefault("dates", set()).add(race_date.isoformat())

            # En parallèle, on garde une vue annuelle afin d'observer la
            # trajectoire globale du modèle sur plusieurs saisons sans se
            # limiter aux découpages mensuels/ trimestriels. Les identifiants
            # de course et de réunion sont conservés pour faciliter les
            # investigations en cas de dérive sur une année spécifique.
            year_segment, year_label, year_value = _categorise_year(race_date)
            year_bucket = year_breakdown.setdefault(
                year_segment,
                {
                    "label": year_label,
                    "year": year_value,
                    "truths": [],
                    "predictions": [],
                    "scores": [],
                    "courses": set(),
                    "reunions": set(),
                    "dates": set(),
                },
            )
            year_bucket["truths"].append(is_top3)
            year_bucket["predictions"].append(predicted_label)
            year_bucket["scores"].append(probability)
            year_bucket.setdefault("courses", set()).add(course.course_id)
            year_bucket.setdefault("reunions", set()).add(
                getattr(reunion_obj, "reunion_id", getattr(course, "reunion_id", None))
            )
            if isinstance(race_date, date):
                year_bucket.setdefault("dates", set()).add(race_date.isoformat())

            # Alimente également un suivi mensuel pour détecter d'éventuelles
            # variations saisonnières (meeting d'hiver/été) dans la précision
            # du modèle. Les identifiants de course et réunion sont conservés
            # afin d'établir des tableaux de bord détaillés.
            month_segment, month_label, month_index, month_year = _categorise_month(
                race_date
            )
            month_bucket = month_breakdown.setdefault(
                month_segment,
                {
                    "label": month_label,
                    "month_index": month_index,
                    "year": month_year,
                    "truths": [],
                    "predictions": [],
                    "scores": [],
                    "courses": set(),
                    "reunions": set(),
                    "dates": set(),
                },
            )
            month_bucket["truths"].append(is_top3)
            month_bucket["predictions"].append(predicted_label)
            month_bucket["scores"].append(probability)
            month_bucket.setdefault("courses", set()).add(course.course_id)
            month_bucket.setdefault("reunions", set()).add(
                getattr(reunion_obj, "reunion_id", getattr(course, "reunion_id", None))
            )
            if isinstance(race_date, date):
                month_bucket.setdefault("dates", set()).add(race_date.isoformat())

            # Aggrège également par trimestre civil afin de disposer d'une
            # vision synthétique des meetings saisonniers (hiver, printemps,
            # été, automne). Cela permet aux analystes de repérer rapidement
            # les périodes où le modèle décroche, sans attendre la fin d'un
            # mois complet.
            quarter_segment, quarter_label, quarter_index, quarter_year = _categorise_quarter(
                race_date
            )
            quarter_bucket = quarter_breakdown.setdefault(
                quarter_segment,
                {
                    "label": quarter_label,
                    "quarter_index": quarter_index,
                    "year": quarter_year,
                    "truths": [],
                    "predictions": [],
                    "scores": [],
                    "courses": set(),
                    "reunions": set(),
                    "dates": set(),
                },
            )
            quarter_bucket["label"] = quarter_label
            quarter_bucket["truths"].append(is_top3)
            quarter_bucket["predictions"].append(predicted_label)
            quarter_bucket["scores"].append(probability)
            quarter_bucket.setdefault("courses", set()).add(course.course_id)
            quarter_bucket.setdefault("reunions", set()).add(
                getattr(reunion_obj, "reunion_id", getattr(course, "reunion_id", None))
            )
            if isinstance(race_date, date):
                quarter_bucket.setdefault("dates", set()).add(race_date.isoformat())

            # Catégorise également les observations par saison météorologique
            # (printemps, été, automne, hiver) pour repérer les tendances
            # multi-mois qui pourraient échapper aux coupes mensuelles.
            (
                season_segment,
                season_label,
                season_index,
                season_year,
            ) = _categorise_season(race_date)
            season_bucket = season_breakdown.setdefault(
                season_segment,
                {
                    "label": season_label,
                    "season_index": season_index,
                    "year": season_year,
                    "truths": [],
                    "predictions": [],
                    "scores": [],
                    "courses": set(),
                    "reunions": set(),
                    "dates": set(),
                },
            )
            season_bucket["label"] = season_label
            season_bucket.setdefault("truths", []).append(is_top3)
            season_bucket.setdefault("predictions", []).append(predicted_label)
            season_bucket.setdefault("scores", []).append(probability)
            season_bucket.setdefault("courses", set()).add(course.course_id)
            season_bucket.setdefault("reunions", set()).add(
                getattr(reunion_obj, "reunion_id", getattr(course, "reunion_id", None))
            )
            if isinstance(race_date, date):
                season_bucket.setdefault("dates", set()).add(race_date.isoformat())

            # Regroupe les performances par numéro de réunion (R1, R2, etc.)
            # afin de vérifier si les matinales, les réunions de journée ou les
            # nocturnes présentent des profils de précision distincts.
            reunion_segment, reunion_label, reunion_number = _categorise_reunion_number(
                getattr(reunion_obj, "reunion_number", getattr(course, "reunion_number", None))
            )
            reunion_bucket = reunion_number_breakdown.setdefault(
                reunion_segment,
                {
                    "label": reunion_label,
                    "truths": [],
                    "predictions": [],
                    "scores": [],
                    "courses": set(),
                    "reunions": set(),
                    "reunion_numbers": [],
                },
            )
            reunion_bucket["label"] = reunion_label
            reunion_bucket["truths"].append(is_top3)
            reunion_bucket["predictions"].append(predicted_label)
            reunion_bucket["scores"].append(probability)
            reunion_bucket.setdefault("courses", set()).add(course.course_id)
            reunion_bucket.setdefault("reunions", set()).add(
                getattr(reunion_obj, "reunion_id", getattr(course, "reunion_id", None))
            )
            if reunion_number is not None:
                reunion_bucket.setdefault("reunion_numbers", []).append(reunion_number)

            # Segmente les performances selon la position de la course dans la
            # réunion (début/milieu/fin) pour détecter d'éventuels écarts en fin
            # de programme lorsque la piste ou la concurrence évoluent.
            race_order_segment, race_order_label, course_number = _categorise_race_order(
                getattr(course, "course_number", None)
            )
            race_order_bucket = race_order_breakdown.setdefault(
                race_order_segment,
                {
                    "label": race_order_label,
                    "truths": [],
                    "predictions": [],
                    "scores": [],
                    "courses": set(),
                    "reunions": set(),
                    "course_numbers": [],
                },
            )
            race_order_bucket["truths"].append(is_top3)
            race_order_bucket["predictions"].append(predicted_label)
            race_order_bucket["scores"].append(probability)
            race_order_bucket.setdefault("courses", set()).add(course.course_id)
            race_order_bucket.setdefault("reunions", set()).add(
                getattr(reunion_obj, "reunion_id", getattr(course, "reunion_id", None))
            )
            if course_number is not None:
                race_order_bucket.setdefault("course_numbers", []).append(course_number)

            weather_segment, weather_label, weather_temperature = _categorise_weather_profile(
                getattr(reunion_obj, "weather_conditions", None)
            )
            weather_bucket = weather_breakdown.setdefault(
                weather_segment,
                {
                    "label": weather_label,
                    "truths": [],
                    "predictions": [],
                    "scores": [],
                    "courses": set(),
                    "reunions": set(),
                    "temperatures": [],
                },
            )
            weather_bucket["label"] = weather_label
            weather_bucket["truths"].append(is_top3)
            weather_bucket["predictions"].append(predicted_label)
            weather_bucket["scores"].append(probability)
            weather_bucket.setdefault("courses", set()).add(course.course_id)
            weather_bucket.setdefault("reunions", set()).add(
                getattr(reunion_obj, "reunion_id", getattr(course, "reunion_id", None))
            )
            if weather_temperature is not None:
                weather_bucket.setdefault("temperatures", []).append(weather_temperature)

            temperature_segment, temperature_label, normalised_temperature = _categorise_temperature_band(
                weather_temperature
            )
            temperature_bucket = temperature_band_breakdown.setdefault(
                temperature_segment,
                {
                    "label": temperature_label,
                    "truths": [],
                    "predictions": [],
                    "scores": [],
                    "courses": set(),
                    "reunions": set(),
                    "temperatures": [],
                },
            )
            temperature_bucket["label"] = temperature_label
            temperature_bucket["truths"].append(is_top3)
            temperature_bucket["predictions"].append(predicted_label)
            temperature_bucket["scores"].append(probability)
            temperature_bucket.setdefault("courses", set()).add(course.course_id)
            temperature_bucket.setdefault("reunions", set()).add(
                getattr(reunion_obj, "reunion_id", getattr(course, "reunion_id", None))
            )
            if normalised_temperature is not None:
                temperature_bucket.setdefault("temperatures", []).append(
                    normalised_temperature
                )

            betting_samples.append(
                {
                    "probability": probability,
                    "odds": float(partant.odds_pmu) if partant.odds_pmu is not None else None,
                    "is_winner": bool(final_position_value == 1),
                    "course_id": course.course_id,
                    "partant_id": partant.partant_id,
                    "horse_name": partant.horse.name if getattr(partant, "horse", None) else None,
                    "final_position": final_position_value,
                }
            )

            # Classe les partants selon leur profil de cote (favori, challenger,
            # outsider, etc.) afin de vérifier si le modèle reste fiable lorsque
            # l'on s'éloigne des chevaux les plus attendus par le marché.
            odds_segment, odds_label = _categorise_odds_band(getattr(partant, "odds_pmu", None))
            odds_bucket = odds_band_breakdown.setdefault(
                odds_segment,
                {
                    "truths": [],
                    "predictions": [],
                    "scores": [],
                    "odds": [],
                    "implied_probabilities": [],
                    "courses": set(),
                    "horses": set(),
                    "label": odds_label,
                },
            )
            odds_bucket["truths"].append(is_top3)
            odds_bucket["predictions"].append(predicted_label)
            odds_bucket["scores"].append(probability)
            odds_bucket.setdefault("courses", set()).add(course.course_id)
            if getattr(partant, "horse_id", None) is not None:
                odds_bucket.setdefault("horses", set()).add(partant.horse_id)

            raw_odds_value = getattr(partant, "odds_pmu", None)
            try:
                odds_value = float(raw_odds_value) if raw_odds_value is not None else None
            except (TypeError, ValueError):  # pragma: no cover - robustesse en entrée
                odds_value = None

            if odds_value and odds_value > 0:
                odds_bucket.setdefault("odds", []).append(odds_value)
                odds_bucket.setdefault("implied_probabilities", []).append(1.0 / odds_value)

            edge_value = _compute_probability_edge(probability, odds_value)
            implied_probability = (1.0 / odds_value) if odds_value and odds_value > 0 else None
            edge_segment, edge_label = _categorise_probability_edge(edge_value)
            edge_bucket = probability_edge_breakdown.setdefault(
                edge_segment,
                {
                    "label": edge_label,
                    "truths": [],
                    "predictions": [],
                    "scores": [],
                    "edges": [],
                    "implied_probabilities": [],
                    "odds": [],
                    "courses": set(),
                    "horses": set(),
                },
            )
            edge_bucket["label"] = edge_label
            edge_bucket["truths"].append(is_top3)
            edge_bucket["predictions"].append(predicted_label)
            edge_bucket["scores"].append(probability)
            edge_bucket.setdefault("courses", set()).add(course.course_id)
            if getattr(partant, "horse_id", None) is not None:
                edge_bucket.setdefault("horses", set()).add(partant.horse_id)
            if edge_value is not None:
                edge_bucket.setdefault("edges", []).append(edge_value)
            if implied_probability is not None:
                edge_bucket.setdefault("implied_probabilities", []).append(implied_probability)
            if odds_value is not None:
                edge_bucket.setdefault("odds", []).append(odds_value)

            # Cartographie les performances par attribut métier pour identifier
            # rapidement les segments qui décrochent (discipline, surface,
            # appétit value bet).
            discipline_label = (
                course.discipline.value
                if getattr(course, "discipline", None)
                else "unknown"
            )
            discipline_bucket = discipline_breakdown.setdefault(
                discipline_label,
                {"truths": [], "predictions": [], "scores": [], "courses": set()},
            )
            discipline_bucket["truths"].append(is_top3)
            discipline_bucket["predictions"].append(predicted_label)
            discipline_bucket["scores"].append(probability)
            discipline_bucket.setdefault("courses", set()).add(course.course_id)

            # Ventile également les performances selon la distance officielle afin
            # de vérifier que le modèle reste stable entre sprint, classique et tenue.
            distance_segment = _categorise_course_distance(
                getattr(course, "distance", None)
            )
            distance_bucket = distance_breakdown.setdefault(
                distance_segment,
                {
                    "truths": [],
                    "predictions": [],
                    "scores": [],
                    "courses": set(),
                    "distances": [],
                },
            )
            distance_bucket["truths"].append(is_top3)
            distance_bucket["predictions"].append(predicted_label)
            distance_bucket["scores"].append(probability)
            distance_bucket.setdefault("courses", set()).add(course.course_id)
            surface_label = (
                course.surface_type.value
                if getattr(course, "surface_type", None)
                else "unknown"
            )
            surface_bucket = surface_breakdown.setdefault(
                surface_label,
                {"truths": [], "predictions": [], "scores": [], "courses": set()},
            )
            surface_bucket["truths"].append(is_top3)
            surface_bucket["predictions"].append(predicted_label)
            surface_bucket["scores"].append(probability)
            surface_bucket.setdefault("courses", set()).add(course.course_id)

            discipline_surface_key = f"{discipline_label}__{surface_label}"
            discipline_surface_bucket = discipline_surface_breakdown.setdefault(
                discipline_surface_key,
                {
                    "discipline": discipline_label,
                    "surface": surface_label,
                    "label": f"{discipline_label.replace('_', ' ').title()} · {surface_label.replace('_', ' ').title()}",
                    "truths": [],
                    "predictions": [],
                    "scores": [],
                    "courses": set(),
                    "reunions": set(),
                    "distances": [],
                },
            )
            discipline_surface_bucket["truths"].append(is_top3)
            discipline_surface_bucket["predictions"].append(predicted_label)
            discipline_surface_bucket["scores"].append(probability)
            discipline_surface_bucket.setdefault("courses", set()).add(course.course_id)
            if reunion_entity is not None and getattr(reunion_entity, "reunion_id", None):
                discipline_surface_bucket.setdefault("reunions", set()).add(
                    reunion_entity.reunion_id
                )

            course_distance = getattr(course, "distance", None)
            if course_distance:
                distance_bucket.setdefault("distances", []).append(int(course_distance))
                discipline_surface_bucket.setdefault("distances", []).append(
                    int(course_distance)
                )

            prize_segment = _categorise_prize_money(
                getattr(course, "prize_money", None)
            )
            prize_bucket = prize_money_breakdown.setdefault(
                prize_segment,
                {
                    "truths": [],
                    "predictions": [],
                    "scores": [],
                    "courses": set(),
                    "prize_amounts": [],
                },
            )
            prize_bucket["truths"].append(is_top3)
            prize_bucket["predictions"].append(predicted_label)
            prize_bucket["scores"].append(probability)
            courses_seen = prize_bucket.setdefault("courses", set())
            is_new_prize_course = course.course_id not in courses_seen
            courses_seen.add(course.course_id)
            prize_value = getattr(course, "prize_money", None)
            if prize_value is not None and is_new_prize_course:
                prize_bucket.setdefault("prize_amounts", []).append(float(prize_value))

            per_runner_segment, per_runner_label, per_runner_value, per_runner_field = _categorise_prize_per_runner(
                getattr(course, "prize_money", None),
                getattr(course, "number_of_runners", None),
            )
            per_runner_bucket = prize_per_runner_breakdown.setdefault(
                per_runner_segment,
                {
                    "label": per_runner_label,
                    "truths": [],
                    "predictions": [],
                    "scores": [],
                    "courses": set(),
                    "per_runner_values": [],
                    "field_sizes": [],
                },
            )
            per_runner_bucket["label"] = per_runner_label
            per_runner_bucket["truths"].append(is_top3)
            per_runner_bucket["predictions"].append(predicted_label)
            per_runner_bucket["scores"].append(probability)
            per_runner_courses = per_runner_bucket.setdefault("courses", set())
            is_new_per_runner_course = course.course_id not in per_runner_courses
            per_runner_courses.add(course.course_id)
            if per_runner_value is not None and is_new_per_runner_course:
                per_runner_bucket.setdefault("per_runner_values", []).append(per_runner_value)
            if per_runner_field is not None and is_new_per_runner_course:
                per_runner_bucket.setdefault("field_sizes", []).append(per_runner_field)

            handicap_segment, handicap_label = _categorise_handicap_value(
                getattr(partant, "handicap_value", None)
            )
            handicap_bucket = handicap_breakdown.setdefault(
                handicap_segment,
                {
                    "label": handicap_label,
                    "truths": [],
                    "predictions": [],
                    "scores": [],
                    "courses": set(),
                    "horses": set(),
                    "handicaps": [],
                },
            )
            handicap_bucket["label"] = handicap_label
            handicap_bucket["truths"].append(is_top3)
            handicap_bucket["predictions"].append(predicted_label)
            handicap_bucket["scores"].append(probability)
            handicap_bucket.setdefault("courses", set()).add(course.course_id)
            if partant.horse_id:
                handicap_bucket.setdefault("horses", set()).add(partant.horse_id)
            raw_handicap = getattr(partant, "handicap_value", None)
            try:
                handicap_value = float(raw_handicap) if raw_handicap is not None else None
            except (TypeError, ValueError):  # pragma: no cover - robustesse face aux données incohérentes
                handicap_value = None
            if handicap_value is not None:
                handicap_bucket.setdefault("handicaps", []).append(handicap_value)

            weight_segment, weight_label, weight_value = _categorise_carried_weight(
                getattr(partant, "poids_porte", None)
            )
            weight_bucket = weight_breakdown.setdefault(
                weight_segment,
                {
                    "label": weight_label,
                    "truths": [],
                    "predictions": [],
                    "scores": [],
                    "courses": set(),
                    "horses": set(),
                    "weights": [],
                },
            )
            weight_bucket["label"] = weight_label
            weight_bucket["truths"].append(is_top3)
            weight_bucket["predictions"].append(predicted_label)
            weight_bucket["scores"].append(probability)
            weight_bucket.setdefault("courses", set()).add(course.course_id)
            if partant.horse_id:
                weight_bucket.setdefault("horses", set()).add(partant.horse_id)
            if weight_value is not None:
                weight_bucket.setdefault("weights", []).append(weight_value)

            equipment_segment, equipment_label, equipment_count, has_blinkers = _categorise_equipment_profile(
                getattr(partant, "equipment", None)
            )
            equipment_bucket = equipment_breakdown.setdefault(
                equipment_segment,
                {
                    "label": equipment_label,
                    "truths": [],
                    "predictions": [],
                    "scores": [],
                    "courses": set(),
                    "horses": set(),
                    "item_counts": [],
                    "blinkers_flags": [],
                },
            )
            equipment_bucket["label"] = equipment_label
            equipment_bucket["truths"].append(is_top3)
            equipment_bucket["predictions"].append(predicted_label)
            equipment_bucket["scores"].append(probability)
            equipment_bucket.setdefault("courses", set()).add(course.course_id)
            if partant.horse_id:
                equipment_bucket.setdefault("horses", set()).add(partant.horse_id)
            if equipment_count is not None:
                equipment_bucket.setdefault("item_counts", []).append(equipment_count)
            if has_blinkers is not None:
                equipment_bucket.setdefault("blinkers_flags", []).append(has_blinkers)

            horse_age = _resolve_horse_age(partant, course, pronostic)
            age_segment = _categorise_horse_age(horse_age)
            age_bucket = horse_age_breakdown.setdefault(
                age_segment,
                {
                    "truths": [],
                    "predictions": [],
                    "scores": [],
                    "courses": set(),
                    "horses": set(),
                    "ages": [],
                },
            )
            age_bucket["truths"].append(is_top3)
            age_bucket["predictions"].append(predicted_label)
            age_bucket["scores"].append(probability)
            age_bucket.setdefault("courses", set()).add(course.course_id)
            if partant.horse_id:
                age_bucket.setdefault("horses", set()).add(partant.horse_id)
            if horse_age is not None:
                age_bucket.setdefault("ages", []).append(int(horse_age))

            horse_entity = getattr(partant, "horse", None)
            sire_key, sire_label = _normalise_sire_label(
                getattr(horse_entity, "sire", None) if horse_entity else None
            )
            sire_bucket = horse_sire_breakdown.setdefault(
                sire_key,
                {
                    "label": sire_label,
                    "truths": [],
                    "predictions": [],
                    "scores": [],
                    "courses": set(),
                    "horses": set(),
                    "trainers": set(),
                    "raw_inputs": [],
                },
            )
            sire_bucket["label"] = sire_label
            sire_bucket["truths"].append(is_top3)
            sire_bucket["predictions"].append(predicted_label)
            sire_bucket["scores"].append(probability)
            sire_bucket.setdefault("courses", set()).add(course.course_id)
            if partant.horse_id:
                sire_bucket.setdefault("horses", set()).add(partant.horse_id)
            if getattr(partant, "trainer_id", None):
                sire_bucket.setdefault("trainers", set()).add(partant.trainer_id)
            raw_sire_name = getattr(horse_entity, "sire", None)
            if isinstance(raw_sire_name, str) and raw_sire_name.strip():
                sire_bucket.setdefault("raw_inputs", []).append(raw_sire_name.strip())

            dam_key, dam_label = _normalise_dam_label(
                getattr(horse_entity, "dam", None) if horse_entity else None
            )
            dam_bucket = horse_dam_breakdown.setdefault(
                dam_key,
                {
                    "label": dam_label,
                    "truths": [],
                    "predictions": [],
                    "scores": [],
                    "courses": set(),
                    "horses": set(),
                    "raw_inputs": [],
                },
            )
            dam_bucket["label"] = dam_label
            dam_bucket["truths"].append(is_top3)
            dam_bucket["predictions"].append(predicted_label)
            dam_bucket["scores"].append(probability)
            dam_bucket.setdefault("courses", set()).add(course.course_id)
            if partant.horse_id:
                dam_bucket.setdefault("horses", set()).add(partant.horse_id)
            raw_dam_name = getattr(horse_entity, "dam", None)
            if isinstance(raw_dam_name, str) and raw_dam_name.strip():
                dam_bucket.setdefault("raw_inputs", []).append(raw_dam_name.strip())

            gender_key, gender_label = _categorise_horse_gender(
                getattr(horse_entity, "gender", None)
            )
            gender_bucket = horse_gender_breakdown.setdefault(
                gender_key,
                {
                    "label": gender_label,
                    "truths": [],
                    "predictions": [],
                    "scores": [],
                    "courses": set(),
                    "horses": set(),
                },
            )
            gender_bucket["label"] = gender_label
            gender_bucket["truths"].append(is_top3)
            gender_bucket["predictions"].append(predicted_label)
            gender_bucket["scores"].append(probability)
            gender_bucket.setdefault("courses", set()).add(course.course_id)
            if partant.horse_id:
                gender_bucket.setdefault("horses", set()).add(partant.horse_id)

            coat_key, coat_label = _normalise_coat_color_label(
                getattr(horse_entity, "coat_color", None) if horse_entity else None
            )
            coat_bucket = horse_coat_breakdown.setdefault(
                coat_key,
                {
                    "label": coat_label,
                    "truths": [],
                    "predictions": [],
                    "scores": [],
                    "courses": set(),
                    "horses": set(),
                    "raw_inputs": [],
                },
            )
            coat_bucket["label"] = coat_label
            coat_bucket["truths"].append(is_top3)
            coat_bucket["predictions"].append(predicted_label)
            coat_bucket["scores"].append(probability)
            coat_bucket.setdefault("courses", set()).add(course.course_id)
            if partant.horse_id:
                coat_bucket.setdefault("horses", set()).add(partant.horse_id)
            if getattr(horse_entity, "coat_color", None):
                coat_bucket.setdefault("raw_inputs", []).append(
                    str(getattr(horse_entity, "coat_color"))
                )

            breed_key, breed_label = _normalise_horse_breed_label(
                getattr(horse_entity, "breed", None) if horse_entity else None
            )
            breed_bucket = horse_breed_breakdown.setdefault(
                breed_key,
                {
                    "label": breed_label,
                    "truths": [],
                    "predictions": [],
                    "scores": [],
                    "courses": set(),
                    "horses": set(),
                    "raw_inputs": [],
                },
            )
            breed_bucket["label"] = breed_label
            breed_bucket["truths"].append(is_top3)
            breed_bucket["predictions"].append(predicted_label)
            breed_bucket["scores"].append(probability)
            breed_bucket.setdefault("courses", set()).add(course.course_id)
            if partant.horse_id:
                breed_bucket.setdefault("horses", set()).add(partant.horse_id)
            if getattr(horse_entity, "breed", None):
                breed_bucket.setdefault("raw_inputs", []).append(
                    str(getattr(horse_entity, "breed"))
                )

            owner_key, owner_label = _normalise_owner_label(
                getattr(horse_entity, "owner", None) if horse_entity else None
            )
            owner_bucket = owner_breakdown.setdefault(
                owner_key,
                {
                    "label": owner_label,
                    "truths": [],
                    "predictions": [],
                    "scores": [],
                    "courses": set(),
                    "horses": set(),
                    "trainers": set(),
                    "jockeys": set(),
                    "hippodromes": set(),
                },
            )
            owner_bucket["label"] = owner_label
            owner_bucket["truths"].append(is_top3)
            owner_bucket["predictions"].append(predicted_label)
            owner_bucket["scores"].append(probability)
            owner_bucket.setdefault("courses", set()).add(course.course_id)
            if partant.horse_id:
                owner_bucket.setdefault("horses", set()).add(partant.horse_id)
            if partant.trainer_id:
                owner_bucket.setdefault("trainers", set()).add(partant.trainer_id)
            if partant.jockey_id:
                owner_bucket.setdefault("jockeys", set()).add(partant.jockey_id)
            reunion_for_owner = getattr(course, "reunion", None)
            owner_hippodrome_id = None
            if reunion_for_owner is not None:
                owner_hippodrome_id = getattr(reunion_for_owner, "hippodrome_id", None)
            if owner_hippodrome_id is not None:
                owner_bucket.setdefault("hippodromes", set()).add(int(owner_hippodrome_id))

            category_key, category_label = _normalise_race_category_label(
                getattr(course, "race_category", None)
            )
            category_bucket = race_category_breakdown.setdefault(
                category_key,
                {
                    "label": category_label,
                    "truths": [],
                    "predictions": [],
                    "scores": [],
                    "courses": set(),
                },
            )
            category_bucket["label"] = category_label
            category_bucket["truths"].append(is_top3)
            category_bucket["predictions"].append(predicted_label)
            category_bucket["scores"].append(probability)
            category_bucket.setdefault("courses", set()).add(course.course_id)

            class_key, class_label = _normalise_race_class_label(
                getattr(course, "race_class", None)
            )
            class_bucket = race_class_breakdown.setdefault(
                class_key,
                {
                    "label": class_label,
                    "truths": [],
                    "predictions": [],
                    "scores": [],
                    "courses": set(),
                },
            )
            class_bucket["label"] = class_label
            class_bucket["truths"].append(is_top3)
            class_bucket["predictions"].append(predicted_label)
            class_bucket["scores"].append(probability)
            class_bucket.setdefault("courses", set()).add(course.course_id)

            value_bet_label = "value_bet" if pronostic.value_bet_detected else "standard"
            value_bet_bucket = value_bet_breakdown.setdefault(
                value_bet_label,
                {"truths": [], "predictions": [], "scores": [], "courses": set()},
            )
            value_bet_bucket["truths"].append(is_top3)
            value_bet_bucket["predictions"].append(predicted_label)
            value_bet_bucket["scores"].append(probability)
            value_bet_bucket.setdefault("courses", set()).add(course.course_id)

            field_size = course_entry.get("field_size")
            field_segment = _categorise_field_size(
                int(field_size) if field_size else None
            )
            field_bucket = field_size_breakdown.setdefault(
                field_segment,
                {
                    "truths": [],
                    "predictions": [],
                    "scores": [],
                    "courses": set(),
                    "field_sizes": [],
                },
            )
            field_bucket["truths"].append(is_top3)
            field_bucket["predictions"].append(predicted_label)
            field_bucket["scores"].append(probability)
            courses_seen: Set[int] = field_bucket.setdefault("courses", set())
            is_new_course = course.course_id not in courses_seen
            courses_seen.add(course.course_id)
            if field_size and is_new_course:
                field_bucket.setdefault("field_sizes", []).append(int(field_size))

            draw_value = getattr(partant, "numero_corde", None)
            draw_segment = _categorise_draw_position(
                int(draw_value) if draw_value is not None else None,
                int(field_size) if field_size else None,
            )
            draw_bucket = draw_breakdown.setdefault(
                draw_segment,
                {
                    "truths": [],
                    "predictions": [],
                    "scores": [],
                    "courses": set(),
                    "draws": [],
                    "field_sizes": [],
                },
            )
            draw_bucket["truths"].append(is_top3)
            draw_bucket["predictions"].append(predicted_label)
            draw_bucket["scores"].append(probability)
            draw_bucket.setdefault("courses", set()).add(course.course_id)
            if draw_value is not None:
                draw_bucket.setdefault("draws", []).append(int(draw_value))
            if field_size:
                draw_bucket.setdefault("field_sizes", []).append(int(field_size))

            parity_segment, parity_label = _categorise_draw_parity(
                int(draw_value) if draw_value is not None else None
            )
            parity_bucket = draw_parity_breakdown.setdefault(
                parity_segment,
                {
                    "label": parity_label,
                    "truths": [],
                    "predictions": [],
                    "scores": [],
                    "courses": set(),
                    "draws": [],
                },
            )
            parity_bucket["label"] = parity_label
            parity_bucket["truths"].append(is_top3)
            parity_bucket["predictions"].append(predicted_label)
            parity_bucket["scores"].append(probability)
            parity_bucket.setdefault("courses", set()).add(course.course_id)
            if draw_value is not None:
                parity_bucket.setdefault("draws", []).append(int(draw_value))

            # Suivi spécifique des modes de départ (stalle, autostart, volte...)
            # afin d'identifier si le modèle décroche sur un protocole précis.
            start_segment = _categorise_start_type(
                getattr(course, "start_type", None)
            )
            start_bucket = start_type_breakdown.setdefault(
                start_segment,
                {
                    "truths": [],
                    "predictions": [],
                    "scores": [],
                    "courses": set(),
                },
            )
            start_bucket["truths"].append(is_top3)
            start_bucket["predictions"].append(predicted_label)
            start_bucket["scores"].append(probability)
            start_bucket.setdefault("courses", set()).add(course.course_id)

            delay_segment, delay_label, delay_minutes = _categorise_start_delay(
                getattr(course, "scheduled_time", None),
                getattr(course, "actual_start_time", None),
            )
            delay_bucket = start_delay_breakdown.setdefault(
                delay_segment,
                {
                    "label": delay_label,
                    "truths": [],
                    "predictions": [],
                    "scores": [],
                    "courses": set(),
                    "reunions": set(),
                    "delays": [],
                },
            )
            delay_bucket["label"] = delay_label
            delay_bucket["truths"].append(is_top3)
            delay_bucket["predictions"].append(predicted_label)
            delay_bucket["scores"].append(probability)
            delay_bucket.setdefault("courses", set()).add(course.course_id)
            if getattr(reunion_entity, "reunion_id", None) is not None:
                delay_bucket.setdefault("reunions", set()).add(reunion_entity.reunion_id)
            if delay_minutes is not None:
                delay_bucket.setdefault("delays", []).append(delay_minutes)

            rest_segment = _categorise_rest_period(
                getattr(partant, "days_since_last_race", None)
            )
            rest_bucket = rest_period_breakdown.setdefault(
                rest_segment,
                {
                    "truths": [],
                    "predictions": [],
                    "scores": [],
                    "courses": set(),
                    "rest_days": [],
                },
            )
            rest_bucket["truths"].append(is_top3)
            rest_bucket["predictions"].append(predicted_label)
            rest_bucket["scores"].append(probability)
            rest_bucket.setdefault("courses", set()).add(course.course_id)
            rest_days_value = getattr(partant, "days_since_last_race", None)
            if rest_days_value is not None:
                rest_bucket.setdefault("rest_days", []).append(int(rest_days_value))

            recent_form_list = getattr(partant, "recent_form_list", None)
            recent_segment, recent_label = _categorise_recent_form(recent_form_list)
            recent_form_bucket = recent_form_breakdown.setdefault(
                recent_segment,
                {
                    "label": recent_label,
                    "truths": [],
                    "predictions": [],
                    "scores": [],
                    "courses": set(),
                    "horses": set(),
                    "average_positions": [],
                    "best_positions": [],
                    "worst_positions": [],
                    "starts_counts": [],
                    "win_flags": [],
                },
            )
            recent_form_bucket["label"] = recent_label
            recent_form_bucket["truths"].append(is_top3)
            recent_form_bucket["predictions"].append(predicted_label)
            recent_form_bucket["scores"].append(probability)
            recent_form_bucket.setdefault("courses", set()).add(course.course_id)
            if getattr(partant, "horse_id", None):
                recent_form_bucket.setdefault("horses", set()).add(partant.horse_id)

            if recent_form_list:
                average_form = getattr(partant, "average_recent_position", None)
                if average_form is not None:
                    recent_form_bucket.setdefault("average_positions", []).append(
                        float(average_form)
                    )
                recent_form_bucket.setdefault("best_positions", []).append(
                    int(min(recent_form_list))
                )
                recent_form_bucket.setdefault("worst_positions", []).append(
                    int(max(recent_form_list))
                )
                recent_form_bucket.setdefault("starts_counts", []).append(
                    len(recent_form_list)
                )
                recent_form_bucket.setdefault("win_flags", []).append(
                    bool(getattr(partant, "has_won_recently", False))
                )

            reunion_entity = getattr(course, "reunion", None)

            jockey_identifier = str(partant.jockey_id) if partant.jockey_id else "unknown"
            jockey_label = (
                partant.jockey.full_name
                if getattr(partant, "jockey", None) and getattr(partant.jockey, "full_name", None)
                else (f"Jockey #{partant.jockey_id}" if partant.jockey_id else "Jockey inconnu")
            )
            jockey_bucket = jockey_breakdown.setdefault(
                jockey_identifier,
                {
                    "label": jockey_label,
                    "truths": [],
                    "predictions": [],
                    "scores": [],
                    "courses": set(),
                    "horses": set(),
                },
            )
            jockey_bucket["label"] = jockey_label
            jockey_bucket["truths"].append(is_top3)
            jockey_bucket["predictions"].append(predicted_label)
            jockey_bucket["scores"].append(probability)
            jockey_bucket.setdefault("courses", set()).add(course.course_id)
            jockey_bucket.setdefault("horses", set()).add(partant.horse_id)

            (
                jockey_exp_segment,
                jockey_exp_label,
                normalised_jockey_starts,
            ) = _categorise_jockey_experience(
                getattr(getattr(partant, "jockey", None), "career_starts", None)
            )
            jockey_experience_bucket = jockey_experience_breakdown.setdefault(
                jockey_exp_segment,
                {
                    "label": jockey_exp_label,
                    "truths": [],
                    "predictions": [],
                    "scores": [],
                    "courses": set(),
                    "actors": set(),
                    "career_starts": [],
                },
            )
            jockey_experience_bucket["label"] = jockey_exp_label
            jockey_experience_bucket["truths"].append(is_top3)
            jockey_experience_bucket["predictions"].append(predicted_label)
            jockey_experience_bucket["scores"].append(probability)
            jockey_experience_bucket.setdefault("courses", set()).add(course.course_id)
            if partant.jockey_id:
                jockey_experience_bucket.setdefault("actors", set()).add(partant.jockey_id)
            if normalised_jockey_starts is not None:
                jockey_experience_bucket.setdefault("career_starts", []).append(
                    int(normalised_jockey_starts)
                )

            # Agrège également les performances par nationalité du jockey afin
            # de repérer d'éventuels biais liés aux profils internationaux.
            jockey_nat_key, jockey_nat_label = _normalise_nationality_label(
                getattr(getattr(partant, "jockey", None), "nationality", None)
            )
            jockey_nat_bucket = jockey_nationality_breakdown.setdefault(
                jockey_nat_key,
                {
                    "label": jockey_nat_label,
                    "truths": [],
                    "predictions": [],
                    "scores": [],
                    "courses": set(),
                    "reunions": set(),
                    "horses": set(),
                    "actors": set(),
                },
            )
            jockey_nat_bucket["label"] = jockey_nat_label
            jockey_nat_bucket["truths"].append(is_top3)
            jockey_nat_bucket["predictions"].append(predicted_label)
            jockey_nat_bucket["scores"].append(probability)
            jockey_nat_bucket.setdefault("courses", set()).add(course.course_id)
            if reunion_entity is not None and getattr(reunion_entity, "reunion_id", None):
                jockey_nat_bucket.setdefault("reunions", set()).add(reunion_entity.reunion_id)
            if getattr(partant, "horse_id", None):
                jockey_nat_bucket.setdefault("horses", set()).add(partant.horse_id)
            if partant.jockey_id:
                jockey_nat_bucket.setdefault("actors", set()).add(partant.jockey_id)

            trainer_identifier = str(partant.trainer_id) if partant.trainer_id else "unknown"
            trainer_label = (
                partant.trainer.full_name
                if getattr(partant, "trainer", None) and getattr(partant.trainer, "full_name", None)
                else (f"Entraîneur #{partant.trainer_id}" if partant.trainer_id else "Entraîneur inconnu")
            )
            trainer_bucket = trainer_breakdown.setdefault(
                trainer_identifier,
                {
                    "label": trainer_label,
                    "truths": [],
                    "predictions": [],
                    "scores": [],
                    "courses": set(),
                    "horses": set(),
                },
            )
            trainer_bucket["label"] = trainer_label
            trainer_bucket["truths"].append(is_top3)
            trainer_bucket["predictions"].append(predicted_label)
            trainer_bucket["scores"].append(probability)
            trainer_bucket.setdefault("courses", set()).add(course.course_id)
            trainer_bucket.setdefault("horses", set()).add(partant.horse_id)

            (
                trainer_exp_segment,
                trainer_exp_label,
                normalised_trainer_starts,
            ) = _categorise_trainer_experience(
                getattr(getattr(partant, "trainer", None), "career_starts", None)
            )
            trainer_experience_bucket = trainer_experience_breakdown.setdefault(
                trainer_exp_segment,
                {
                    "label": trainer_exp_label,
                    "truths": [],
                    "predictions": [],
                    "scores": [],
                    "courses": set(),
                    "actors": set(),
                    "career_starts": [],
                },
            )
            trainer_experience_bucket["label"] = trainer_exp_label
            trainer_experience_bucket["truths"].append(is_top3)
            trainer_experience_bucket["predictions"].append(predicted_label)
            trainer_experience_bucket["scores"].append(probability)
            trainer_experience_bucket.setdefault("courses", set()).add(course.course_id)
            if partant.trainer_id:
                trainer_experience_bucket.setdefault("actors", set()).add(partant.trainer_id)
            if normalised_trainer_starts is not None:
                trainer_experience_bucket.setdefault("career_starts", []).append(
                    int(normalised_trainer_starts)
                )

            owner_trainer_identifier = f"{owner_key}__{trainer_identifier}"
            owner_trainer_label = f"{owner_label} × {trainer_label}"
            owner_trainer_bucket = owner_trainer_breakdown.setdefault(
                owner_trainer_identifier,
                {
                    "label": owner_trainer_label,
                    "owner_label": owner_label,
                    "trainer_label": trainer_label,
                    "truths": [],
                    "predictions": [],
                    "scores": [],
                    "courses": set(),
                    "horses": set(),
                    "owners": set(),
                    "trainers": set(),
                },
            )
            owner_trainer_bucket["label"] = owner_trainer_label
            owner_trainer_bucket["owner_label"] = owner_label
            owner_trainer_bucket["trainer_label"] = trainer_label
            owner_trainer_bucket["truths"].append(is_top3)
            owner_trainer_bucket["predictions"].append(predicted_label)
            owner_trainer_bucket["scores"].append(probability)
            owner_trainer_bucket.setdefault("courses", set()).add(course.course_id)
            if partant.horse_id:
                owner_trainer_bucket.setdefault("horses", set()).add(partant.horse_id)
            owner_trainer_bucket.setdefault("owners", set()).add(owner_key)
            if partant.trainer_id:
                owner_trainer_bucket.setdefault("trainers", set()).add(partant.trainer_id)

            owner_jockey_identifier = f"{owner_key}__{jockey_identifier}"
            owner_jockey_label = f"{owner_label} × {jockey_label}"
            owner_jockey_bucket = owner_jockey_breakdown.setdefault(
                owner_jockey_identifier,
                {
                    "label": owner_jockey_label,
                    "owner_label": owner_label,
                    "jockey_label": jockey_label,
                    "truths": [],
                    "predictions": [],
                    "scores": [],
                    "courses": set(),
                    "horses": set(),
                    "owners": set(),
                    "jockeys": set(),
                },
            )
            owner_jockey_bucket["label"] = owner_jockey_label
            owner_jockey_bucket["owner_label"] = owner_label
            owner_jockey_bucket["jockey_label"] = jockey_label
            owner_jockey_bucket["truths"].append(is_top3)
            owner_jockey_bucket["predictions"].append(predicted_label)
            owner_jockey_bucket["scores"].append(probability)
            owner_jockey_bucket.setdefault("courses", set()).add(course.course_id)
            if partant.horse_id:
                owner_jockey_bucket.setdefault("horses", set()).add(partant.horse_id)
            owner_jockey_bucket.setdefault("owners", set()).add(owner_key)
            if partant.jockey_id:
                owner_jockey_bucket.setdefault("jockeys", set()).add(partant.jockey_id)

            combo_identifier = f"{jockey_identifier}__{trainer_identifier}"
            combo_label = f"{jockey_label} × {trainer_label}"
            combo_bucket = jockey_trainer_breakdown.setdefault(
                combo_identifier,
                {
                    "label": combo_label,
                    "jockey_label": jockey_label,
                    "trainer_label": trainer_label,
                    "truths": [],
                    "predictions": [],
                    "scores": [],
                    "courses": set(),
                    "horses": set(),
                    "jockeys": set(),
                    "trainers": set(),
                },
            )
            combo_bucket["label"] = combo_label
            combo_bucket["jockey_label"] = jockey_label
            combo_bucket["trainer_label"] = trainer_label
            combo_bucket["truths"].append(is_top3)
            combo_bucket["predictions"].append(predicted_label)
            combo_bucket["scores"].append(probability)
            combo_bucket.setdefault("courses", set()).add(course.course_id)
            combo_bucket.setdefault("horses", set()).add(partant.horse_id)
            if partant.jockey_id is not None:
                combo_bucket.setdefault("jockeys", set()).add(partant.jockey_id)
            if partant.trainer_id is not None:
                combo_bucket.setdefault("trainers", set()).add(partant.trainer_id)

            trainer_nat_key, trainer_nat_label = _normalise_nationality_label(
                getattr(getattr(partant, "trainer", None), "nationality", None)
            )
            trainer_nat_bucket = trainer_nationality_breakdown.setdefault(
                trainer_nat_key,
                {
                    "label": trainer_nat_label,
                    "truths": [],
                    "predictions": [],
                    "scores": [],
                    "courses": set(),
                    "reunions": set(),
                    "horses": set(),
                    "actors": set(),
                },
            )
            trainer_nat_bucket["label"] = trainer_nat_label
            trainer_nat_bucket["truths"].append(is_top3)
            trainer_nat_bucket["predictions"].append(predicted_label)
            trainer_nat_bucket["scores"].append(probability)
            trainer_nat_bucket.setdefault("courses", set()).add(course.course_id)
            if reunion_entity is not None and getattr(reunion_entity, "reunion_id", None):
                trainer_nat_bucket.setdefault("reunions", set()).add(reunion_entity.reunion_id)
            if getattr(partant, "horse_id", None):
                trainer_nat_bucket.setdefault("horses", set()).add(partant.horse_id)
            if partant.trainer_id:
                trainer_nat_bucket.setdefault("actors", set()).add(partant.trainer_id)

            # Enfin, on garde une vue géographique afin de repérer les hippodromes
            # où le modèle excelle ou se dégrade. Cette information aide à prioriser
            # les analyses locales (qualité des données, biais spécifiques, météo...).
            hippodrome_entity = (
                getattr(reunion_entity, "hippodrome", None) if reunion_entity else None
            )
            hippodrome_id = None
            venue_key = "unknown"
            venue_label = "Hippodrome inconnu"
            track_type_key = "unknown"
            track_type_label = "Type de piste inconnu"

            if hippodrome_entity is not None:
                hippodrome_id = getattr(hippodrome_entity, "hippodrome_id", None)
                hippodrome_code = getattr(hippodrome_entity, "code", None)
                venue_key = hippodrome_code or (
                    f"hippodrome_{hippodrome_id}" if hippodrome_id else "unknown"
                )
                venue_label = getattr(hippodrome_entity, "name", None) or venue_key
                track_type_key, track_type_label = _normalise_track_type_label(
                    getattr(hippodrome_entity, "track_type", None)
                )
            elif reunion_entity is not None:
                hippodrome_id = getattr(reunion_entity, "hippodrome_id", None)
                venue_key = f"hippodrome_{hippodrome_id}" if hippodrome_id else "unknown"
                venue_label = (
                    f"Hippodrome #{hippodrome_id}" if hippodrome_id else "Hippodrome inconnu"
                )

            if hippodrome_id is not None:
                api_bucket.setdefault("hippodromes", set()).add(int(hippodrome_id))

            venue_bucket = hippodrome_breakdown.setdefault(
                venue_key,
                {
                    "label": venue_label,
                    "truths": [],
                    "predictions": [],
                    "scores": [],
                    "courses": set(),
                    "reunions": set(),
                    "horses": set(),
                },
            )
            venue_bucket["label"] = venue_label
            venue_bucket["truths"].append(is_top3)
            venue_bucket["predictions"].append(predicted_label)
            venue_bucket["scores"].append(probability)
            venue_bucket.setdefault("courses", set()).add(course.course_id)
            if partant.horse_id:
                venue_bucket.setdefault("horses", set()).add(partant.horse_id)
            if reunion_entity is not None and getattr(reunion_entity, "reunion_id", None):
                venue_bucket.setdefault("reunions", set()).add(reunion_entity.reunion_id)

            country_key, country_label = _normalise_country_label(
                getattr(hippodrome_entity, "country", None)
            )
            country_bucket = country_breakdown.setdefault(
                country_key,
                {
                    "label": country_label,
                    "truths": [],
                    "predictions": [],
                    "scores": [],
                    "courses": set(),
                    "reunions": set(),
                    "hippodromes": set(),
                    "cities": set(),
                },
            )
            country_bucket["label"] = country_label
            country_bucket["truths"].append(is_top3)
            country_bucket["predictions"].append(predicted_label)
            country_bucket["scores"].append(probability)
            country_bucket.setdefault("courses", set()).add(course.course_id)
            if reunion_entity is not None and getattr(reunion_entity, "reunion_id", None):
                country_bucket.setdefault("reunions", set()).add(reunion_entity.reunion_id)
            if hippodrome_id is not None:
                country_bucket.setdefault("hippodromes", set()).add(int(hippodrome_id))
            city_value = (
                getattr(hippodrome_entity, "city", None)
                if hippodrome_entity is not None
                else None
            )
            if city_value:
                country_bucket.setdefault("cities", set()).add(str(city_value))

            city_key, city_label = _normalise_city_label(city_value)
            city_bucket = city_breakdown.setdefault(
                city_key,
                {
                    "label": city_label,
                    "truths": [],
                    "predictions": [],
                    "scores": [],
                    "courses": set(),
                    "reunions": set(),
                    "hippodromes": set(),
                    "countries": set(),
                },
            )
            city_bucket["label"] = city_label
            city_bucket["truths"].append(is_top3)
            city_bucket["predictions"].append(predicted_label)
            city_bucket["scores"].append(probability)
            city_bucket.setdefault("courses", set()).add(course.course_id)
            if reunion_entity is not None and getattr(reunion_entity, "reunion_id", None):
                city_bucket.setdefault("reunions", set()).add(reunion_entity.reunion_id)
            if hippodrome_id is not None:
                city_bucket.setdefault("hippodromes", set()).add(int(hippodrome_id))
            if country_label:
                city_bucket.setdefault("countries", set()).add(country_label)

            track_type_bucket = track_type_breakdown.setdefault(
                track_type_key,
                {
                    "label": track_type_label,
                    "truths": [],
                    "predictions": [],
                    "scores": [],
                    "courses": set(),
                    "reunions": set(),
                    "hippodromes": set(),
                },
            )
            track_type_bucket["label"] = track_type_label
            track_type_bucket["truths"].append(is_top3)
            track_type_bucket["predictions"].append(predicted_label)
            track_type_bucket["scores"].append(probability)
            track_type_bucket.setdefault("courses", set()).add(course.course_id)
            if reunion_entity is not None and getattr(reunion_entity, "reunion_id", None):
                track_type_bucket.setdefault("reunions", set()).add(
                    reunion_entity.reunion_id
                )
            if hippodrome_id is not None:
                track_type_bucket.setdefault("hippodromes", set()).add(hippodrome_id)

            track_length_segment, track_length_label, track_length_value = _categorise_track_length(
                getattr(hippodrome_entity, "track_length", None)
            )
            track_length_bucket = track_length_breakdown.setdefault(
                track_length_segment,
                {
                    "label": track_length_label,
                    "truths": [],
                    "predictions": [],
                    "scores": [],
                    "courses": set(),
                    "reunions": set(),
                    "hippodromes": set(),
                    "track_lengths": [],
                },
            )
            track_length_bucket["label"] = track_length_label
            track_length_bucket["truths"].append(is_top3)
            track_length_bucket["predictions"].append(predicted_label)
            track_length_bucket["scores"].append(probability)
            track_length_bucket.setdefault("courses", set()).add(course.course_id)
            if reunion_entity is not None and getattr(reunion_entity, "reunion_id", None):
                track_length_bucket.setdefault("reunions", set()).add(
                    reunion_entity.reunion_id
                )
            if hippodrome_id is not None:
                track_length_bucket.setdefault("hippodromes", set()).add(hippodrome_id)
            if track_length_value is not None:
                track_length_bucket.setdefault("track_lengths", []).append(track_length_value)

            # On conserve également une vue chronologique afin d'identifier les
            # journées où le modèle surperforme ou décroche brutalement.
            generation_day = (
                (pronostic.generated_at.date() if pronostic.generated_at else None)
                or (
                    course.reunion.reunion_date
                    if hasattr(course, "reunion") and course.reunion
                    else None
                )
                or cutoff_date
            )
            day_key = generation_day.isoformat()
            day_bucket = daily_breakdown.setdefault(
                day_key,
                {
                    "truths": [],
                    "predictions": [],
                    "scores": [],
                    "courses": set(),
                    "value_bet_courses": set(),
                },
            )
            day_bucket["truths"].append(is_top3)
            day_bucket["predictions"].append(predicted_label)
            day_bucket["scores"].append(probability)
            day_bucket["courses"].add(course.course_id)
            if pronostic.value_bet_detected:
                day_bucket["value_bet_courses"].add(course.course_id)

        for course_id, course_payload in course_stats.items():
            predictions_payload = list(course_payload.get("predictions", []))
            if not predictions_payload:
                continue

            sorted_predictions = sorted(
                predictions_payload,
                key=lambda item: float(item.get("probability", 0.0)),
                reverse=True,
            )

            # Calcule l'écart entre les deux meilleures probabilités pour suivre
            # la stabilité du favori face à son dauphin. Ce tableau de bord
            # permet de distinguer les courses remportées par un favori solide
            # de celles où le modèle hésite entre plusieurs partants.
            primary_probability = sorted_predictions[0].get("probability")
            secondary_probability = (
                sorted_predictions[1].get("probability")
                if len(sorted_predictions) > 1
                else None
            )
            (
                margin_segment,
                margin_label,
                normalised_margin,
            ) = _categorise_probability_margin(primary_probability, secondary_probability)
            margin_bucket = probability_margin_breakdown.setdefault(
                margin_segment,
                {
                    "label": margin_label,
                    "truths": [],
                    "predictions": [],
                    "scores": [],
                    "margins": [],
                    "courses": set(),
                    "horses": set(),
                },
            )
            margin_bucket["label"] = margin_label
            margin_bucket["truths"].append(int(sorted_predictions[0].get("truth", 0)))
            margin_bucket["predictions"].append(
                int(sorted_predictions[0].get("predicted_label", 0))
            )
            margin_bucket["scores"].append(float(primary_probability or 0.0))
            margin_bucket.setdefault("courses", set()).add(int(course_id))

            top_horse_id = sorted_predictions[0].get("horse_id")
            if top_horse_id is not None:
                try:
                    margin_bucket.setdefault("horses", set()).add(int(top_horse_id))
                except (TypeError, ValueError):  # pragma: no cover - sécurité défensive
                    pass

            if normalised_margin is not None:
                margin_bucket.setdefault("margins", []).append(normalised_margin)

            pmu_candidates = [
                sample
                for sample in predictions_payload
                if sample.get("odds") is not None
            ]
            pmu_favourite: Optional[Dict[str, object]] = None
            if pmu_candidates:
                pmu_favourite = min(
                    pmu_candidates,
                    key=lambda item: float(item.get("odds", float("inf"))),
                )

            top_entry: Optional[Dict[str, object]] = sorted_predictions[0] if sorted_predictions else None
            pmu_rank: Optional[int] = None
            if (
                pmu_favourite is not None
                and pmu_favourite.get("horse_id") is not None
                and sorted_predictions
            ):
                for rank_index, sample in enumerate(sorted_predictions, start=1):
                    if sample.get("horse_id") == pmu_favourite.get("horse_id"):
                        pmu_rank = rank_index
                        break

            alignment_segment, alignment_label = _categorise_favourite_alignment(
                top_entry,
                pmu_favourite,
            )
            alignment_bucket = favourite_alignment_breakdown.setdefault(
                alignment_segment,
                {
                    "label": alignment_label,
                    "courses": set(),
                    "model_truths": [],
                    "model_predictions": [],
                    "model_scores": [],
                    "model_wins": 0,
                    "pmu_truths": [],
                    "pmu_scores": [],
                    "pmu_odds": [],
                    "pmu_wins": 0,
                    "pmu_courses": 0,
                    "probability_gaps": [],
                    "pmu_ranks": [],
                    "aligned_wins": 0,
                },
            )
            alignment_bucket["label"] = alignment_label
            alignment_bucket.setdefault("courses", set()).add(int(course_id))

            if top_entry is not None:
                alignment_bucket.setdefault("model_truths", []).append(
                    int(top_entry.get("truth", 0))
                )
                alignment_bucket.setdefault("model_predictions", []).append(
                    int(top_entry.get("predicted_label", 0))
                )
                alignment_bucket.setdefault("model_scores", []).append(
                    float(top_entry.get("probability", 0.0))
                )
                if top_entry.get("final_position") == 1:
                    alignment_bucket["model_wins"] = alignment_bucket.get("model_wins", 0) + 1

            if pmu_favourite is not None:
                alignment_bucket["pmu_courses"] = alignment_bucket.get("pmu_courses", 0) + 1
                alignment_bucket.setdefault("pmu_truths", []).append(
                    int(pmu_favourite.get("truth", 0))
                )
                alignment_bucket.setdefault("pmu_scores", []).append(
                    float(pmu_favourite.get("probability", 0.0))
                )
                odds_value = pmu_favourite.get("odds")
                if odds_value is not None:
                    alignment_bucket.setdefault("pmu_odds", []).append(float(odds_value))
                if pmu_favourite.get("final_position") == 1:
                    alignment_bucket["pmu_wins"] = alignment_bucket.get("pmu_wins", 0) + 1
                if top_entry is not None:
                    alignment_bucket.setdefault("probability_gaps", []).append(
                        float(top_entry.get("probability", 0.0))
                        - float(pmu_favourite.get("probability", 0.0))
                    )
                    if (
                        top_entry.get("horse_id") == pmu_favourite.get("horse_id")
                        and top_entry.get("final_position") == 1
                    ):
                        alignment_bucket["aligned_wins"] = alignment_bucket.get(
                            "aligned_wins", 0
                        ) + 1
                if pmu_rank is not None:
                    alignment_bucket.setdefault("pmu_ranks", []).append(float(pmu_rank))

            for rank, sample in enumerate(sorted_predictions, start=1):
                segment_key, segment_label = _categorise_prediction_rank(rank)
                bucket = prediction_rank_breakdown.setdefault(
                    segment_key,
                    {
                        "label": segment_label,
                        "truths": [],
                        "predictions": [],
                        "scores": [],
                        "final_positions": [],
                        "ranks": [],
                        "courses": set(),
                        "horses": set(),
                    },
                )

                bucket["label"] = segment_label
                bucket.setdefault("truths", []).append(int(sample.get("truth", 0)))
                bucket.setdefault("predictions", []).append(
                    int(sample.get("predicted_label", 0))
                )
                bucket.setdefault("scores", []).append(
                    float(sample.get("probability", 0.0))
                )
                bucket.setdefault("ranks", []).append(rank)
                bucket.setdefault("courses", set()).add(int(course_id))

                final_position = sample.get("final_position")
                if final_position is not None:
                    bucket.setdefault("final_positions", []).append(int(final_position))

                horse_id = sample.get("horse_id")
                if horse_id:
                    bucket.setdefault("horses", set()).add(int(horse_id))

        evaluation_timestamp = datetime.now().isoformat()

        accuracy = precision = recall = f1 = roc_auc = logloss = None
        if accuracy_score:
            accuracy = accuracy_score(y_true, y_pred)
            precision = precision_score(y_true, y_pred, zero_division=0)
            recall = recall_score(y_true, y_pred, zero_division=0)
            f1 = f1_score(y_true, y_pred, zero_division=0)
            if len(set(y_true)) > 1:
                roc_auc = roc_auc_score(y_true, y_scores)
            clipped_scores = [min(max(score, 1e-6), 1 - 1e-6) for score in y_scores]
            try:
                logloss = log_loss(y_true, clipped_scores)
            except ValueError:
                logloss = None

        # Convertit l'AUC en coefficient de Gini pour offrir une lecture métier
        # familière (utilisée notamment dans le scoring crédit) tout en gérant le
        # cas où l'AUC n'est pas définie.
        gini_coefficient = _compute_gini_coefficient(roc_auc)

        brier_score: Optional[float] = None
        positive_rate: Optional[float] = None
        if y_true:
            brier_score = (
                sum((score - truth) ** 2 for score, truth in zip(y_scores, y_true))
                / len(y_true)
            )
            positive_rate = sum(y_true) / len(y_true)

        cm = [
            [0, 0],
            [0, 0],
        ]
        if confusion_matrix:
            cm = confusion_matrix(y_true, y_pred, labels=[0, 1]).tolist()

        # Convertit la matrice de confusion en compte explicite (TN, FP, FN, TP)
        # pour calculer un coefficient de corrélation équilibré.
        tn, fp = cm[0][0], cm[0][1]
        fn, tp = cm[1][0], cm[1][1]
        matthews_correlation = _compute_matthews_correlation(tn, fp, fn, tp)
        cohen_kappa = _compute_cohen_kappa(tn, fp, fn, tp)
        classification_insights = _compute_binary_classification_insights(tn, fp, fn, tp)

        positives = sum(y_pred)
        negatives = len(y_pred) - positives

        avg_positive_prob = _safe_average([score for score, label in zip(y_scores, y_pred) if label == 1])
        avg_negative_prob = _safe_average([score for score, label in zip(y_scores, y_pred) if label == 0])

        # Diagnostic complémentaire : on analyse la distribution des scores
        # probabilistes afin d'identifier un éventuel recouvrement entre gagnants
        # et perdants malgré des métriques globales satisfaisantes.
        probability_distribution_metrics = _summarise_probability_distribution(
            y_true,
            y_scores,
        )
        probability_entropy_performance = _summarise_probability_entropy(
            course_stats
        )
        probability_sharpness_performance = _summarise_probability_sharpness(
            course_stats
        )
<<<<<<< HEAD
        place_probability_quality = _summarise_place_probability_quality(
            place_probability_samples
        )
=======
>>>>>>> 873cd135

        course_count = len(course_stats)
        favourite_alignment_performance = _summarise_favourite_alignment_performance(
            favourite_alignment_breakdown,
            course_count,
        )
        top1_correct = 0
        top3_course_hits = 0
        winner_probabilities: List[float] = []
        top3_probabilities: List[float] = []
        winner_ranks: List[int] = []

        for course_id, data in course_stats.items():
            predictions = data["predictions"]  # type: ignore[assignment]
            sorted_predictions = sorted(
                predictions, key=lambda item: item["probability"], reverse=True
            )
            if not sorted_predictions:
                continue

            ranked_entries: List[Tuple[Dict[str, object], Optional[int]]] = []
            for item in sorted_predictions:
                final_position_raw = item.get("final_position")
                try:
                    final_position_value = (
                        int(final_position_raw)
                        if final_position_raw is not None
                        else None
                    )
                except (TypeError, ValueError):  # pragma: no cover - sécurité sur données corrompues
                    final_position_value = None

                ranked_entries.append((item, final_position_value))

            error_bucket = rank_error_tracking.setdefault(
                course_id,
                {
                    "key": f"course_{course_id}",
                    "label": data.get("label"),
                    "absolute_errors": [],
                    "squared_errors": [],
                    "signed_errors": [],
                    "samples": 0,
                    "perfect_predictions": 0,
                },
            )
            error_bucket["label"] = data.get("label") or error_bucket.get("label")
            error_bucket["runner_count"] = len(ranked_entries)

            for predicted_rank, (entry, final_position_value) in enumerate(
                ranked_entries, start=1
            ):
                if final_position_value is None:
                    continue

                absolute_error = abs(predicted_rank - final_position_value)
                signed_error = predicted_rank - final_position_value

                error_bucket.setdefault("absolute_errors", []).append(
                    float(absolute_error)
                )
                error_bucket.setdefault("squared_errors", []).append(
                    float(absolute_error**2)
                )
                error_bucket.setdefault("signed_errors", []).append(float(signed_error))
                error_bucket["samples"] = error_bucket.get("samples", 0) + 1
                if absolute_error == 0:
                    error_bucket["perfect_predictions"] = (
                        error_bucket.get("perfect_predictions", 0) + 1
                    )

                probability_value = entry.get("probability")
                try:
                    probability_float = float(probability_value) if probability_value is not None else None
                except (TypeError, ValueError):  # pragma: no cover - robustesse sur données corrompues
                    probability_float = None

                truth_value = entry.get("truth")
                predicted_label_value = entry.get("predicted_label")
                horse_identifier = entry.get("horse_id")

                error_segment, error_label = _categorise_rank_error(float(absolute_error))
                segment_bucket = rank_error_breakdown.setdefault(
                    error_segment,
                    {
                        "label": error_label,
                        "truths": [],
                        "predictions": [],
                        "scores": [],
                        "absolute_errors": [],
                        "signed_errors": [],
                        "predicted_ranks": [],
                        "final_positions": [],
                        "courses": set(),
                        "horses": set(),
                    },
                )
                segment_bucket["label"] = error_label
                if truth_value is not None:
                    segment_bucket.setdefault("truths", []).append(int(truth_value))
                if predicted_label_value is not None:
                    segment_bucket.setdefault("predictions", []).append(
                        int(predicted_label_value)
                    )
                if probability_float is not None:
                    segment_bucket.setdefault("scores", []).append(probability_float)
                segment_bucket.setdefault("absolute_errors", []).append(float(absolute_error))
                segment_bucket.setdefault("signed_errors", []).append(float(signed_error))
                segment_bucket.setdefault("predicted_ranks", []).append(predicted_rank)
                segment_bucket.setdefault("final_positions", []).append(final_position_value)
                segment_bucket.setdefault("courses", set()).add(course_id)
                if horse_identifier is not None:
                    segment_bucket.setdefault("horses", set()).add(horse_identifier)

            # Conserve des indicateurs par panier Top N (Top 1 → Top 5) afin de
            # suivre la précision cumulative de la sélection du modèle.
            top_limit = min(len(ranked_entries), 5)
            for top_n in range(1, top_limit + 1):
                bucket = topn_tracking.setdefault(
                    top_n,
                    {
                        "courses": 0,
                        "winner_hits": 0,
                        "place_hits": 0,
                        "probabilities": [],
                        "best_finishes": [],
                    },
                )
                bucket["courses"] += 1
                top_subset = ranked_entries[:top_n]
                bucket["probabilities"].extend(
                    float(entry_data[0]["probability"]) for entry_data in top_subset
                )
                finish_positions = [
                    pos for _, pos in top_subset if pos is not None
                ]
                if finish_positions:
                    bucket["best_finishes"].append(min(finish_positions))
                if any(pos == 1 for _, pos in top_subset if pos is not None):
                    bucket["winner_hits"] += 1
                if any(pos is not None and pos <= 3 for _, pos in top_subset):
                    bucket["place_hits"] += 1

            ndcg_at_3_value = _compute_normalised_dcg(ranked_entries, 3)
            if ndcg_at_3_value is not None:
                ndcg_at_3_scores.append(ndcg_at_3_value)

            ndcg_at_5_value = _compute_normalised_dcg(ranked_entries, 5)
            if ndcg_at_5_value is not None:
                ndcg_at_5_scores.append(ndcg_at_5_value)

            winner_rank: Optional[int] = None
            for index, (item, final_position_value) in enumerate(ranked_entries, start=1):
                if final_position_value == 1 and winner_rank is None:
                    winner_rank = index
                    winner_probabilities.append(float(item["probability"]))

                if final_position_value is not None and final_position_value <= 3:
                    top3_probabilities.append(float(item["probability"]))

            if winner_rank is not None:
                winner_ranks.append(winner_rank)

            top1_position = ranked_entries[0][1]
            if top1_position == 1:
                top1_correct += 1

            top3_predictions = ranked_entries[:3]
            if any(
                final_position_value is not None and final_position_value <= 3
                for _, final_position_value in top3_predictions
            ):
                top3_course_hits += 1

        winner_rank_metrics = _summarise_winner_rankings(winner_ranks, course_count)
        topn_performance = _summarise_topn_performance(topn_tracking, course_count)
        rank_error_metrics = _summarise_rank_error_metrics(rank_error_tracking)
        rank_error_distribution = _summarise_rank_error_distribution(
            rank_error_breakdown,
            course_count,
        )

        calibration_table = _build_calibration_table(y_scores, y_true, bins=5)
        # Résume l'ampleur des écarts de calibration pour suivre un indicateur
        # synthétique (ECE, biais signé, écart maximal) en plus du tableau brut.
        calibration_diagnostics = _describe_calibration_quality(calibration_table)
        brier_decomposition = _decompose_brier_score(
            calibration_table,
            base_rate=positive_rate,
            brier_score=brier_score,
        )
        threshold_grid = _evaluate_threshold_grid(
            y_scores,
            y_true,
            thresholds=[0.2, probability_threshold, 0.4, 0.5],
        )
        # La grille multi-seuils étant calculée, on extrait directement les
        # recommandations (meilleur F1, précision ou rappel maximal) pour
        # éviter aux opérateurs de parcourir manuellement toutes les lignes.
        threshold_recommendations = _summarise_threshold_recommendations(
            threshold_grid
        )

        # Analyse la valeur financière potentielle des paris générés par le
        # modèle en confrontant les probabilités projetées aux cotes publiques.
        betting_value_analysis = _summarise_betting_value(
            betting_samples,
            probability_threshold,
        )

        # Mesure l'alignement global avec le marché (corrélation et surcote)
        # pour contextualiser les écarts du modèle par rapport aux bookmakers.
        odds_alignment = _analyse_odds_alignment(betting_samples)

        # Fournit une vision cumulative du gain : en ne conservant que les
        # meilleures probabilités, quelle part des arrivées dans les 3 est
        # capturée ? Cette courbe complète la calibration en évaluant la
        # puissance de tri du modèle.
        gain_curve = _build_gain_curve(
            y_scores,
            y_true,
            steps=5,
        )

        # Construit un tableau de lift : chaque tranche de probabilité est
        # comparée au taux de réussite moyen pour visualiser rapidement la
        # surperformance (ou sous-performance) des segments prioritaires.
        lift_analysis = _build_lift_table(
            y_scores,
            y_true,
            buckets=5,
        )

        # Trace la courbe précision-rappel pour suivre la capacité du modèle à
        # maintenir une précision élevée lorsque l'on pousse le rappel. Utile
        # pour les opérateurs qui doivent choisir un compromis précision/rappel
        # selon leur tolérance au risque.
        precision_recall_table = _build_precision_recall_curve(
            y_scores,
            y_true,
            sample_points=8,
        )
        average_precision = (
            float(average_precision_score(y_true, y_scores))
            if average_precision_score is not None
            else None
        )

        # Échantillonne la courbe ROC pour exposer la progression du rappel au
        # fur et à mesure que l'on accepte davantage de faux positifs. Cette
        # vue complète la précision-rappel en fournissant la spécificité.
        roc_curve_points = _build_roc_curve(
            y_scores,
            y_true,
            sample_points=12,
        )

        # Mesure la séparation effective entre gagnants et perdants via une
        # statistique de Kolmogorov-Smirnov. Utile pour identifier un seuil
        # discriminant même si les métriques globales semblent correctes.
        ks_analysis = _compute_ks_analysis(
            y_scores,
            y_true,
            sample_points=10,
        )

        # Consolide un tableau de bord par niveau de confiance afin d'inspecter
        # rapidement la fiabilité réelle de chaque segment (utile pour piloter
        # alertes ou limites d'enjeux par exemple).
        confidence_level_metrics = _summarise_prediction_confidence_performance(
            confidence_breakdown,
            len(y_true),
        )

        confidence_score_performance = _summarise_confidence_score_performance(
            confidence_score_breakdown
        )
        win_probability_performance = _summarise_win_probability_performance(
            win_probability_breakdown
        )
        place_probability_performance = _summarise_place_probability_performance(
            place_probability_breakdown
        )
        probability_edge_performance = _summarise_probability_edge_performance(
            probability_edge_breakdown
        )
        probability_error_performance = _summarise_probability_error_performance(
            probability_error_breakdown
        )
        prediction_outcome_performance = _summarise_prediction_outcome_performance(
            prediction_outcome_breakdown
        )
        probability_margin_performance = _summarise_probability_margin_performance(
            probability_margin_breakdown
        )
        rank_correlation_performance = _summarise_rank_correlation_performance(
            rank_correlation_tracking
        )
        feature_contribution_summary = _summarise_feature_contribution_performance(
            feature_contribution_tracker
        )

        daily_performance = _summarise_daily_performance(daily_breakdown)
        day_part_performance = _summarise_day_part_performance(day_part_breakdown)
        lead_time_performance = _summarise_lead_time_performance(lead_time_breakdown)
        year_performance = _summarise_year_performance(year_breakdown)
        month_performance = _summarise_month_performance(month_breakdown)
        season_performance = _summarise_season_performance(season_breakdown)
        quarter_performance = _summarise_quarter_performance(quarter_breakdown)
        weekday_performance = _summarise_weekday_performance(weekday_breakdown)
        race_order_performance = _summarise_race_order_performance(race_order_breakdown)
        reunion_number_performance = _summarise_reunion_number_performance(
            reunion_number_breakdown
        )
        discipline_performance = _summarise_segment_performance(discipline_breakdown)
        distance_performance = _summarise_distance_performance(distance_breakdown)
        surface_performance = _summarise_segment_performance(surface_breakdown)
        discipline_surface_performance = _summarise_discipline_surface_performance(
            discipline_surface_breakdown
        )
        weather_performance = _summarise_weather_performance(weather_breakdown)
        temperature_band_performance = _summarise_temperature_band_performance(
            temperature_band_breakdown
        )
        prize_money_performance = _summarise_prize_money_performance(
            prize_money_breakdown
        )
        prize_per_runner_performance = _summarise_prize_per_runner_performance(
            prize_per_runner_breakdown
        )
        handicap_performance = _summarise_handicap_performance(handicap_breakdown)
        weight_performance = _summarise_weight_performance(weight_breakdown)
        equipment_performance = _summarise_equipment_performance(equipment_breakdown)
        odds_band_performance = _summarise_odds_band_performance(odds_band_breakdown)
        horse_age_performance = _summarise_horse_age_performance(
            horse_age_breakdown
        )
        horse_gender_performance = _summarise_horse_gender_performance(
            horse_gender_breakdown
        )
        horse_coat_performance = _summarise_horse_coat_performance(
            horse_coat_breakdown
        )
        horse_breed_performance = _summarise_horse_breed_performance(
            horse_breed_breakdown
        )
        horse_sire_performance = _summarise_sire_performance(
            horse_sire_breakdown
        )
        horse_dam_performance = _summarise_dam_performance(
            horse_dam_breakdown
        )
        owner_performance = _summarise_owner_performance(owner_breakdown)
        owner_trainer_performance = _summarise_owner_trainer_performance(
            owner_trainer_breakdown
        )
        owner_jockey_performance = _summarise_owner_jockey_performance(
            owner_jockey_breakdown
        )
        recent_form_performance = _summarise_recent_form_performance(
            recent_form_breakdown
        )
        value_bet_performance = _summarise_segment_performance(value_bet_breakdown)
        value_bet_flag_performance = _summarise_value_bet_flag_performance(
            value_bet_flag_breakdown
        )
        field_size_performance = _summarise_field_size_performance(field_size_breakdown)
        draw_performance = _summarise_draw_performance(draw_breakdown)
        draw_parity_performance = _summarise_draw_parity_performance(
            draw_parity_breakdown
        )
        race_category_performance = _summarise_race_profile_performance(
            race_category_breakdown
        )
        race_class_performance = _summarise_race_profile_performance(
            race_class_breakdown
        )
        start_delay_performance = _summarise_start_delay_performance(start_delay_breakdown)
        start_type_performance = _summarise_start_type_performance(start_type_breakdown)
        rest_period_performance = _summarise_rest_period_performance(
            rest_period_breakdown
        )
        model_version_performance = _summarise_model_version_performance(
            model_version_breakdown,
            len(y_true),
        )
        prediction_rank_performance = _summarise_prediction_rank_performance(
            prediction_rank_breakdown
        )
        predicted_position_performance = _summarise_predicted_position_performance(
            predicted_position_breakdown
        )
        final_position_performance = _summarise_final_position_performance(
            final_position_breakdown
        )
        jockey_performance = _summarise_actor_performance(jockey_breakdown)
        trainer_performance = _summarise_actor_performance(trainer_breakdown)
        jockey_trainer_performance = _summarise_jockey_trainer_performance(
            jockey_trainer_breakdown
        )
        jockey_experience_performance = _summarise_experience_performance(
            jockey_experience_breakdown
        )
        trainer_experience_performance = _summarise_experience_performance(
            trainer_experience_breakdown
        )
        jockey_nationality_performance = _summarise_nationality_performance(
            jockey_nationality_breakdown
        )
        trainer_nationality_performance = _summarise_nationality_performance(
            trainer_nationality_breakdown
        )
        hippodrome_performance = _summarise_hippodrome_performance(hippodrome_breakdown)
        track_type_performance = _summarise_track_type_performance(track_type_breakdown)
        track_length_performance = _summarise_track_length_performance(
            track_length_breakdown
        )
        country_performance = _summarise_country_performance(country_breakdown)
        city_performance = _summarise_city_performance(city_breakdown)
        api_source_performance = _summarise_api_source_performance(api_source_breakdown)

        metrics = {
            "accuracy": accuracy,
            "precision": precision,
            "recall": recall,
            "f1": f1,
            "roc_auc": roc_auc,
            "gini_coefficient": gini_coefficient,
            "log_loss": logloss,
            "brier_score": brier_score,
            "brier_decomposition": brier_decomposition,
            "confusion_matrix": {
                "true_negative": cm[0][0],
                "false_positive": cm[0][1],
                "false_negative": cm[1][0],
                "true_positive": cm[1][1],
            },
            "matthews_correlation": matthews_correlation,
            "cohen_kappa": cohen_kappa,
            "specificity": classification_insights["specificity"],
            "false_positive_rate": classification_insights["false_positive_rate"],
            "negative_predictive_value": classification_insights[
                "negative_predictive_value"
            ],
            "balanced_accuracy": classification_insights["balanced_accuracy"],
            "positive_prediction_rate": positives / len(y_pred) if y_pred else 0.0,
            "average_positive_probability": avg_positive_prob,
            "average_negative_probability": avg_negative_prob,
            "probability_distribution_metrics": probability_distribution_metrics,
            "probability_entropy_performance": probability_entropy_performance,
            "probability_sharpness_performance": probability_sharpness_performance,
            "top1_accuracy": top1_correct / course_count if course_count else None,
            "course_top3_hit_rate": top3_course_hits / course_count if course_count else None,
            "ndcg_at_3": _safe_average(ndcg_at_3_scores),
            "ndcg_at_5": _safe_average(ndcg_at_5_scores),
            "winner_rank_metrics": winner_rank_metrics,
            "topn_performance": topn_performance,
            "rank_error_metrics": rank_error_metrics,
            "rank_error_distribution": rank_error_distribution,
            "average_winner_probability": _safe_average(winner_probabilities),
            "average_top3_probability": _safe_average(top3_probabilities),
            "calibration_table": calibration_table,
            "calibration_diagnostics": calibration_diagnostics,
            "threshold_sensitivity": threshold_grid,
            "threshold_recommendations": threshold_recommendations,
            "betting_value_analysis": betting_value_analysis,
            "odds_alignment": odds_alignment,
            "gain_curve": gain_curve,
            "lift_analysis": lift_analysis,
            "average_precision": average_precision,
            "precision_recall_curve": precision_recall_table,
            "roc_curve": roc_curve_points,
            "ks_analysis": ks_analysis,
            "confidence_level_metrics": confidence_level_metrics,
            "confidence_score_performance": confidence_score_performance,
            "win_probability_performance": win_probability_performance,
            "place_probability_performance": place_probability_performance,
<<<<<<< HEAD
            "place_probability_quality": place_probability_quality,
=======
>>>>>>> 873cd135
            "probability_edge_performance": probability_edge_performance,
            "probability_error_performance": probability_error_performance,
            "probability_margin_performance": probability_margin_performance,
            "feature_contribution_summary": feature_contribution_summary,
            "favourite_alignment_performance": favourite_alignment_performance,
            "rank_correlation_performance": rank_correlation_performance,
            "rank_error_metrics": rank_error_metrics,
            "rank_error_distribution": rank_error_distribution,
            "prediction_outcome_performance": prediction_outcome_performance,
            "daily_performance": daily_performance,
            "day_part_performance": day_part_performance,
            "lead_time_performance": lead_time_performance,
            "year_performance": year_performance,
            "month_performance": month_performance,
            "season_performance": season_performance,
            "quarter_performance": quarter_performance,
            "weekday_performance": weekday_performance,
            "race_order_performance": race_order_performance,
            "reunion_number_performance": reunion_number_performance,
            "discipline_performance": discipline_performance,
            "distance_performance": distance_performance,
            "surface_performance": surface_performance,
            "discipline_surface_performance": discipline_surface_performance,
            "weather_performance": weather_performance,
            "temperature_band_performance": temperature_band_performance,
            "prize_money_performance": prize_money_performance,
            "prize_per_runner_performance": prize_per_runner_performance,
            "handicap_performance": handicap_performance,
            "weight_performance": weight_performance,
            "equipment_performance": equipment_performance,
            "odds_band_performance": odds_band_performance,
            "horse_age_performance": horse_age_performance,
            "horse_gender_performance": horse_gender_performance,
            "horse_coat_performance": horse_coat_performance,
            "horse_breed_performance": horse_breed_performance,
            "horse_sire_performance": horse_sire_performance,
            "horse_dam_performance": horse_dam_performance,
            "owner_performance": owner_performance,
            "owner_trainer_performance": owner_trainer_performance,
            "owner_jockey_performance": owner_jockey_performance,
            "recent_form_performance": recent_form_performance,
            "race_category_performance": race_category_performance,
            "race_class_performance": race_class_performance,
            "value_bet_performance": value_bet_performance,
            "value_bet_flag_performance": value_bet_flag_performance,
            "field_size_performance": field_size_performance,
            "draw_performance": draw_performance,
            "draw_parity_performance": draw_parity_performance,
            "start_delay_performance": start_delay_performance,
            "start_type_performance": start_type_performance,
            "rest_period_performance": rest_period_performance,
            "model_version_performance": model_version_performance,
            "prediction_rank_performance": prediction_rank_performance,
            "predicted_position_performance": predicted_position_performance,
            "final_position_performance": final_position_performance,
            "jockey_performance": jockey_performance,
            "trainer_performance": trainer_performance,
            "jockey_trainer_performance": jockey_trainer_performance,
            "jockey_experience_performance": jockey_experience_performance,
            "trainer_experience_performance": trainer_experience_performance,
            "jockey_nationality_performance": jockey_nationality_performance,
            "trainer_nationality_performance": trainer_nationality_performance,
            "hippodrome_performance": hippodrome_performance,
            "track_type_performance": track_type_performance,
            "track_length_performance": track_length_performance,
            "country_performance": country_performance,
            "city_performance": city_performance,
            "api_source_performance": api_source_performance,
        }

        confidence_distribution = {
            level: confidence_counter[level]
            for level in sorted(confidence_counter.keys())
        }

        evaluation_summary = {
            "timestamp": evaluation_timestamp,
            "days_back": days_back,
            "probability_threshold": probability_threshold,
            "samples": len(y_true),
            "courses": course_count,
            "metrics": metrics,
            "confidence_distribution": confidence_distribution,
            "model_version_breakdown": dict(model_versions),
            "winner_rank_metrics": winner_rank_metrics,
            "topn_performance": topn_performance,
            "confidence_level_metrics": confidence_level_metrics,
            "confidence_score_performance": confidence_score_performance,
            "probability_distribution_metrics": probability_distribution_metrics,
            "probability_entropy_performance": probability_entropy_performance,
            "probability_sharpness_performance": probability_sharpness_performance,
            "win_probability_performance": win_probability_performance,
            "place_probability_performance": place_probability_performance,
<<<<<<< HEAD
            "place_probability_quality": place_probability_quality,
=======
>>>>>>> 873cd135
            "probability_edge_performance": probability_edge_performance,
            "probability_error_performance": probability_error_performance,
            "probability_margin_performance": probability_margin_performance,
            "feature_contribution_summary": feature_contribution_summary,
            "favourite_alignment_performance": favourite_alignment_performance,
            "rank_correlation_performance": rank_correlation_performance,
            "rank_error_metrics": rank_error_metrics,
            "rank_error_distribution": rank_error_distribution,
            "prediction_outcome_performance": prediction_outcome_performance,
            "calibration_diagnostics": calibration_diagnostics,
            "threshold_recommendations": threshold_recommendations,
            "betting_value_analysis": betting_value_analysis,
            "odds_alignment": odds_alignment,
            "lift_analysis": lift_analysis,
            "precision_recall_curve": precision_recall_table,
            "roc_curve": roc_curve_points,
            "daily_performance": daily_performance,
            "day_part_performance": day_part_performance,
            "lead_time_performance": lead_time_performance,
            "year_performance": year_performance,
            "month_performance": month_performance,
            "season_performance": season_performance,
            "quarter_performance": quarter_performance,
            "weekday_performance": weekday_performance,
            "race_order_performance": race_order_performance,
            "reunion_number_performance": reunion_number_performance,
            "discipline_performance": discipline_performance,
            "distance_performance": distance_performance,
            "surface_performance": surface_performance,
            "discipline_surface_performance": discipline_surface_performance,
            "weather_performance": weather_performance,
            "temperature_band_performance": temperature_band_performance,
            "prize_money_performance": prize_money_performance,
            "prize_per_runner_performance": prize_per_runner_performance,
            "handicap_performance": handicap_performance,
            "weight_performance": weight_performance,
            "equipment_performance": equipment_performance,
            "horse_age_performance": horse_age_performance,
            "horse_gender_performance": horse_gender_performance,
            "horse_coat_performance": horse_coat_performance,
            "horse_breed_performance": horse_breed_performance,
            "horse_sire_performance": horse_sire_performance,
            "horse_dam_performance": horse_dam_performance,
            "owner_performance": owner_performance,
            "owner_trainer_performance": owner_trainer_performance,
            "owner_jockey_performance": owner_jockey_performance,
            "recent_form_performance": recent_form_performance,
            "race_category_performance": race_category_performance,
            "race_class_performance": race_class_performance,
            "value_bet_performance": value_bet_performance,
            "value_bet_flag_performance": value_bet_flag_performance,
            "field_size_performance": field_size_performance,
            "draw_performance": draw_performance,
            "draw_parity_performance": draw_parity_performance,
            "start_delay_performance": start_delay_performance,
            "start_type_performance": start_type_performance,
            "rest_period_performance": rest_period_performance,
            "model_version_performance": model_version_performance,
            "prediction_rank_performance": prediction_rank_performance,
            "predicted_position_performance": predicted_position_performance,
            "final_position_performance": final_position_performance,
            "jockey_performance": jockey_performance,
            "trainer_performance": trainer_performance,
            "jockey_trainer_performance": jockey_trainer_performance,
            "jockey_experience_performance": jockey_experience_performance,
            "trainer_experience_performance": trainer_experience_performance,
            "jockey_nationality_performance": jockey_nationality_performance,
            "trainer_nationality_performance": trainer_nationality_performance,
            "hippodrome_performance": hippodrome_performance,
            "track_type_performance": track_type_performance,
            "track_length_performance": track_length_performance,
            "country_performance": country_performance,
            "city_performance": city_performance,
            "api_source_performance": api_source_performance,
            "odds_band_performance": odds_band_performance,
        }

        active_model = (
            db.query(MLModel)
            .filter(MLModel.is_active.is_(True))
            .order_by(MLModel.training_date.desc())
            .first()
        )

        model_updated = False
        if active_model:
            active_model.accuracy = metrics["accuracy"]
            active_model.precision_score = metrics["precision"]
            active_model.recall_score = metrics["recall"]
            active_model.f1_score = metrics["f1"]
            active_model.roc_auc = metrics["roc_auc"]

            existing_metrics = _coerce_metrics(active_model.performance_metrics)
            history: List[Dict[str, object]] = existing_metrics.get("evaluation_history", [])  # type: ignore[assignment]
            history.append(evaluation_summary)
            existing_metrics["last_evaluation"] = evaluation_summary
            existing_metrics["evaluation_history"] = history[-20:]
            active_model.performance_metrics = existing_metrics

            db.commit()
            model_updated = True

        logger.info("Model performance updated successfully (%s samples)", len(y_true))

        return {
            "status": "success",
            "days_evaluated": days_back,
            "cutoff_date": cutoff_date.isoformat(),
            "evaluated_samples": len(y_true),
            "courses_evaluated": course_count,
            "probability_threshold": probability_threshold,
            "metrics": metrics,
            "confidence_distribution": confidence_distribution,
            "confidence_level_metrics": confidence_level_metrics,
            "confidence_score_performance": confidence_score_performance,
            "probability_distribution_metrics": probability_distribution_metrics,
            "probability_entropy_performance": probability_entropy_performance,
            "probability_sharpness_performance": probability_sharpness_performance,
            "topn_performance": topn_performance,
            "win_probability_performance": win_probability_performance,
<<<<<<< HEAD
            "place_probability_quality": place_probability_quality,
=======
>>>>>>> 873cd135
            "place_probability_performance": place_probability_performance,
            "probability_edge_performance": probability_edge_performance,
            "probability_error_performance": probability_error_performance,
            "probability_margin_performance": probability_margin_performance,
            "feature_contribution_summary": feature_contribution_summary,
            "favourite_alignment_performance": favourite_alignment_performance,
            "rank_correlation_performance": rank_correlation_performance,
            "rank_error_metrics": rank_error_metrics,
            "rank_error_distribution": rank_error_distribution,
            "prediction_outcome_performance": prediction_outcome_performance,
            "calibration_diagnostics": calibration_diagnostics,
            "threshold_recommendations": threshold_recommendations,
            "betting_value_analysis": betting_value_analysis,
            "odds_alignment": odds_alignment,
            "lift_analysis": lift_analysis,
            "daily_performance": daily_performance,
            "day_part_performance": day_part_performance,
            "lead_time_performance": lead_time_performance,
            "year_performance": year_performance,
            "month_performance": month_performance,
            "season_performance": season_performance,
            "quarter_performance": quarter_performance,
            "weekday_performance": weekday_performance,
            "race_order_performance": race_order_performance,
            "reunion_number_performance": reunion_number_performance,
            "distance_performance": distance_performance,
            "discipline_surface_performance": discipline_surface_performance,
            "draw_performance": draw_performance,
            "draw_parity_performance": draw_parity_performance,
            "start_delay_performance": start_delay_performance,
            "weather_performance": weather_performance,
            "temperature_band_performance": temperature_band_performance,
            "prize_money_performance": prize_money_performance,
            "prize_per_runner_performance": prize_per_runner_performance,
            "handicap_performance": handicap_performance,
            "weight_performance": weight_performance,
            "equipment_performance": equipment_performance,
            "horse_age_performance": horse_age_performance,
            "horse_gender_performance": horse_gender_performance,
            "horse_coat_performance": horse_coat_performance,
            "horse_breed_performance": horse_breed_performance,
            "horse_sire_performance": horse_sire_performance,
            "horse_dam_performance": horse_dam_performance,
            "owner_performance": owner_performance,
            "owner_trainer_performance": owner_trainer_performance,
            "owner_jockey_performance": owner_jockey_performance,
            "recent_form_performance": recent_form_performance,
            "track_type_performance": track_type_performance,
            "track_length_performance": track_length_performance,
            "city_performance": city_performance,
            "odds_band_performance": odds_band_performance,
            "value_bet_flag_performance": value_bet_flag_performance,
            "model_version_breakdown": dict(model_versions),
            "model_version_performance": model_version_performance,
            "rest_period_performance": rest_period_performance,
            "jockey_performance": jockey_performance,
            "trainer_performance": trainer_performance,
            "jockey_trainer_performance": jockey_trainer_performance,
            "jockey_experience_performance": jockey_experience_performance,
            "trainer_experience_performance": trainer_experience_performance,
            "jockey_nationality_performance": jockey_nationality_performance,
            "trainer_nationality_performance": trainer_nationality_performance,
            "hippodrome_performance": hippodrome_performance,
            "country_performance": country_performance,
            "prediction_rank_performance": prediction_rank_performance,
            "predicted_position_performance": predicted_position_performance,
            "final_position_performance": final_position_performance,
            "api_source_performance": api_source_performance,
            "value_bet_courses": sum(1 for data in course_stats.values() if data["value_bet_detected"]),
            "evaluation_timestamp": evaluation_timestamp,
            "model_updated": model_updated,
        }

    except Exception as e:  # pragma: no cover - defensive logging
        logger.error(f"Error updating model performance: {e}", exc_info=True)
        return {
            "status": "error",
            "message": str(e),
        }

    finally:
        db.close()


@celery_app.task(bind=True, max_retries=3)
def generate_prediction_for_course(self, course_id: int):
    """
    Génère une prédiction pour une course spécifique

    Args:
        course_id: ID de la course

    Returns:
        Dictionnaire avec la prédiction générée
    """
    db = SessionLocal()

    try:
        logger.info(f"Generating prediction for course {course_id}")

        # Créer le service de prédiction
        predictor = RacePredictionService(db)

        # Générer la prédiction
        result = predictor.predict_course(
            course_id=course_id,
            include_explanations=True,
            detect_value_bets=True
        )

        # Sauvegarder la prédiction
        saved = _save_predictions_to_db(db, [result])

        logger.info(f"Prediction for course {course_id} generated successfully")

        return {
            "status": "success",
            "course_id": course_id,
            "prediction_saved": saved > 0,
            "result": result
        }

    except Exception as e:
        logger.error(f"Error generating prediction for course {course_id}: {e}", exc_info=True)
        raise self.retry(exc=e, countdown=30 * (2 ** self.request.retries))

    finally:
        db.close()


def _save_predictions_to_db(db: Session, race_predictions: list) -> int:
    """
    Sauvegarde les prédictions dans la base de données

    Args:
        db: Session de base de données
        race_predictions: Liste des prédictions de courses

    Returns:
        Nombre de prédictions sauvegardées
    """
    import json

    saved_count = 0

    for race_pred in race_predictions:
        try:
            # Créer le pronostic pour la course
            pronostic = Pronostic(
                course_id=race_pred['course_id'],
                model_version=race_pred.get('model_version', 'unknown'),
                confidence_score=race_pred['predictions'][0]['probability'] * 100 if race_pred['predictions'] else 0,
                value_bet_detected=len(race_pred.get('value_bets', [])) > 0,
                gagnant_predicted=json.dumps(race_pred['recommendations']['gagnant']),
                place_predicted=json.dumps(race_pred['recommendations']['place']),
                tierce_predicted=json.dumps(race_pred['recommendations']['tierce']),
                quarte_predicted=json.dumps(race_pred['recommendations']['quarte']),
                quinte_predicted=json.dumps(race_pred['recommendations']['quinte']),
            )

            db.add(pronostic)
            db.flush()  # Pour obtenir l'ID

            # Sauvegarder les prédictions individuelles des partants
            for pred in race_pred['predictions']:
                partant_pred = PartantPrediction(
                    pronostic_id=pronostic.pronostic_id,
                    partant_id=pred['partant_id'],
                    win_probability=pred['probability'],
                    confidence_level=pred['confidence_level'],
                    shap_values=json.dumps(pred.get('explanation', {}).get('shap_values', {})) if pred.get('explanation') else None,
                    shap_contributions=json.dumps(pred.get('explanation', {})) if pred.get('explanation') else None,
                    top_positive_features=json.dumps(pred.get('explanation', {}).get('top_positive_features', [])) if pred.get('explanation') else None,
                    top_negative_features=json.dumps(pred.get('explanation', {}).get('top_negative_features', [])) if pred.get('explanation') else None,
                )
                db.add(partant_pred)

            db.commit()
            saved_count += 1

        except Exception as e:
            logger.error(f"Error saving prediction for course {race_pred['course_id']}: {e}")
            db.rollback()
            continue

    return saved_count


def _save_training_metrics_to_db(db: Session, metrics: dict, model_path: Path):
    """
    Sauvegarde les métriques d'entraînement dans la base de données

    Args:
        db: Session de base de données
        metrics: Dictionnaire des métriques
        model_path: Chemin du modèle
    """
    import json
    from app.models.ml_model import MLModel

    try:
        ml_model = MLModel(
            model_name="horse_racing_gradient_boosting",
            version=datetime.now().strftime("%Y%m%d_%H%M%S"),
            algorithm="GradientBoosting",
            file_path=str(model_path),
            performance_metrics=json.dumps(metrics),
            features_used=json.dumps(metrics.get('feature_names', [])),
            is_active=True
        )

        # Désactiver les anciens modèles
        db.query(MLModel).update({"is_active": False})

        db.add(ml_model)
        db.commit()

        logger.info(f"Training metrics saved to database for model version {ml_model.version}")

    except Exception as e:
        logger.error(f"Error saving training metrics to database: {e}")
        db.rollback()<|MERGE_RESOLUTION|>--- conflicted
+++ resolved
@@ -300,7 +300,6 @@
         if specificity is not None and sensitivity is not None
         else None
     )
-<<<<<<< HEAD
 
     return {
         "specificity": specificity,
@@ -376,202 +375,6 @@
                 "std": None,
             }
 
-=======
-
-    return {
-        "specificity": specificity,
-        "false_positive_rate": false_positive_rate,
-        "negative_predictive_value": negative_predictive_value,
-        "balanced_accuracy": balanced_accuracy,
-    }
-
-
-def _compute_percentile(sorted_values: List[float], percentile: float) -> Optional[float]:
-    """Calcule un percentile (0-1) par interpolation linéaire."""
-
-    if not sorted_values:
-        return None
-
-    # On borne explicitement la valeur demandée pour éviter les dépassements.
-    percentile = max(0.0, min(1.0, percentile))
-
-    if len(sorted_values) == 1:
-        return float(sorted_values[0])
-
-    position = percentile * (len(sorted_values) - 1)
-    lower_index = int(position)
-    upper_index = min(lower_index + 1, len(sorted_values) - 1)
-    weight = position - lower_index
-
-    lower_value = float(sorted_values[lower_index])
-    upper_value = float(sorted_values[upper_index])
-    return lower_value + (upper_value - lower_value) * weight
-
-
-def _summarise_probability_distribution(
-    truths: List[int], scores: List[float]
-) -> Dict[str, object]:
-    """Analyse la distribution des probabilités prédites et leur séparation.
-
-    L'objectif est d'offrir un diagnostic rapide de la calibration globale :
-    - quelle est la dispersion des probabilités émises par le modèle ?
-    - les gagnants observés reçoivent-ils des scores nettement supérieurs aux
-      perdants ?
-    - quelle marge existe-t-il entre les médianes positives et négatives ?
-
-    Ces éléments complètent les métriques agrégées (précision, rappel, Brier) en
-    mettant en évidence d'éventuels recouvrements entre gagnants/perdants malgré
-    des taux globaux stables.
-    """
-
-    # Conversion défensive : certaines valeurs peuvent provenir de ``Decimal``.
-    cleaned_scores = [float(score) for score in scores if score is not None]
-    positives = [
-        float(score)
-        for score, truth in zip(scores, truths)
-        if score is not None and int(truth) == 1
-    ]
-    negatives = [
-        float(score)
-        for score, truth in zip(scores, truths)
-        if score is not None and int(truth) == 0
-    ]
-
-    def _build_stats(values: List[float]) -> Dict[str, object]:
-        """Construit les statistiques descriptives pour une liste de scores."""
-
-        if not values:
-            return {
-                "count": 0,
-                "average": None,
-                "median": None,
-                "p10": None,
-                "p90": None,
-                "min": None,
-                "max": None,
-                "std": None,
-            }
-
-        ordered = sorted(values)
-        mean_value = _safe_average(ordered)
-        std_value: Optional[float] = None
-        if mean_value is not None:
-            if len(ordered) == 1:
-                std_value = 0.0
-            else:
-                variance = sum((value - mean_value) ** 2 for value in ordered) / len(ordered)
-                std_value = sqrt(variance)
-
-def _compute_percentile(sorted_values: List[float], percentile: float) -> Optional[float]:
-    """Calcule un percentile (0-1) par interpolation linéaire."""
-
-    if not sorted_values:
-        return None
-
-    # On borne explicitement la valeur demandée pour éviter les dépassements.
-    percentile = max(0.0, min(1.0, percentile))
-
-    if len(sorted_values) == 1:
-        return float(sorted_values[0])
-
-    position = percentile * (len(sorted_values) - 1)
-    lower_index = int(position)
-    upper_index = min(lower_index + 1, len(sorted_values) - 1)
-    weight = position - lower_index
-
-    lower_value = float(sorted_values[lower_index])
-    upper_value = float(sorted_values[upper_index])
-    return lower_value + (upper_value - lower_value) * weight
-
-
-def _summarise_probability_distribution(
-    truths: List[int], scores: List[float]
-) -> Dict[str, object]:
-    """Analyse la distribution des probabilités prédites et leur séparation.
-
-    L'objectif est d'offrir un diagnostic rapide de la calibration globale :
-    - quelle est la dispersion des probabilités émises par le modèle ?
-    - les gagnants observés reçoivent-ils des scores nettement supérieurs aux
-      perdants ?
-    - quelle marge existe-t-il entre les médianes positives et négatives ?
-
-    Ces éléments complètent les métriques agrégées (précision, rappel, Brier) en
-    mettant en évidence d'éventuels recouvrements entre gagnants/perdants malgré
-    des taux globaux stables.
-    """
-
-    # Conversion défensive : certaines valeurs peuvent provenir de ``Decimal``.
-    cleaned_scores = [float(score) for score in scores if score is not None]
-    positives = [
-        float(score)
-        for score, truth in zip(scores, truths)
-        if score is not None and int(truth) == 1
-    ]
-    negatives = [
-        float(score)
-        for score, truth in zip(scores, truths)
-        if score is not None and int(truth) == 0
-    ]
-
-    def _build_stats(values: List[float]) -> Dict[str, object]:
-        """Construit les statistiques descriptives pour une liste de scores."""
-
-        if not values:
-            return {
-                "count": 0,
-                "average": None,
-                "median": None,
-                "p10": None,
-                "p90": None,
-                "min": None,
-                "max": None,
-                "std": None,
-            }
-
-        ordered = sorted(values)
-        mean_value = _safe_average(ordered)
-        std_value: Optional[float] = None
-        if mean_value is not None:
-            if len(ordered) == 1:
-                std_value = 0.0
-            else:
-                variance = sum((value - mean_value) ** 2 for value in ordered) / len(ordered)
-                std_value = sqrt(variance)
-
-    Ces éléments complètent les métriques agrégées (précision, rappel, Brier) en
-    mettant en évidence d'éventuels recouvrements entre gagnants/perdants malgré
-    des taux globaux stables.
-    """
-
-    # Conversion défensive : certaines valeurs peuvent provenir de ``Decimal``.
-    cleaned_scores = [float(score) for score in scores if score is not None]
-    positives = [
-        float(score)
-        for score, truth in zip(scores, truths)
-        if score is not None and int(truth) == 1
-    ]
-    negatives = [
-        float(score)
-        for score, truth in zip(scores, truths)
-        if score is not None and int(truth) == 0
-    ]
-
-    def _build_stats(values: List[float]) -> Dict[str, object]:
-        """Construit les statistiques descriptives pour une liste de scores."""
-
-        if not values:
-            return {
-                "count": 0,
-                "average": None,
-                "median": None,
-                "p10": None,
-                "p90": None,
-                "min": None,
-                "max": None,
-                "std": None,
-            }
-
->>>>>>> 873cd135
         ordered = sorted(values)
         mean_value = _safe_average(ordered)
         std_value: Optional[float] = None
@@ -818,7 +621,6 @@
     }
 
 
-<<<<<<< HEAD
 def _summarise_place_probability_quality(
     samples: List[Dict[str, object]]
 ) -> Dict[str, object]:
@@ -1011,8 +813,6 @@
     }
 
 
-=======
->>>>>>> 873cd135
 def _categorise_probability_sharpness(
     standard_deviation: Optional[float],
 ) -> Tuple[str, str]:
@@ -7336,10 +7136,7 @@
         confidence_score_breakdown: Dict[str, Dict[str, object]] = {}
         win_probability_breakdown: Dict[str, Dict[str, object]] = {}
         place_probability_breakdown: Dict[str, Dict[str, object]] = {}
-<<<<<<< HEAD
         place_probability_samples: List[Dict[str, object]] = []
-=======
->>>>>>> 873cd135
         discipline_breakdown: Dict[str, Dict[str, object]] = {}
         discipline_surface_breakdown: Dict[str, Dict[str, object]] = {}
         distance_breakdown: Dict[str, Dict[str, object]] = {}
@@ -7738,7 +7535,6 @@
                 place_bucket.setdefault("place_probabilities", []).append(
                     normalized_place_probability
                 )
-<<<<<<< HEAD
                 horse_entity = getattr(partant, "horse", None)
                 horse_name = getattr(horse_entity, "name", None) if horse_entity is not None else None
                 place_probability_samples.append(
@@ -7757,8 +7553,6 @@
                         "outcome": is_top3,
                     }
                 )
-=======
->>>>>>> 873cd135
             version_label = pronostic.model_version or "unknown"
             model_versions[version_label] += 1
             version_bucket = model_version_breakdown.setdefault(
@@ -9611,12 +9405,9 @@
         probability_sharpness_performance = _summarise_probability_sharpness(
             course_stats
         )
-<<<<<<< HEAD
         place_probability_quality = _summarise_place_probability_quality(
             place_probability_samples
         )
-=======
->>>>>>> 873cd135
 
         course_count = len(course_stats)
         favourite_alignment_performance = _summarise_favourite_alignment_performance(
@@ -10094,10 +9885,7 @@
             "confidence_score_performance": confidence_score_performance,
             "win_probability_performance": win_probability_performance,
             "place_probability_performance": place_probability_performance,
-<<<<<<< HEAD
             "place_probability_quality": place_probability_quality,
-=======
->>>>>>> 873cd135
             "probability_edge_performance": probability_edge_performance,
             "probability_error_performance": probability_error_performance,
             "probability_margin_performance": probability_margin_performance,
@@ -10191,10 +9979,7 @@
             "probability_sharpness_performance": probability_sharpness_performance,
             "win_probability_performance": win_probability_performance,
             "place_probability_performance": place_probability_performance,
-<<<<<<< HEAD
             "place_probability_quality": place_probability_quality,
-=======
->>>>>>> 873cd135
             "probability_edge_performance": probability_edge_performance,
             "probability_error_performance": probability_error_performance,
             "probability_margin_performance": probability_margin_performance,
@@ -10315,10 +10100,7 @@
             "probability_sharpness_performance": probability_sharpness_performance,
             "topn_performance": topn_performance,
             "win_probability_performance": win_probability_performance,
-<<<<<<< HEAD
             "place_probability_quality": place_probability_quality,
-=======
->>>>>>> 873cd135
             "place_probability_performance": place_probability_performance,
             "probability_edge_performance": probability_edge_performance,
             "probability_error_performance": probability_error_performance,
